--- conflicted
+++ resolved
@@ -1,10 +1,6 @@
 sitemaps:
   example:
-<<<<<<< HEAD
-    origin: https://experienceleague-stage.adobe.com
-=======
     origin: https://experienceleague-dev.adobe.com
->>>>>>> 9a7e5e71
     default: en
     languages:
       en:
@@ -69,11 +65,7 @@
         alternate: /zh-hant/{path}
 
   sitemap-1:
-<<<<<<< HEAD
-    origin: https://experienceleague-stage.adobe.com
-=======
     origin: https://experienceleague-dev.adobe.com
->>>>>>> 9a7e5e71
     default: en
     languages:
       en:
@@ -138,11 +130,7 @@
         alternate: /zh-hant/{path}
 
   sitemap-2:
-<<<<<<< HEAD
-    origin: https://experienceleague-stage.adobe.com
-=======
     origin: https://experienceleague-dev.adobe.com
->>>>>>> 9a7e5e71
     default: en
     languages:
       en:
