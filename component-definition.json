{
  "groups": [
    {
      "title": "Default Content",
      "id": "default",
      "components": [
        {
          "title": "Text",
          "id": "text",
          "plugins": {
            "xwalk": {
              "page": {
                "resourceType": "core/franklin/components/text/v1/text",
                "template": {
                  "text": "<p>Placeholder text</p>"
                }
              }
            }
          }
        },
        {
          "title": "Title",
          "id": "title",
          "plugins": {
            "xwalk": {
              "page": {
                "resourceType": "core/franklin/components/title/v1/title",
                "template": {}
              }
            }
          }
        },
        {
          "title": "Image",
          "id": "image",
          "plugins": {
            "xwalk": {
              "page": {
                "resourceType": "core/franklin/components/image/v1/image",
                "template": {
                  "fileReference": "/content/dam/exlm/content-at-scale.png"
                }
              }
            }
          }
        },
        {
          "title": "Button",
          "id": "button",
          "plugins": {
            "xwalk": {
              "page": {
                "resourceType": "core/franklin/components/button/v1/button",
                "template": {}
              }
            }
          }
        }
      ]
    },
    {
      "title": "Containers",
      "id": "sections",
      "components": [
        {
          "title": "Section",
          "id": "section",
          "plugins": {
            "xwalk": {
              "page": {
                "resourceType": "core/franklin/components/section/v1/section",
                "template": {
                  "name": "Section",
                  "model": "section",
                  "style": "default"
                }
              }
            }
          }
        },
        {
          "title": "Editable Browse Rail Section",
          "id": "browse-rail-section",
          "plugins": {
            "xwalk": {
              "page": {
                "resourceType": "core/franklin/components/section/v1/section",
                "template": {
                  "filter": "browse-rail-section",
                  "name": "Browse Rail Section",
                  "model": "browse-rail-section",
                  "style": "browse-rail-section",
                  "browserail": {
                    "sling:resourceType": "core/franklin/components/block/v1/block",
                    "name": "Browse Rail",
                    "model": "browse-rail",
                    "navigation": "<ul><li><a href='/content/exlm/global/en/browse.html'>Title with Link</a><br><ul><li><a href='/content/exlm/global/en/browse.html'>Subtitle with link</a></li></ul></li><li>Title with no link<ul><li>Subtitle with no link</li></ul></li></ul>"
                  }
                }
              }
            }
          }
        },
        {
          "title": "Editable Article Header Section",
          "id": "article-header-section",
          "plugins": {
            "xwalk": {
              "page": {
                "resourceType": "core/franklin/components/section/v1/section",
                "template": {
                  "filter": "article-header-section",
                  "name": "Article Header Section",
                  "model": "article-header-section",
                  "style": "article-header-section",
                  "article-marquee": {
                    "sling:resourceType": "core/franklin/components/block/v1/block",
                    "name": "Article Marquee",
                    "model": "article-marquee"
                  }
                }
              }
            }
          }
        },
        {
          "title": "Editable Article Content Section",
          "id": "article-content-section",
          "plugins": {
            "xwalk": {
              "page": {
                "resourceType": "core/franklin/components/section/v1/section",
                "template": {
                  "filter": "article-content-section",
                  "name": "Article Content Section",
                  "model": "article-content-section",
                  "style": "article-content-section"
                }
              }
            }
          }
        }
      ]
    },
    {
      "title": "Blocks",
      "id": "blocks",
      "components": [
        {
          "title": "Icon Block",
          "id": "icon-block",
          "plugins": {
            "xwalk": {
              "page": {
                "resourceType": "core/franklin/components/block/v1/block",
                "template": {
                  "filter": "icon-block",
                  "name": "Icon Block",
                  "item1": {
                    "sling:resourceType": "core/franklin/components/block/v1/block/item",
                    "name": "Icon Card",
                    "model": "icon-card",
                    "cardIcon": "/content/dam/exlm/icons/S_ExperienceManager_24_N.svg",
                    "cardHeading": "Default Heading",
                    "cardHeadingType": "h3",
                    "cardDescription": "Default description",
                    "cardLinkText": "Default Link Text",
                    "cardLink": "/content/exlm/global/en"
                  },
                  "item2": {
                    "sling:resourceType": "core/franklin/components/block/v1/block/item",
                    "name": "Icon Card",
                    "model": "icon-card",
                    "cardIcon": "/content/dam/exlm/icons/S_ExperienceManager_24_N.svg",
                    "cardHeading": "Default Heading",
                    "cardHeadingType": "h3",
                    "cardDescription": "Default description",
                    "cardLinkText": "Default Link Text",
                    "cardLink": "/content/exlm/global/en"
                  },
                  "item3": {
                    "sling:resourceType": "core/franklin/components/block/v1/block/item",
                    "name": "Icon Card",
                    "model": "icon-card",
                    "cardIcon": "/content/dam/exlm/icons/S_ExperienceManager_24_N.svg",
                    "cardHeading": "Default Heading",
                    "cardHeadingType": "h3",
                    "cardDescription": "Default description",
                    "cardLinkText": "Default Link Text",
                    "cardLink": "/content/exlm/global/en"
                  }
                }
              }
            }
          }
        },
        {
          "title": "Icon Card",
          "id": "icon-card",
          "plugins": {
            "xwalk": {
              "page": {
                "resourceType": "core/franklin/components/block/v1/block/item",
                "template": {
                  "name": "Icon Card",
                  "model": "icon-card",
                  "cardIcon": "/content/dam/exlm/icons/S_ExperienceManager_24_N.svg",
                  "cardHeading": "Default Heading",
                  "cardHeadingType": "h3",
                  "cardDescription": "Default description",
                  "cardLinkText": "Default Link Text",
                  "cardLink": "/content/exlm/global/en"
                }
              }
            }
          }
        },
        {
          "title": "Columns",
          "id": "columns",
          "plugins": {
            "xwalk": {
              "page": {
                "resourceType": "core/franklin/components/columns/v1/columns",
                "template": {}
              }
            }
          }
        },
        {
          "title": "Curated Cards",
          "id": "curated-cards",
          "plugins": {
            "xwalk": {
              "page": {
                "resourceType": "core/franklin/components/block/v1/block",
                "template": {
                  "name": "Curated Cards",
                  "model": "curated-cards",
                  "headingType": "h2"
                }
              }
            }
          }
        },
        {
          "title": "Teaser",
          "id": "teaser",
          "plugins": {
            "xwalk": {
              "page": {
                "resourceType": "core/franklin/components/block/v1/block",
                "template": {
                  "name": "Teaser",
                  "model": "teaser",
                  "fileReference": "/content/dam/default-teaser-banner.png",
                  "title": "Teaser Title",
                  "titleType": "h3",
                  "longDescr": "<p>Teaser Description</p>",
                  "classes": ["light", "left"]
                }
              }
            }
          }
        },
        {
          "title": "Detailed Teaser",
          "id": "detailed-teaser",
          "plugins": {
            "xwalk": {
              "page": {
                "resourceType": "core/franklin/components/block/v1/block",
                "template": {
                  "name": "Detailed Teaser",
                  "model": "detailed-teaser",
                  "fileReference": "/content/dam/adobe-summit-background.jpeg",
                  "eyebrow_logo": "/content/dam/summit-logo.png",
                  "eyebrow_title": "Eyebrow title",
                  "eyebrow_subtitle": "Eyebrow subtitle",
                  "title": "Detailed Teaser Title",
                  "titleType": "h3",
                  "description": "Description",
                  "subject": "/content/dam/summit-subject.png",
                  "classes": ["light", "left"]
                }
              }
            }
          }
        },
        {
          "title": "Marquee",
          "id": "marquee",
          "plugins": {
            "xwalk": {
              "page": {
                "resourceType": "core/franklin/components/block/v1/block",
                "template": {
                  "name": "Marquee",
                  "model": "marquee",
                  "fileReference": "/content/dam/exlm/Community_headshot_single.png",
                  "title": "Marquee Title",
                  "titleType": "h2",
                  "longDescr": "Lorem ipsum dolor sit amet, consetetur sadipscing elitr, sed diam nonumy eirmod tempor invidunt"
                }
              }
            }
          }
        },
        {
          "title": "Article Marquee",
          "id": "article-marquee",
          "plugins": {
            "xwalk": {
              "page": {
                "resourceType": "core/franklin/components/block/v1/block",
                "template": {
                  "name": "Article Marquee",
                  "model": "article-marquee",
                  "fileReference": "/content/dam/exlm/Community_headshot_single.png"
                }
              }
            }
          }
        },
        {
          "title": "Sign up",
          "id": "sign-up",
          "plugins": {
            "xwalk": {
              "page": {
                "resourceType": "core/franklin/components/block/v1/block",
                "template": {
                  "name": "Sign up",
                  "model": "sign-up",
                  "fileReference": "/content/dam/exlm/Community_headshot_single.png",
                  "title": "Sign up Title",
                  "titleType": "h3",
                  "longDescr": "Lorem ipsum dolor sit amet, consetetur sadipscing elitr, sed diam nonumy eirmod tempor invidunt"
                }
              }
            }
          }
        },
        {
          "title": "Carousel",
          "id": "carousel",
          "plugins": {
            "xwalk": {
              "page": {
                "resourceType": "core/franklin/components/block/v1/block",
                "template": {
                  "name": "Carousel",
                  "model": "carousel",
                  "filter": "teaser",
                  "teaser": {
                    "name": "Teaser",
                    "model": "teaser",
                    "fileReference": "/content/dam/default-teaser-banner.png",
                    "title": "Teaser Title",
                    "titleType": "h3",
                    "longDescr": "<p>Teaser Description</p>",
                    "classes": ["light", "left"]
                  }
                }
              }
            }
          }
        },
        {
          "title": "Video Embed",
          "id": "video-embed",
          "plugins": {
            "xwalk": {
              "page": {
                "resourceType": "core/franklin/components/block/v1/block",
                "template": {
                  "name": "Video Embed",
                  "model": "video-embed"
                }
              }
            }
          }
        },
        {
          "title": "Secondary Search",
          "id": "secondary-search",
          "plugins": {
            "xwalk": {
              "page": {
                "resourceType": "core/franklin/components/block/v1/block",
                "template": {
                  "name": "Secondary Search",
                  "model": "secondary-search",
                  "headingType": "h2"
                }
              }
            }
          }
        },
        {
          "title": "Accordion Group",
          "id": "accordion-group",
          "plugins": {
            "xwalk": {
              "page": {
                "resourceType": "core/franklin/components/block/v1/block",
                "template": {
                  "name": "Accordion Group",
                  "model": "accordion-group",
                  "filter": "accordion",
                  "item": {
                    "sling:resourceType": "core/franklin/components/block/v1/block/item",
                    "name": "Accordion",
                    "model": "accordion",
                    "heading": "Lorem ipsum",
                    "headingType": "h3",
                    "body": "Lorem ipsum dolor sit amet, consetetur sadipscing elitr, sed diam nonumy eirmod tempor invidunt ut labore et dolore magna aliquyam erat, sed diam voluptua."
                  }
                }
              }
            }
          }
        },
        {
          "title": "Accordion",
          "id": "accordion",
          "plugins": {
            "xwalk": {
              "page": {
                "resourceType": "core/franklin/components/block/v1/block/item",
                "template": {
                  "name": "Accordion",
                  "model": "accordion",
                  "heading": "Lorem ipsum",
                  "body": "Lorem ipsum dolor sit amet, consetetur sadipscing elitr, sed diam nonumy eirmod tempor invidunt ut labore et dolore magna aliquyam erat, sed diam voluptua."
                }
              }
            }
          }
        },
        {
          "title": "Media",
          "id": "media",
          "plugins": {
            "xwalk": {
              "page": {
                "resourceType": "core/franklin/components/block/v1/block",
                "template": {
                  "name": "Media",
                  "model": "media",
                  "fileReference": "/content/dam/exlm/Community_headshot_single.png",
                  "title": "Lorem ipsum",
                  "titleType": "h3",
                  "description": "<p>Lorem ipsum dolor sit amet, consetetur sadipscing elitr, sed diam nonumy eirmod tempor invidunt ut labore et dolore magna aliquyam erat, sed diam voluptua. At vero eos et accusam et justo duo dolores et ea rebum.</p>",
                  "classes": "left"
                }
              }
            }
          }
        },
        {
          "title": "Authorable Card",
          "id": "authorable-card",
          "plugins": {
            "xwalk": {
              "page": {
                "resourceType": "core/franklin/components/block/v1/block",
                "template": {
                  "filter": "authorable-card",
                  "name": "Authorable Card",
                  "model": "authorable-card",
                  "headingType": "h2",
                  "item1": {
                    "sling:resourceType": "core/franklin/components/block/v1/block/item",
                    "name": "Authored Card",
                    "model": "authored-card"
                  },
                  "item2": {
                    "sling:resourceType": "core/franklin/components/block/v1/block/item",
                    "name": "Authored Card",
                    "model": "authored-card"
                  },
                  "item3": {
                    "sling:resourceType": "core/franklin/components/block/v1/block/item",
                    "name": "Authored Card",
                    "model": "authored-card"
                  },
                  "item4": {
                    "sling:resourceType": "core/franklin/components/block/v1/block/item",
                    "name": "Authored Card",
                    "model": "authored-card"
                  }
                }
              }
            }
          }
        },
        {
          "title": "Authored Card",
          "id": "authored-card",
          "plugins": {
            "xwalk": {
              "page": {
                "resourceType": "core/franklin/components/block/v1/block/item",
                "template": {
                  "name": "Authored Card",
                  "model": "authored-card"
                }
              }
            }
          }
        },
        {
          "title": "Browse Filters",
          "id": "browse-filters",
          "plugins": {
            "xwalk": {
              "page": {
                "resourceType": "core/franklin/components/block/v1/block",
                "template": {
                  "name": "Browse Filters",
                  "model": "browse-filters"
                }
              }
            }
          }
        },
        {
          "title": "Featured Cards",
          "id": "featured-cards",
          "plugins": {
            "xwalk": {
              "page": {
                "resourceType": "core/franklin/components/block/v1/block",
                "template": {
                  "name": "Featured Cards",
                  "model": "featured-cards",
                  "heading": "Heading text",
                  "headingType": "h2",
                  "description": "Lorem ipsum dolor sit amet",
                  "linkText": "Browse more learning content >",
                  "link": "/content/exlm/global/en",
                  "sortBy": "RELEVANCE"
                }
              }
            }
          }
        },
        {
          "title": "Events Cards",
          "id": "events-cards",
          "plugins": {
            "xwalk": {
              "page": {
                "resourceType": "core/franklin/components/block/v1/block",
                "template": {
                  "name": "Events Cards",
                  "model": "events-cards",
                  "headingType": "h2"
                }
              }
            }
          }
        },
        {
          "title": "ADLS Cards",
          "id": "adls-cards",
          "plugins": {
            "xwalk": {
              "page": {
                "resourceType": "core/franklin/components/block/v1/block",
                "template": {
                  "name": "ADLS Cards",
                  "model": "adls-cards",
                  "headingType": "h2",
                  "sortby": "recommended"
                }
              }
            }
          }
        },
        {
          "title": "Tabbed Cards",
          "id": "tabbed-cards",
          "plugins": {
            "xwalk": {
              "page": {
                "resourceType": "core/franklin/components/block/v1/block",
                "template": {
                  "name": "Tabbed Cards",
                  "model": "tabbed-cards",
                  "headingType": "h2"
                }
              }
            }
          }
        },
        {
          "title": "Tabs",
          "id": "tabs",
          "plugins": {
            "xwalk": {
              "page": {
                "resourceType": "core/franklin/components/block/v1/block",
                "template": {
                  "name": "Tabs",
                  "model": "tabs",
                  "filter": "tab",
                  "item1": {
                    "sling:resourceType": "core/franklin/components/block/v1/block/item",
                    "name": "Tab",
                    "model": "tab",
                    "title": "Tab",
                    "content": "Lorem ipsum dolor sit amet, consetetur sadipscing elitr, sed diam nonumy eirmod tempor invidunt ut labore et dolore magna aliquyam erat, sed diam voluptua."
                  }
                }
              }
            }
          }
        },
        {
          "title": "Tab",
          "id": "tab",
          "plugins": {
            "xwalk": {
              "page": {
                "resourceType": "core/franklin/components/block/v1/block/item",
                "template": {
                  "name": "Tab",
                  "model": "tab",
                  "title": "Tab",
                  "content": "Lorem ipsum dolor sit amet, consetetur sadipscing elitr, sed diam nonumy eirmod tempor invidunt ut labore et dolore magna aliquyam erat, sed diam voluptua."
                }
              }
            }
          }
        },
        {
          "title": "Recommended Courses",
          "id": "recommended-courses",
          "plugins": {
            "xwalk": {
              "page": {
                "resourceType": "core/franklin/components/block/v1/block",
                "template": {
                  "name": "Recommended Courses",
                  "model": "recommended-courses",
                  "headingType": "h2"
                }
              }
            }
          }
        },
        {
          "title": "Browse Rail",
          "id": "browse-rail",
          "plugins": {
            "xwalk": {
              "page": {
                "resourceType": "core/franklin/components/block/v1/block",
                "template": {
                  "name": "Browse Rail",
                  "model": "browse-rail",
                  "title": "Browse Rail"
                }
              }
            }
          }
        },
        {
          "title": "Block Quote",
          "id": "block-quote",
          "plugins": {
            "xwalk": {
              "page": {
                "resourceType": "core/franklin/components/block/v1/block",
                "template": {
                  "name": "Block Quote",
                  "model": "block-quote",
                  "title": "Block Quote"
                }
              }
            }
          }
        },
        {
          "title": "Callout",
          "id": "callout",
          "plugins": {
            "xwalk": {
              "page": {
                "resourceType": "core/franklin/components/block/v1/block",
                "template": {
                  "name": "Callout",
                  "model": "callout"
                }
              }
            }
          }
        },
        {
<<<<<<< HEAD
          "title": "Social Share Block",
          "id": "social-share-block",
=======
          "title": "Author Bio",
          "id": "author-bio",
>>>>>>> 8c59e76f
          "plugins": {
            "xwalk": {
              "page": {
                "resourceType": "core/franklin/components/block/v1/block",
                "template": {
<<<<<<< HEAD
                  "name": "Social Share Block",
                  "model": "social-share-block"
=======
                  "name": "Author Bio",
                  "model": "author-bio"
                }
              }
            }
          }
        },
        {
          "title": "Author Summary",
          "id": "author-summary",
          "plugins": {
            "xwalk": {
              "page": {
                "resourceType": "core/franklin/components/block/v1/block",
                "template": {
                  "name": "Author Summary",
                  "model": "author-summary"
                }
              }
            }
          }
        },
        {
          "title": "Article Tags",
          "id": "article-tags",
          "plugins": {
            "xwalk": {
              "page": {
                "resourceType": "core/franklin/components/block/v1/block",
                "template": {
                  "name": "Article Tags",
                  "model": "article-tags"
>>>>>>> 8c59e76f
                }
              }
            }
          }
        }
      ]
    }
  ]
}<|MERGE_RESOLUTION|>--- conflicted
+++ resolved
@@ -699,55 +699,60 @@
           }
         },
         {
-<<<<<<< HEAD
+          "title": "Author Bio",
+          "id": "author-bio",
+          "plugins": {
+            "xwalk": {
+              "page": {
+                "resourceType": "core/franklin/components/block/v1/block",
+                "template": {
+                  "name": "Author Bio",
+                  "model": "author-bio"
+                }
+              }
+            }
+          }
+        },
+        {
+          "title": "Author Summary",
+          "id": "author-summary",
+          "plugins": {
+            "xwalk": {
+              "page": {
+                "resourceType": "core/franklin/components/block/v1/block",
+                "template": {
+                  "name": "Author Summary",
+                  "model": "author-summary"
+                }
+              }
+            }
+          }
+        },
+        {
+          "title": "Article Tags",
+          "id": "article-tags",
+          "plugins": {
+            "xwalk": {
+              "page": {
+                "resourceType": "core/franklin/components/block/v1/block",
+                "template": {
+                  "name": "Article Tags",
+                  "model": "article-tags"
+                }
+              }
+            }
+          }
+        },
+        {
           "title": "Social Share Block",
           "id": "social-share-block",
-=======
-          "title": "Author Bio",
-          "id": "author-bio",
->>>>>>> 8c59e76f
-          "plugins": {
-            "xwalk": {
-              "page": {
-                "resourceType": "core/franklin/components/block/v1/block",
-                "template": {
-<<<<<<< HEAD
+          "plugins": {
+            "xwalk": {
+              "page": {
+                "resourceType": "core/franklin/components/block/v1/block",
+                "template": {
                   "name": "Social Share Block",
                   "model": "social-share-block"
-=======
-                  "name": "Author Bio",
-                  "model": "author-bio"
-                }
-              }
-            }
-          }
-        },
-        {
-          "title": "Author Summary",
-          "id": "author-summary",
-          "plugins": {
-            "xwalk": {
-              "page": {
-                "resourceType": "core/franklin/components/block/v1/block",
-                "template": {
-                  "name": "Author Summary",
-                  "model": "author-summary"
-                }
-              }
-            }
-          }
-        },
-        {
-          "title": "Article Tags",
-          "id": "article-tags",
-          "plugins": {
-            "xwalk": {
-              "page": {
-                "resourceType": "core/franklin/components/block/v1/block",
-                "template": {
-                  "name": "Article Tags",
-                  "model": "article-tags"
->>>>>>> 8c59e76f
                 }
               }
             }
