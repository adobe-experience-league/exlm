{
  "groups": [
    {
      "title": "Default Content",
      "id": "default",
      "components": [
        {
          "title": "Text",
          "id": "text",
          "plugins": {
            "aem": {
              "page": {
                "resourceType": "core/franklin/components/text/v1/text",
                "template": {}
              }
            }
          }
        },
        {
          "title": "Title",
          "id": "title",
          "plugins": {
            "aem": {
              "page": {
                "resourceType": "core/franklin/components/title/v1/title",
                "template": {}
              }
            }
          }
        },
        {
          "title": "Image",
          "id": "image",
          "plugins": {
            "aem": {
              "page": {
                "resourceType": "core/franklin/components/image/v1/image",
                "template": {
                  "fileReference": "/content/dam/exlm/content-at-scale.png"
                }
              }
            }
          }
        },
        {
          "title": "Button",
          "id": "button",
          "plugins": {
            "aem": {
              "page": {
                "resourceType": "core/franklin/components/button/v1/button",
                "template": {}
              }
            }
          }
        }
      ]
    },
    {
      "title": "Containers",
      "id": "sections",
      "components": [
        {
          "title": "Section",
          "id": "section",
          "plugins": {
            "aem": {
              "page": {
                "resourceType": "core/franklin/components/section/v1/section",
                "template": {}
              }
            }
          }
        }
      ]
    },
    {
      "title": "Blocks",
      "id": "blocks",
      "components": [
        {
<<<<<<< HEAD
          "title": "Columns",
          "id": "columns",
          "plugins": {
            "aem": {
              "page": {
                "resourceType": "core/franklin/components/columns/v1/columns",
                "template": {
                  "allowedComponents": ["group:default"]
=======
          "title": "Icon Block",
          "id": "icon-block",
          "plugins": {
            "aem": {
              "page": {
                "resourceType": "core/franklin/components/block/v1/block",
                "template": {
                  "allowedComponents": "icon-block",
                  "name": "Icon Block",
                  "item1": {
                    "name": "Icon Card",
                    "model": "icon-card",
                    "cardIcon": "/content/dam/exlm/content-at-scale.png",
                    "cardHeading": "Default Heading",
                    "cardDescription": "Default description",
                    "cardLinkText": "Default Link Text",
                    "cardLink": "#"
                  },
                  "item2": {
                    "name": "Icon Card",
                    "model": "icon-card",
                    "cardIcon": "/content/dam/exlm/content-at-scale.png",
                    "cardHeading": "Default Heading",
                    "cardDescription": "Default description",
                    "cardLinkText": "Default Link Text",
                    "cardLink": "#"
                  },
                  "item3": {
                    "name": "Icon Card",
                    "model": "icon-card",
                    "cardIcon": "/content/dam/exlm/content-at-scale.png",
                    "cardHeading": "Default Heading",
                    "cardDescription": "Default description",
                    "cardLinkText": "Default Link Text",
                    "cardLink": "#"
                  }
                }
              }
            }
          }
        },
        {
          "title": "Icon Card",
          "id": "icon-card",
          "plugins": {
            "aem": {
              "page": {
                "resourceType": "core/franklin/components/block/v1/block/item",
                "template": {
                  "name": "Icon Card",
                  "model": "icon-card",
                  "cardIcon": "/content/dam/exlm/content-at-scale.png",
                  "cardHeading": "Default Heading",
                  "cardDescription": "Default description",
                  "cardLinkText": "Default Link Text",
                  "cardLink": "#"
>>>>>>> b468e300
                }
              }
            }
          }
        }
      ]
    }
  ]
}<|MERGE_RESOLUTION|>--- conflicted
+++ resolved
@@ -79,16 +79,6 @@
       "id": "blocks",
       "components": [
         {
-<<<<<<< HEAD
-          "title": "Columns",
-          "id": "columns",
-          "plugins": {
-            "aem": {
-              "page": {
-                "resourceType": "core/franklin/components/columns/v1/columns",
-                "template": {
-                  "allowedComponents": ["group:default"]
-=======
           "title": "Icon Block",
           "id": "icon-block",
           "plugins": {
@@ -145,7 +135,20 @@
                   "cardDescription": "Default description",
                   "cardLinkText": "Default Link Text",
                   "cardLink": "#"
->>>>>>> b468e300
+                }
+              }
+            }
+          }
+        },
+        {
+          "title": "Columns",
+          "id": "columns",
+          "plugins": {
+            "aem": {
+              "page": {
+                "resourceType": "core/franklin/components/columns/v1/columns",
+                "template": {
+                  "allowedComponents": ["group:default"]
                 }
               }
             }
@@ -153,5 +156,5 @@
         }
       ]
     }
-  ]
+]
 }