--- conflicted
+++ resolved
@@ -141,7 +141,20 @@
           }
         },
         {
-<<<<<<< HEAD
+          "title": "Columns",
+          "id": "columns",
+          "plugins": {
+            "aem": {
+              "page": {
+                "resourceType": "core/franklin/components/columns/v1/columns",
+                "template": {
+                  "allowedComponents": ["group:default"]
+                }
+              }
+            }
+          }
+        },
+        {
           "title": "Curated Cards",
           "id": "curated-cards",
           "plugins": {
@@ -151,16 +164,6 @@
                 "template": {
                   "name": "Curated Cards",
                   "model": "curated-cards"
-=======
-          "title": "Columns",
-          "id": "columns",
-          "plugins": {
-            "aem": {
-              "page": {
-                "resourceType": "core/franklin/components/columns/v1/columns",
-                "template": {
-                  "allowedComponents": ["group:default"]
->>>>>>> 8a5a3565
                 }
               }
             }
