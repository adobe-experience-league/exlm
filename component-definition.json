{
  "groups": [
    {
      "title": "Default Content",
      "id": "default",
      "components": [
        {
          "title": "Button",
          "id": "button",
          "plugins": {
            "xwalk": {
              "page": {
                "resourceType": "core/franklin/components/button/v1/button",
                "template": {}
              }
            }
          }
        },
        {
          "title": "Image",
          "id": "image",
          "plugins": {
            "xwalk": {
              "page": {
                "resourceType": "core/franklin/components/image/v1/image",
                "template": {
                  "fileReference": "/content/dam/exlm/content-at-scale.png"
                }
              }
            }
          }
        },
        {
          "title": "Text",
          "id": "text",
          "plugins": {
            "xwalk": {
              "page": {
                "resourceType": "core/franklin/components/text/v1/text",
                "template": {
                  "text": "<p>Placeholder text</p>"
                }
              }
            }
          }
        },
        {
          "title": "Title",
          "id": "title",
          "plugins": {
            "xwalk": {
              "page": {
                "resourceType": "core/franklin/components/title/v1/title",
                "template": {}
              }
            }
          }
        }
      ]
    },
    {
      "title": "Containers",
      "id": "sections",
      "components": [
        {
          "title": "Editable Article Content Section",
          "id": "article-content-section",
          "plugins": {
            "xwalk": {
              "page": {
                "resourceType": "core/franklin/components/section/v1/section",
                "template": {
                  "filter": "article-content-section",
                  "name": "Article Content Section",
                  "model": "article-content-section",
                  "style": "article-content-section",
                  "text1": {
                    "sling:resourceType": "core/franklin/components/text/v1/text",
                    "name": "Text",
                    "model": "text",
                    "text": "<p>[Insert page summary here. 1-2 sentences are recommended for the page summary.]<br><br>To configure the page title, article author(s), and tags, navigate to Page-level properties by clicking Content Tree -&gt; Page -&gt; Properties. (remove this with text)</p>"
                  },
                  "article-tags": {
                    "sling:resourceType": "core/franklin/components/block/v1/block",
                    "name": "Tags",
                    "model": "article-tags"
                  },
                  "text2": {
                    "sling:resourceType": "core/franklin/components/text/v1/text",
                    "name": "Text",
                    "model": "text",
                    "text": "<p>[Insert article body content here. Add additional blocks below as needed]</p>"
                  },
                  "social-share": {
                    "sling:resourceType": "core/franklin/components/block/v1/block",
                    "name": "Social Share",
                    "model": "social-share",
                    "social network": ["facebook", "twitter", "linkedin"]
                  },
                  "author-summary": {
                    "sling:resourceType": "core/franklin/components/block/v1/block",
                    "name": "Author Summary",
                    "model": "author-summary"
                  }
                }
              }
            }
          }
        },
        {
          "title": "Editable Article Header Section",
          "id": "article-header-section",
          "plugins": {
            "xwalk": {
              "page": {
                "resourceType": "core/franklin/components/section/v1/section",
                "template": {
                  "filter": "article-header-section",
                  "name": "Article Header Section",
                  "model": "article-header-section",
                  "style": "article-header-section",
                  "article-marquee": {
                    "sling:resourceType": "core/franklin/components/block/v1/block",
                    "name": "Article Marquee",
                    "model": "article-marquee",
                    "classes": "marquee-straight"
                  }
                }
              }
            }
          }
        },
        {
          "title": "Editable Browse Rail Section",
          "id": "browse-rail-section",
          "plugins": {
            "xwalk": {
              "page": {
                "resourceType": "core/franklin/components/section/v1/section",
                "template": {
                  "filter": "browse-rail-section",
                  "name": "Browse Rail Section",
                  "model": "browse-rail-section",
                  "style": "browse-rail-section",
                  "browserail": {
                    "sling:resourceType": "core/franklin/components/block/v1/block",
                    "name": "Browse Rail",
                    "model": "browse-rail",
                    "navigation": "<ul><li><a href='/content/exlm/global/en/browse.html'>Title with Link</a><br><ul><li><a href='/content/exlm/global/en/browse.html'>Subtitle with link</a></li></ul></li><li>Title with no link<ul><li>Subtitle with no link</li></ul></li></ul>"
                  }
                }
              }
            }
          }
        },
        {
          "title": "Courses Section",
          "id": "courses-section",
          "plugins": {
            "xwalk": {
              "page": {
                "resourceType": "core/franklin/components/section/v1/section",
                "template": {
                  "filter": "courses-section",
                  "name": "Courses Section",
                  "model": "courses-section",
                  "style": "courses-section"
                }
              }
            }
          }
        },
        {
          "title": "Profile Section",
          "id": "profile-section",
          "plugins": {
            "xwalk": {
              "page": {
                "resourceType": "core/franklin/components/section/v1/section",
                "template": {
                  "name": "Profile Section",
                  "model": "profile-section",
                  "style": ["profile-section", "default"],
                  "filter": "profile-section"
                }
              }
            }
          }
        },
        {
          "title": "Profile Bottom Section",
          "id": "profile-bottom-section",
          "plugins": {
            "xwalk": {
              "page": {
                "resourceType": "core/franklin/components/section/v1/section",
                "template": {
                  "name": "Profile Bottom Section",
                  "model": "profile-bottom-section",
                  "style": ["profile-bottom-section", "default"],
                  "filter": "profile-bottom-section"
                }
              }
            }
          }
        },
        {
          "title": "Section",
          "id": "section",
          "plugins": {
            "xwalk": {
              "page": {
                "resourceType": "core/franklin/components/section/v1/section",
                "template": {
                  "name": "Section",
                  "model": "section",
                  "style": "default",
                  "filter": "section"
                }
              }
            }
          }
        },
        {
          "title": "Sign Up Flow Section",
          "id": "sign-up-flow-section",
          "plugins": {
            "xwalk": {
              "page": {
                "resourceType": "core/franklin/components/section/v1/section",
                "template": {
                  "name": "Sign Up Flow Section",
                  "model": "sign-up-flow-section",
                  "style": "sign-up-flow-section",
                  "filter": "sign-up-flow-section"
                }
              }
            }
          }
        },
        {
          "title": "Tab Section",
          "id": "tab-section",
          "plugins": {
            "xwalk": {
              "page": {
                "resourceType": "core/franklin/components/section/v1/section",
                "template": {
                  "name": "Tab Section",
                  "model": "tab-section",
                  "filter": "tab-section",
                  "style": "tab-section"
                }
              }
            }
          }
        }
      ]
    },
    {
      "title": "Blocks",
      "id": "blocks",
      "components": [
        {
          "title": "Accordion Group",
          "id": "accordion-group",
          "plugins": {
            "xwalk": {
              "page": {
                "resourceType": "core/franklin/components/block/v1/block",
                "template": {
                  "name": "Accordion Group",
                  "model": "accordion-group",
                  "filter": "accordion",
                  "item": {
                    "sling:resourceType": "core/franklin/components/block/v1/block/item",
                    "name": "Accordion",
                    "model": "accordion",
                    "heading": "Lorem ipsum",
                    "headingType": "h3",
                    "body": "Lorem ipsum dolor sit amet, consetetur sadipscing elitr, sed diam nonumy eirmod tempor invidunt ut labore et dolore magna aliquyam erat, sed diam voluptua."
                  }
                }
              }
            }
          }
        },
        {
          "title": "Accordion",
          "id": "accordion",
          "plugins": {
            "xwalk": {
              "page": {
                "resourceType": "core/franklin/components/block/v1/block/item",
                "template": {
                  "name": "Accordion",
                  "model": "accordion",
                  "heading": "Lorem ipsum",
                  "body": "Lorem ipsum dolor sit amet, consetetur sadipscing elitr, sed diam nonumy eirmod tempor invidunt ut labore et dolore magna aliquyam erat, sed diam voluptua."
                }
              }
            }
          }
        },
        {
          "title": "ADLS Cards",
          "id": "adls-cards",
          "plugins": {
            "xwalk": {
              "page": {
                "resourceType": "core/franklin/components/block/v1/block",
                "template": {
                  "name": "ADLS Cards",
                  "model": "adls-cards",
                  "classes": ["header-left"],
                  "headingType": "h2",
                  "sortby": "recommended"
                }
              }
            }
          }
        },
        {
          "title": "Adobe Account Card",
          "id": "adobe-account-card",
          "plugins": {
            "xwalk": {
              "page": {
                "resourceType": "core/franklin/components/block/v1/block",
                "template": {
                  "name": "Adobe Account Card",
                  "model": "adobe-account-card"
                }
              }
            }
          }
        },
        {
          "title": "Adobe Logo",
          "id": "adobe-logo",
          "plugins": {
            "xwalk": {
              "page": {
                "resourceType": "core/franklin/components/block/v1/block",
                "template": {
                  "name": "Adobe Logo",
                  "model": "adobe-logo"
                }
              }
            }
          }
        },
        {
          "title": "Announcement Ribbon",
          "id": "announcement-ribbon",
          "plugins": {
            "xwalk": {
              "page": {
                "resourceType": "core/franklin/components/block/v1/block",
                "template": {
                  "name": "Announcement Ribbon",
                  "model": "announcement-ribbon",
                  "filter": "rte-custom-options",
                  "title": "Announcement Ribbon Title",
                  "titleType": "h3",
                  "description": "Lorem ipsum dolor sit amet, consetetur sadipscing elitr, sed diam nonumy eirmod tempor invidunt",
                  "cta1_Type": "primary",
                  "cta1_customBgColor": "--spectrum-gray-700",
                  "cta1_textColor": "white",
                  "cta1_customBgHexCode": "000000",
                  "cta2_Type": "primary",
                  "cta2_customBgColor": "--spectrum-gray-700",
                  "cta2_textColor": "white",
                  "cta2_customBgHexCode": "000000",
                  "customHexCode": "FFFFFF",
                  "classes": "light"
                }
              }
            }
          }
        },
        {
          "title": "Article Marquee",
          "id": "article-marquee",
          "plugins": {
            "xwalk": {
              "page": {
                "resourceType": "core/franklin/components/block/v1/block",
                "template": {
                  "name": "Article Marquee",
                  "model": "article-marquee",
                  "classes": "marquee-straight"
                }
              }
            }
          }
        },
        {
          "title": "Atomic Search",
          "id": "atomic-search",
          "plugins": {
            "xwalk": {
              "page": {
                "resourceType": "core/franklin/components/block/v1/block",
                "template": {
                  "name": "Atomic Search",
                  "model": "atomic-search"
                }
              }
            }
          }
        },
        {
          "title": "Author Bio",
          "id": "author-bio",
          "plugins": {
            "xwalk": {
              "page": {
                "resourceType": "core/franklin/components/block/v1/block",
                "template": {
                  "name": "Author Bio",
                  "model": "author-bio"
                }
              }
            }
          }
        },
        {
          "title": "Author Summary",
          "id": "author-summary",
          "plugins": {
            "xwalk": {
              "page": {
                "resourceType": "core/franklin/components/block/v1/block",
                "template": {
                  "name": "Author Summary",
                  "model": "author-summary"
                }
              }
            }
          }
        },
        {
          "title": "Authorable Card",
          "id": "authorable-card",
          "plugins": {
            "xwalk": {
              "page": {
                "resourceType": "core/franklin/components/block/v1/block",
                "template": {
                  "filter": "authorable-card",
                  "name": "Authorable Card",
                  "model": "authorable-card",
                  "classes": ["header-left"],
                  "headingType": "h2",
                  "item1": {
                    "sling:resourceType": "core/franklin/components/block/v1/block/item",
                    "name": "Authored Card",
                    "model": "authored-card"
                  },
                  "item2": {
                    "sling:resourceType": "core/franklin/components/block/v1/block/item",
                    "name": "Authored Card",
                    "model": "authored-card"
                  },
                  "item3": {
                    "sling:resourceType": "core/franklin/components/block/v1/block/item",
                    "name": "Authored Card",
                    "model": "authored-card"
                  },
                  "item4": {
                    "sling:resourceType": "core/franklin/components/block/v1/block/item",
                    "name": "Authored Card",
                    "model": "authored-card"
                  }
                }
              }
            }
          }
        },
        {
          "title": "Authored Card",
          "id": "authored-card",
          "plugins": {
            "xwalk": {
              "page": {
                "resourceType": "core/franklin/components/block/v1/block/item",
                "template": {
                  "name": "Authored Card",
                  "model": "authored-card"
                }
              }
            }
          }
        },
        {
          "title": "Awards",
          "id": "awards",
          "plugins": {
            "xwalk": {
              "page": {
                "resourceType": "core/franklin/components/block/v1/block",
                "template": {
                  "name": "Awards"
                }
              }
            }
          }
        },
        {
          "title": "Block Quote",
          "id": "block-quote",
          "plugins": {
            "xwalk": {
              "page": {
                "resourceType": "core/franklin/components/block/v1/block",
                "template": {
                  "name": "Block Quote",
                  "model": "block-quote",
                  "title": "Block Quote"
                }
              }
            }
          }
        },
        {
          "title": "Bookmarks",
          "id": "bookmarks",
          "plugins": {
            "xwalk": {
              "page": {
                "resourceType": "core/franklin/components/block/v1/block",
                "template": {
                  "name": "Bookmarks",
                  "model": "bookmarks",
                  "headingType": "h3"
                }
              }
            }
          }
        },
        {
          "title": "Brand",
          "id": "brand",
          "plugins": {
            "xwalk": {
              "page": {
                "resourceType": "core/franklin/components/block/v1/block",
                "template": {
                  "name": "Brand",
                  "model": "brand"
                }
              }
            }
          }
        },
        {
          "title": "Browse Filters",
          "id": "browse-filters",
          "plugins": {
            "xwalk": {
              "page": {
                "resourceType": "core/franklin/components/block/v1/block",
                "template": {
                  "name": "Browse Filters",
                  "model": "browse-filters",
                  "headingType": "h2"
                }
              }
            }
          }
        },
        {
          "title": "Browse Rail",
          "id": "browse-rail",
          "plugins": {
            "xwalk": {
              "page": {
                "resourceType": "core/franklin/components/block/v1/block",
                "template": {
                  "name": "Browse Rail",
                  "model": "browse-rail",
                  "title": "Browse Rail",
                  "navigation": "<ul><li><a href='/content/exlm/global/en/browse.html'>Title with Link</a><br><ul><li><a href='/content/exlm/global/en/browse.html'>Subtitle with link</a></li></ul></li><li>Title with no link<ul><li>Subtitle with no link</li></ul></li></ul>"
                }
              }
            }
          }
        },
        {
          "title": "Callout",
          "id": "callout",
          "plugins": {
            "xwalk": {
              "page": {
                "resourceType": "core/franklin/components/block/v1/block",
                "template": {
                  "name": "Callout",
                  "model": "callout"
                }
              }
            }
          }
        },
        {
          "title": "Carousel",
          "id": "carousel",
          "plugins": {
            "xwalk": {
              "page": {
                "resourceType": "core/franklin/components/block/v1/block",
                "template": {
                  "name": "Carousel",
                  "model": "carousel",
                  "filter": "teaser",
                  "teaser": {
                    "name": "Teaser",
                    "model": "teaser",
                    "fileReference": "/content/dam/default-teaser-banner.png",
                    "title": "Teaser Title",
                    "titleType": "h3",
                    "longDescr": "<p>Teaser Description</p>",
                    "classes": ["light", "left"]
                  }
                }
              }
            }
          }
        },
        {
          "title": "Code",
          "id": "code",
          "plugins": {
            "xwalk": {
              "page": {
                "resourceType": "core/franklin/components/block/v1/block",
                "template": {
                  "name": "Code",
                  "model": "code"
                }
              }
            }
          }
        },
        {
          "title": "Columns",
          "id": "columns",
          "plugins": {
            "xwalk": {
              "page": {
                "resourceType": "core/franklin/components/columns/v1/columns",
                "template": {}
              }
            }
          }
        },
        {
<<<<<<< HEAD
          "title": "Course Marquee",
          "id": "course-marquee",
=======
          "title": "Course Breakdown",
          "id": "course-breakdown",
>>>>>>> 574ef8d0
          "plugins": {
            "xwalk": {
              "page": {
                "resourceType": "core/franklin/components/block/v1/block",
                "template": {
<<<<<<< HEAD
                  "name": "Course Marquee",
                  "model": "course-marquee",
                  "title": "Course Title",
                  "titleHeadingType": "h3",
                  "description": "Course description that will be limited to 3 lines in display."
=======
                  "name": "Course Breakdown",
                  "model": "course-breakdown",
                  "filter": "course-breakdown",
                  "title": "In this Course",
                  "titleType": "h1",
                  "moduleTimeText": "1 Hour",
                  "courseInfoTitle": "Skills you'll gain from this Course",
                  "courseInfoTitleType": "h2",
                  "courseInfoDescription": "Course Info Description",
                  "item": {
                    "sling:resourceType": "core/franklin/components/block/v1/block/item",
                    "name": "Course Breakdown Item",
                    "model": "course-breakdown-item",
                    "skill_track_url": "/content/exlm/global/en/courses/"
                  }
                }
              }
            }
          }
        },
        {
          "title": "Course Breakdown Item",
          "id": "course-breakdown-item",
          "plugins": {
            "xwalk": {
              "page": {
                "resourceType": "core/franklin/components/block/v1/block/item",
                "template": {
                  "name": "Course Breakdown Item",
                  "model": "course-breakdown-item",
                  "skill_track_url": "/content/exlm/global/en/courses/"
>>>>>>> 574ef8d0
                }
              }
            }
          }
        },
        {
          "title": "Curated Cards",
          "id": "curated-cards",
          "plugins": {
            "xwalk": {
              "page": {
                "resourceType": "core/franklin/components/block/v1/block",
                "template": {
                  "name": "Curated Cards",
                  "model": "curated-cards",
                  "classes": ["header-left"],
                  "headingType": "h2"
                }
              }
            }
          }
        },
        {
          "title": "Data and Email consent",
          "id": "data-and-email-consent",
          "plugins": {
            "xwalk": {
              "page": {
                "resourceType": "core/franklin/components/block/v1/block",
                "template": {
                  "name": "Data and Email consent",
                  "model": "data-and-email-consent"
                }
              }
            }
          }
        },
        {
          "title": "Detailed Teaser",
          "id": "detailed-teaser",
          "plugins": {
            "xwalk": {
              "page": {
                "resourceType": "core/franklin/components/block/v1/block",
                "template": {
                  "name": "Detailed Teaser",
                  "model": "detailed-teaser",
                  "classes": ["light", "left", "detailed-teaser"],
                  "fileReference": "/content/dam/adobe-summit-background.jpeg",
                  "eyebrow_logo": "/content/dam/summit-logo.png",
                  "eyebrow_title": "Eyebrow title",
                  "eyebrow_subtitle": "Eyebrow subtitle",
                  "title": "Detailed Teaser Title",
                  "titleType": "h3",
                  "description": "Description",
                  "subject": "/content/dam/summit-subject.png",
                  "cta1_Type": "primary",
                  "cta1_customBgColor": "--spectrum-gray-700",
                  "cta1_textColor": "white",
                  "cta1_customBgHexCode": "000000",
                  "cta2_Type": "primary",
                  "cta2_customBgColor": "--spectrum-gray-700",
                  "cta2_textColor": "white",
                  "cta2_customBgHexCode": "000000"
                }
              }
            }
          }
        },
        {
          "title": "Drill In",
          "id": "drill-in",
          "plugins": {
            "xwalk": {
              "page": {
                "resourceType": "core/franklin/components/block/v1/block",
                "template": {
                  "name": "Drill In",
                  "model": "drill-in",
                  "filter": "drill-in",
                  "fileReference": "/content/dam/exlm/drill-in-default.png",
                  "fileReferenceAlt": "Drill In Image",
                  "item": {
                    "sling:resourceType": "core/franklin/components/block/v1/block/item",
                    "name": "Drill In Callout",
                    "model": "drill-in-callout",
                    "cardTitle": "Sample Card Title",
                    "cardDescription": "Sample card description text goes here."
                  }
                }
              }
            }
          }
        },
        {
          "title": "Drill In Callout",
          "id": "drill-in-callout",
          "plugins": {
            "xwalk": {
              "page": {
                "resourceType": "core/franklin/components/block/v1/block/item",
                "template": {
                  "name": "Drill In Callout",
                  "model": "drill-in-callout",
                  "cardTitle": "Sample Card Title",
                  "cardDescription": "Sample card description text goes here.",
                  "positionX": "50",
                  "positionY": "50"
                }
              }
            }
          }
        },
        {
          "title": "Email Card",
          "id": "email-card",
          "plugins": {
            "xwalk": {
              "page": {
                "resourceType": "core/franklin/components/block/v1/block",
                "template": {
                  "name": "Email Card",
                  "model": "email-card"
                }
              }
            }
          }
        },
        {
          "title": "Events Cards",
          "id": "events-cards",
          "plugins": {
            "xwalk": {
              "page": {
                "resourceType": "core/franklin/components/block/v1/block",
                "template": {
                  "name": "Events Cards",
                  "model": "events-cards",
                  "classes": ["header-left"],
                  "headingType": "h2"
                }
              }
            }
          }
        },
        {
          "title": "Featured Authors",
          "id": "featured-authors",
          "plugins": {
            "xwalk": {
              "page": {
                "resourceType": "core/franklin/components/block/v1/block",
                "template": {
                  "name": "Featured Authors",
                  "model": "featured-authors",
                  "authors_headingType": "h2",
                  "classes": ["adobe", "left"]
                }
              }
            }
          }
        },
        {
          "title": "Featured Cards",
          "id": "featured-cards",
          "plugins": {
            "xwalk": {
              "page": {
                "resourceType": "core/franklin/components/block/v1/block",
                "template": {
                  "name": "Featured Cards",
                  "model": "featured-cards",
                  "heading": "Heading text",
                  "headingType": "h2",
                  "description": "Lorem ipsum dolor sit amet",
                  "linkText": "Browse more learning content >",
                  "link": "/content/exlm/global/en",
                  "sortBy": "RELEVANCE"
                }
              }
            }
          }
        },
        {
          "title": "Featured Content",
          "id": "featured-content",
          "plugins": {
            "xwalk": {
              "page": {
                "resourceType": "core/franklin/components/block/v1/block",
                "template": {
                  "name": "Featured Content",
                  "model": "featured-content",
                  "content_cta": "Read Article",
                  "classes": ["adobe", "left"],
                  "cta1_Type": "primary",
                  "cta1_customBgColor": "--spectrum-gray-700",
                  "cta1_textColor": "white",
                  "cta1_customBgHexCode": "000000",
                  "cta1_linkText": "Read Article"
                }
              }
            }
          }
        },
        {
          "title": "Flip Card",
          "id": "flip-card",
          "plugins": {
            "xwalk": {
              "page": {
                "resourceType": "core/franklin/components/block/v1/block",
                "template": {
                  "name": "Flip Card",
                  "model": "flip-card",
                  "filter": "flip-card",
                  "heading": "Flip Card Section",
                  "headingType": "h2",
                  "description": "Interactive flip cards with front and back content",
                  "item1": {
                    "sling:resourceType": "core/franklin/components/block/v1/block/item",
                    "name": "Flip Card Item",
                    "model": "flip-card-item",
                    "frontContent": "<p>Front content of the flip card</p>",
                    "backContent": "<p>Back content of the flip card</p>"
                  },
                  "item2": {
                    "sling:resourceType": "core/franklin/components/block/v1/block/item",
                    "name": "Flip Card Item",
                    "model": "flip-card-item",
                    "frontContent": "<p>Front content of the flip card</p>",
                    "backContent": "<p>Back content of the flip card</p>"
                  },
                  "item3": {
                    "sling:resourceType": "core/franklin/components/block/v1/block/item",
                    "name": "Flip Card Item",
                    "model": "flip-card-item",
                    "frontContent": "<p>Front content of the flip card</p>",
                    "backContent": "<p>Back content of the flip card</p>"
                  }
                }
              }
            }
          }
        },
        {
          "title": "Flip Card Item",
          "id": "flip-card-item",
          "plugins": {
            "xwalk": {
              "page": {
                "resourceType": "core/franklin/components/block/v1/block/item",
                "template": {
                  "name": "Flip Card Item",
                  "model": "flip-card-item",
                  "frontContent": "<p>Front content of the flip card</p>",
                  "backContent": "<p>Back content of the flip card</p>"
                }
              }
            }
          }
        },
        {
          "title": "Footer Breadcrumb",
          "id": "footer-breadcrumb",
          "plugins": {
            "xwalk": {
              "page": {
                "resourceType": "core/franklin/components/block/v1/block",
                "template": {
                  "name": "Footer Breadcrumb",
                  "model": "footer-breadcrumb"
                }
              }
            }
          }
        },
        {
          "title": "Footer Copyrights",
          "id": "footer-copyrights",
          "plugins": {
            "xwalk": {
              "page": {
                "resourceType": "core/franklin/components/block/v1/block",
                "template": {
                  "name": "Footer Copyrights",
                  "model": "footer-copyrights"
                }
              }
            }
          }
        },
        {
          "title": "Footer Item",
          "id": "footer-item",
          "plugins": {
            "xwalk": {
              "page": {
                "resourceType": "core/franklin/components/block/v1/block",
                "template": {
                  "name": "Footer Item",
                  "model": "footer-item"
                }
              }
            }
          }
        },
        {
          "title": "HTML App",
          "id": "html-app",
          "plugins": {
            "xwalk": {
              "page": {
                "resourceType": "core/franklin/components/block/v1/block",
                "template": {
                  "name": "HTML App",
                  "model": "html-app"
                }
              }
            }
          }
        },
        {
          "title": "Icon Block",
          "id": "icon-block",
          "plugins": {
            "xwalk": {
              "page": {
                "resourceType": "core/franklin/components/block/v1/block",
                "template": {
                  "filter": "icon-block",
                  "name": "Icon Block",
                  "model": "icon-block",
                  "item1": {
                    "sling:resourceType": "core/franklin/components/block/v1/block/item",
                    "name": "Icon Card",
                    "model": "icon-card",
                    "filter": "rte-custom-options",
                    "cardIcon": "/content/dam/exlm/icons/S_ExperienceManager_24_N.svg",
                    "cardHeading": "Default Heading",
                    "cardHeadingType": "h3",
                    "cardDescription": "Default description",
                    "cardLinkText": "Default Link Text",
                    "cardLink": "/content/exlm/global/en"
                  },
                  "item2": {
                    "sling:resourceType": "core/franklin/components/block/v1/block/item",
                    "name": "Icon Card",
                    "model": "icon-card",
                    "filter": "rte-custom-options",
                    "cardIcon": "/content/dam/exlm/icons/S_ExperienceManager_24_N.svg",
                    "cardHeading": "Default Heading",
                    "cardHeadingType": "h3",
                    "cardDescription": "Default description",
                    "cardLinkText": "Default Link Text",
                    "cardLink": "/content/exlm/global/en"
                  },
                  "item3": {
                    "sling:resourceType": "core/franklin/components/block/v1/block/item",
                    "name": "Icon Card",
                    "model": "icon-card",
                    "filter": "rte-custom-options",
                    "cardIcon": "/content/dam/exlm/icons/S_ExperienceManager_24_N.svg",
                    "cardHeading": "Default Heading",
                    "cardHeadingType": "h3",
                    "cardDescription": "Default description",
                    "cardLinkText": "Default Link Text",
                    "cardLink": "/content/exlm/global/en"
                  }
                }
              }
            }
          }
        },
        {
          "title": "Icon Card",
          "id": "icon-card",
          "plugins": {
            "xwalk": {
              "page": {
                "resourceType": "core/franklin/components/block/v1/block/item",
                "template": {
                  "name": "Icon Card",
                  "model": "icon-card",
                  "filter": "rte-custom-options",
                  "cardIcon": "/content/dam/exlm/icons/S_ExperienceManager_24_N.svg",
                  "cardHeading": "Default Heading",
                  "cardHeadingType": "h3",
                  "cardDescription": "Default description",
                  "cardLinkText": "Default Link Text",
                  "cardLink": "/content/exlm/global/en"
                }
              }
            }
          }
        },
        {
          "title": "Iframe App",
          "id": "iframe-app",
          "plugins": {
            "xwalk": {
              "page": {
                "resourceType": "core/franklin/components/block/v1/block",
                "template": {
                  "name": "Iframe App",
                  "model": "iframe-app"
                }
              }
            }
          }
        },
        {
          "title": "Inline Survey",
          "id": "inline-survey",
          "plugins": {
            "xwalk": {
              "page": {
                "resourceType": "core/franklin/components/block/v1/block",
                "template": {
                  "name": "Inline Survey",
                  "model": "inline-survey",
                  "title": "Have an Idea for Content? Drop us a Line."
                }
              }
            }
          }
        },
        {
          "title": "Language Selector",
          "id": "language-selector",
          "plugins": {
            "xwalk": {
              "page": {
                "resourceType": "core/franklin/components/block/v1/block",
                "template": {
                  "name": "Language Selector",
                  "model": "language-selector"
                }
              }
            }
          }
        },
        {
          "title": "Marquee",
          "id": "marquee",
          "plugins": {
            "xwalk": {
              "page": {
                "resourceType": "core/franklin/components/block/v1/block",
                "template": {
                  "name": "Marquee",
                  "model": "marquee",
                  "classes": ["medium", "curved", "bg-spectrum-gray-700", "text-spectrum-gray-900"],
                  "fileReference": "/content/dam/exlm/en/images/subjects/Community_headshot_single.png",
                  "title": "Marquee Title",
                  "titleType": "h2",
                  "longDescr": "Lorem ipsum dolor sit amet, consetetur sadipscing elitr, sed diam nonumy eirmod tempor invidunt",
                  "cta1_Type": "primary",
                  "cta1_customBgColor": "--spectrum-gray-700",
                  "cta1_textColor": "white",
                  "cta1_customBgHexCode": "000000",
                  "cta2_Type": "primary",
                  "cta2_customBgColor": "--spectrum-gray-700",
                  "cta2_textColor": "white",
                  "cta2_customBgHexCode": "000000"
                }
              }
            }
          }
        },
        {
          "title": "Media",
          "id": "media",
          "plugins": {
            "xwalk": {
              "page": {
                "resourceType": "core/franklin/components/block/v1/block",
                "template": {
                  "name": "Media",
                  "model": "media",
                  "fileReference": "/content/dam/exlm/Community_headshot_single.png",
                  "title": "Lorem ipsum",
                  "titleType": "h3",
                  "description": "<p>Lorem ipsum dolor sit amet, consetetur sadipscing elitr, sed diam nonumy eirmod tempor invidunt ut labore et dolore magna aliquyam erat, sed diam voluptua. At vero eos et accusam et justo duo dolores et ea rebum.</p>",
                  "classes": "left",
                  "cta1_Type": "primary",
                  "cta1_customBgColor": "--spectrum-gray-700",
                  "cta1_textColor": "white",
                  "cta1_customBgHexCode": "000000",
                  "cta2_Type": "primary",
                  "cta2_customBgColor": "--spectrum-gray-700",
                  "cta2_textColor": "white",
                  "cta2_customBgHexCode": "000000"
                }
              }
            }
          }
        },
        {
          "title": "Nav",
          "id": "nav",
          "plugins": {
            "xwalk": {
              "page": {
                "resourceType": "core/franklin/components/block/v1/block",
                "template": {
                  "name": "Nav",
                  "model": "nav"
                }
              }
            }
          }
        },
        {
          "title": "Note",
          "id": "note",
          "plugins": {
            "xwalk": {
              "page": {
                "resourceType": "core/franklin/components/block/v1/block",
                "template": {
                  "name": "Note",
                  "model": "note"
                }
              }
            }
          }
        },
        {
          "title": "Notification Banner",
          "id": "notification-banner",
          "plugins": {
            "xwalk": {
              "page": {
                "resourceType": "core/franklin/components/block/v1/block",
                "template": {
                  "name": "Notification Banner",
                  "model": "notification-banner",
                  "filter": "rte-custom-options",
                  "title": "Notification Banner Title",
                  "description": "Lorem ipsum dolor sit amet, consetetur sadipscing elitr, sed diam nonumy eirmod tempor invidunt"
                }
              }
            }
          }
        },
        {
          "title": "Personalized Content Placeholder",
          "id": "personalized-content-placeholder",
          "plugins": {
            "xwalk": {
              "page": {
                "resourceType": "core/franklin/components/block/v1/block",
                "template": {
                  "name": "Personalized Content Placeholder",
                  "model": "personalized-content-placeholder"
                }
              }
            }
          }
        },
        {
          "title": "Playlist Browse",
          "id": "playlist-browse",
          "plugins": {
            "xwalk": {
              "page": {
                "resourceType": "core/franklin/components/block/v1/block",
                "template": {
                  "name": "Playlist Browse",
                  "model": "playlist-browse"
                }
              }
            }
          }
        },
        {
          "title": "Product Grid",
          "id": "product-grid",
          "plugins": {
            "xwalk": {
              "page": {
                "resourceType": "core/franklin/components/block/v1/block",
                "template": {
                  "name": "Product Grid",
                  "model": "product-grid"
                }
              }
            }
          }
        },
        {
          "title": "Product Interests",
          "id": "product-interests",
          "plugins": {
            "xwalk": {
              "page": {
                "resourceType": "core/franklin/components/block/v1/block",
                "template": {
                  "name": "Product Interests",
                  "model": "product-interests"
                }
              }
            }
          }
        },
        {
          "title": "Profile Menu",
          "id": "profile-menu",
          "plugins": {
            "xwalk": {
              "page": {
                "resourceType": "core/franklin/components/block/v1/block",
                "template": {
                  "name": "Profile Menu",
                  "model": "profile-menu"
                }
              }
            }
          }
        },
        {
          "title": "Profile Welcome",
          "id": "profile-welcome",
          "plugins": {
            "xwalk": {
              "page": {
                "resourceType": "core/franklin/components/block/v1/block",
                "template": {
                  "name": "Profile Welcome",
                  "model": "profile-welcome",
                  "headingType": "h2",
                  "eyebrow": "Hey User! Welcome Back",
                  "heading": "Your Experience League just got more personal.",
                  "description": "Reaching your career goals has never been easier. Explore learning recommendations we made just for you based on your product interests, experience level, and role.",
                  "incompleteProfileText": "Complete your profile for a more personalized experience.",
                  "cta1_Type": "primary",
                  "cta1_customBgColor": "--spectrum-gray-700",
                  "cta1_textColor": "white",
                  "cta1_customBgHexCode": "000000",
                  "cta1_linkText": "Manage profile"
                }
              }
            }
          }
        },
        {
          "title": "Qualtrics",
          "id": "qualtrics",
          "plugins": {
            "xwalk": {
              "page": {
                "resourceType": "core/franklin/components/block/v1/block",
                "template": {
                  "name": "Qualtrics",
                  "model": "qualtrics"
                }
              }
            }
          }
        },
        {
          "title": "Question",
          "id": "question",
          "plugins": {
            "xwalk": {
              "page": {
                "resourceType": "core/franklin/components/block/v1/block/item",
                "template": {
                  "name": "Question",
                  "model": "question",
                  "question": "Sample question text",
                  "isMultipleChoice": false,
                  "answers": "<ol><li>Answer 1</li><li>Answer 2</li><li>Answer 3</li></ol>",
                  "correctAnswers": "1",
                  "correctFeedback": "Your answer is correct",
                  "incorrectFeedback": "Your answer is incorrect"
                }
              }
            }
          }
        },
        {
          "title": "Quiz",
          "id": "quiz",
          "plugins": {
            "xwalk": {
              "page": {
                "resourceType": "core/franklin/components/block/v1/block",
                "template": {
                  "name": "Quiz",
                  "model": "quiz",
                  "filter": "quiz",
                  "title": "Module Quiz",
                  "titleType": "h2",
                  "quizDescription": "<ul><li>End of module quizzes are pass/fail</li><li>A \"passing\" grade is based on a total score of 80%</li><li>Quizzes are not timed</li><li>You can retake quizzes as many times as necessary</li><li>Questions may be in the form of multiple choice, multi select, and ordering in bullet points</li></ul>",
                  "item1": {
                    "sling:resourceType": "core/franklin/components/block/v1/block/item",
                    "name": "Question",
                    "model": "question",
                    "question": "Sample question text",
                    "isMultipleChoice": false,
                    "answers": "<ol><li>Answer 1</li><li>Answer 2</li><li>Answer 3</li></ol>",
                    "correctAnswers": "1",
                    "correctFeedback": "Your answer is correct",
                    "incorrectFeedback": "Your answer is incorrect"
                  }
                }
              }
            }
          }
        },
        {
          "title": "Recently Reviewed",
          "id": "recently-reviewed",
          "plugins": {
            "xwalk": {
              "page": {
                "resourceType": "core/franklin/components/block/v1/block",
                "template": {
                  "name": "Recently Reviewed",
                  "model": "recently-reviewed",
                  "heading": "Recently Reviewed Title",
                  "headingType": "h3",
                  "description": "Recently reviewed description"
                }
              }
            }
          }
        },
        {
          "title": "Recommendation Marquee",
          "id": "recommendation-marquee",
          "plugins": {
            "xwalk": {
              "page": {
                "resourceType": "core/franklin/components/block/v1/block",
                "template": {
                  "name": "Recommendation Marquee",
                  "model": "recommendation-marquee",
                  "roles": ["profile_context"],
                  "filterProductBy": "all_adobe_products",
                  "headingType": "h2"
                }
              }
            }
          }
        },
        {
          "title": "Recommended Content",
          "id": "recommended-content",
          "plugins": {
            "xwalk": {
              "page": {
                "resourceType": "core/franklin/components/block/v1/block",
                "template": {
                  "name": "Recommended Content",
                  "model": "recommended-content",
                  "roles": ["profile_context"],
                  "filterProductBy": "all_adobe_products",
                  "headingType": "h2"
                }
              }
            }
          }
        },
        {
          "title": "Recommended Courses",
          "id": "recommended-courses",
          "plugins": {
            "xwalk": {
              "page": {
                "resourceType": "core/franklin/components/block/v1/block",
                "template": {
                  "name": "Recommended Courses",
                  "model": "recommended-courses",
                  "headingType": "h2"
                }
              }
            }
          }
        },
        {
          "title": "Role and Industry",
          "id": "role-and-industry",
          "plugins": {
            "xwalk": {
              "page": {
                "resourceType": "core/franklin/components/block/v1/block",
                "template": {
                  "name": "Role and Industry",
                  "model": "role-and-industry",
                  "titleType": "h2"
                }
              }
            }
          }
        },
        {
          "title": "Search",
          "id": "search",
          "plugins": {
            "xwalk": {
              "page": {
                "resourceType": "core/franklin/components/block/v1/block",
                "template": {
                  "name": "Search",
                  "model": "search"
                }
              }
            }
          }
        },
        {
          "title": "Secondary Search",
          "id": "secondary-search",
          "plugins": {
            "xwalk": {
              "page": {
                "resourceType": "core/franklin/components/block/v1/block",
                "template": {
                  "name": "Secondary Search",
                  "model": "secondary-search",
                  "headingType": "h2"
                }
              }
            }
          }
        },
        {
          "title": "Sign In",
          "id": "sign-in",
          "plugins": {
            "xwalk": {
              "page": {
                "resourceType": "core/franklin/components/block/v1/block",
                "template": {
                  "name": "Sign In",
                  "model": "sign-in"
                }
              }
            }
          }
        },
        {
          "title": "Sign up",
          "id": "sign-up",
          "plugins": {
            "xwalk": {
              "page": {
                "resourceType": "core/franklin/components/block/v1/block",
                "template": {
                  "name": "Sign up",
                  "model": "sign-up",
                  "fileReference": "/content/dam/exlm/Community_headshot_single.png",
                  "title": "Sign up Title",
                  "titleType": "h3",
                  "longDescr": "Lorem ipsum dolor sit amet, consetetur sadipscing elitr, sed diam nonumy eirmod tempor invidunt"
                }
              }
            }
          }
        },
        {
          "title": "Module",
          "id": "module",
          "plugins": {
            "xwalk": {
              "page": {
                "resourceType": "core/franklin/components/block/v1/block",
                "template": {
                  "name": "Module",
                  "model": "module",
                  "filter": "module",
                  "item": {
                    "sling:resourceType": "core/franklin/components/block/v1/block/item",
                    "name": "Step",
                    "model": "step",
                    "step_url": ""
                  }
                }
              }
            }
          }
        },
        {
          "title": "Module Meta",
          "id": "module-meta",
          "plugins": {
            "xwalk": {
              "page": {
                "resourceType": "core/franklin/components/block/v1/block",
                "template": {
                  "name": "Module Meta",
                  "model": "module-meta",
                  "title": "Module Title",
                  "titleType": "h1",
                  "description": "Module Description",
                  "recap_url": "",
                  "quiz_url": ""
                }
              }
            }
          }
        },
        {
          "title": "Social",
          "id": "social",
          "plugins": {
            "xwalk": {
              "page": {
                "resourceType": "core/franklin/components/block/v1/block",
                "template": {
                  "name": "Social",
                  "model": "social"
                }
              }
            }
          }
        },
        {
          "title": "Social Share",
          "id": "social-share",
          "plugins": {
            "xwalk": {
              "page": {
                "resourceType": "core/franklin/components/block/v1/block",
                "template": {
                  "name": "Social Share",
                  "model": "social-share"
                }
              }
            }
          }
        },
        {
          "title": "Step",
          "id": "step",
          "plugins": {
            "xwalk": {
              "page": {
                "resourceType": "core/franklin/components/block/v1/block/item",
                "template": {
                  "name": "Step",
                  "model": "step",
                  "step_url": ""
                }
              }
            }
          }
        },
        {
          "title": "Tabbed Cards",
          "id": "tabbed-cards",
          "plugins": {
            "xwalk": {
              "page": {
                "resourceType": "core/franklin/components/block/v1/block",
                "template": {
                  "name": "Tabbed Cards",
                  "model": "tabbed-cards",
                  "classes": ["header-left"],
                  "headingType": "h2"
                }
              }
            }
          }
        },
        {
          "title": "Tabs",
          "id": "tabs",
          "plugins": {
            "xwalk": {
              "page": {
                "resourceType": "core/franklin/components/block/v1/block",
                "template": {
                  "name": "Tabs",
                  "model": "tabs",
                  "filter": "tab",
                  "item1": {
                    "sling:resourceType": "core/franklin/components/block/v1/block/item",
                    "name": "Tab",
                    "model": "tab",
                    "title": "Tab",
                    "content": "Lorem ipsum dolor sit amet, consetetur sadipscing elitr, sed diam nonumy eirmod tempor invidunt ut labore et dolore magna aliquyam erat, sed diam voluptua."
                  }
                }
              }
            }
          }
        },
        {
          "title": "Tab",
          "id": "tab",
          "plugins": {
            "xwalk": {
              "page": {
                "resourceType": "core/franklin/components/block/v1/block/item",
                "template": {
                  "name": "Tab",
                  "model": "tab",
                  "title": "Tab",
                  "content": "Lorem ipsum dolor sit amet, consetetur sadipscing elitr, sed diam nonumy eirmod tempor invidunt ut labore et dolore magna aliquyam erat, sed diam voluptua."
                }
              }
            }
          }
        },
        {
          "title": "Tags",
          "id": "article-tags",
          "plugins": {
            "xwalk": {
              "page": {
                "resourceType": "core/franklin/components/block/v1/block",
                "template": {
                  "name": "Tags"
                }
              }
            }
          }
        },
        {
          "title": "Teaser",
          "id": "teaser",
          "plugins": {
            "xwalk": {
              "page": {
                "resourceType": "core/franklin/components/block/v1/block",
                "template": {
                  "name": "Teaser",
                  "model": "teaser",
                  "fileReference": "/content/dam/default-teaser-banner.png",
                  "title": "Teaser Title",
                  "titleType": "h3",
                  "longDescr": "<p>Teaser Description</p>",
                  "classes": ["light", "left"],
                  "cta1_Type": "primary",
                  "cta1_customBgColor": "--spectrum-gray-700",
                  "cta1_textColor": "white",
                  "cta1_customBgHexCode": "000000",
                  "cta2_Type": "primary",
                  "cta2_customBgColor": "--spectrum-gray-700",
                  "cta2_textColor": "white",
                  "cta2_customBgHexCode": "000000"
                }
              }
            }
          }
        },
        {
          "title": "Topic Results",
          "id": "topic-results",
          "plugins": {
            "xwalk": {
              "page": {
                "resourceType": "core/franklin/components/block/v1/block",
                "template": {
                  "name": "Topic Results"
                }
              }
            }
          }
        },
        {
          "title": "Upcoming Event",
          "id": "upcoming-event",
          "plugins": {
            "xwalk": {
              "page": {
                "resourceType": "core/franklin/components/block/v1/block",
                "template": {
                  "name": "Upcoming Event",
                  "model": "upcoming-event",
                  "headingType": "h2"
                }
              }
            }
          }
        },
        {
          "title": "Upcoming Event V2",
          "id": "upcoming-event-v2",
          "plugins": {
            "xwalk": {
              "page": {
                "resourceType": "core/franklin/components/block/v1/block",
                "template": {
                  "name": "Upcoming Event V2",
                  "model": "upcoming-event-v2",
                  "headingType": "h2"
                }
              }
            }
          }
        },
        {
          "title": "User Profile Card",
          "id": "user-profile-card",
          "plugins": {
            "xwalk": {
              "page": {
                "resourceType": "core/franklin/components/block/v1/block",
                "template": {
                  "name": "User Profile Card",
                  "model": "user-profile-card"
                }
              }
            }
          }
        },
        {
          "title": "Video Embed",
          "id": "video-embed",
          "plugins": {
            "xwalk": {
              "page": {
                "resourceType": "core/franklin/components/block/v1/block",
                "template": {
                  "name": "Video Embed",
                  "model": "video-embed"
                }
              }
            }
          }
        }
      ]
    }
  ]
}<|MERGE_RESOLUTION|>--- conflicted
+++ resolved
@@ -655,25 +655,13 @@
           }
         },
         {
-<<<<<<< HEAD
-          "title": "Course Marquee",
-          "id": "course-marquee",
-=======
           "title": "Course Breakdown",
           "id": "course-breakdown",
->>>>>>> 574ef8d0
-          "plugins": {
-            "xwalk": {
-              "page": {
-                "resourceType": "core/franklin/components/block/v1/block",
-                "template": {
-<<<<<<< HEAD
-                  "name": "Course Marquee",
-                  "model": "course-marquee",
-                  "title": "Course Title",
-                  "titleHeadingType": "h3",
-                  "description": "Course description that will be limited to 3 lines in display."
-=======
+          "plugins": {
+            "xwalk": {
+              "page": {
+                "resourceType": "core/franklin/components/block/v1/block",
+                "template": {
                   "name": "Course Breakdown",
                   "model": "course-breakdown",
                   "filter": "course-breakdown",
@@ -705,7 +693,24 @@
                   "name": "Course Breakdown Item",
                   "model": "course-breakdown-item",
                   "skill_track_url": "/content/exlm/global/en/courses/"
->>>>>>> 574ef8d0
+                }
+              }
+            }
+          }
+        },
+        {
+          "title": "Course Marquee",
+          "id": "course-marquee",
+          "plugins": {
+            "xwalk": {
+              "page": {
+                "resourceType": "core/franklin/components/block/v1/block",
+                "template": {
+                  "name": "Course Marquee",
+                  "model": "course-marquee",
+                  "title": "Course Title",
+                  "titleHeadingType": "h3",
+                  "description": "Course description that will be limited to 3 lines in display."
                 }
               }
             }
