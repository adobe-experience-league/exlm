{
  "groups": [
    {
      "title": "Default Content",
      "id": "default",
      "components": [
        {
          "title": "Button",
          "id": "button",
          "plugins": {
            "xwalk": {
              "page": {
                "resourceType": "core/franklin/components/button/v1/button",
                "template": {}
              }
            }
          }
        },
        {
          "title": "Image",
          "id": "image",
          "plugins": {
            "xwalk": {
              "page": {
                "resourceType": "core/franklin/components/image/v1/image",
                "template": {
                  "fileReference": "/content/dam/exlm/content-at-scale.png"
                }
              }
            }
          }
        },
        {
          "title": "Text",
          "id": "text",
          "plugins": {
            "xwalk": {
              "page": {
                "resourceType": "core/franklin/components/text/v1/text",
                "template": {
                  "text": "<p>Placeholder text</p>"
                }
              }
            }
          }
        },
        {
          "title": "Title",
          "id": "title",
          "plugins": {
            "xwalk": {
              "page": {
                "resourceType": "core/franklin/components/title/v1/title",
                "template": {}
              }
            }
          }
        }
      ]
    },
    {
      "title": "Containers",
      "id": "sections",
      "components": [
        {
          "title": "Editable Article Content Section",
          "id": "article-content-section",
          "plugins": {
            "xwalk": {
              "page": {
                "resourceType": "core/franklin/components/section/v1/section",
                "template": {
                  "filter": "article-content-section",
                  "name": "Article Content Section",
                  "model": "article-content-section",
                  "style": "article-content-section"
                }
              }
            }
          }
        },
        {
          "title": "Editable Article Header Section",
          "id": "article-header-section",
          "plugins": {
            "xwalk": {
              "page": {
                "resourceType": "core/franklin/components/section/v1/section",
                "template": {
                  "filter": "article-header-section",
                  "name": "Article Header Section",
                  "model": "article-header-section",
                  "style": "article-header-section",
                  "article-marquee": {
                    "sling:resourceType": "core/franklin/components/block/v1/block",
                    "name": "Article Marquee",
                    "model": "article-marquee"
                  }
                }
              }
            }
          }
        },
        {
          "title": "Editable Browse Rail Section",
          "id": "browse-rail-section",
          "plugins": {
            "xwalk": {
              "page": {
                "resourceType": "core/franklin/components/section/v1/section",
                "template": {
                  "filter": "browse-rail-section",
                  "name": "Browse Rail Section",
                  "model": "browse-rail-section",
                  "style": "browse-rail-section",
                  "browserail": {
                    "sling:resourceType": "core/franklin/components/block/v1/block",
                    "name": "Browse Rail",
                    "model": "browse-rail",
                    "navigation": "<ul><li><a href='/content/exlm/global/en/browse.html'>Title with Link</a><br><ul><li><a href='/content/exlm/global/en/browse.html'>Subtitle with link</a></li></ul></li><li>Title with no link<ul><li>Subtitle with no link</li></ul></li></ul>"
                  }
                }
              }
            }
          }
        },
        {
          "title": "Profile Section",
          "id": "profile-section",
          "plugins": {
            "xwalk": {
              "page": {
                "resourceType": "core/franklin/components/section/v1/section",
                "template": {
                  "name": "Profile Section",
                  "model": "profile-section",
                  "style": "profile-section",
                  "filter": "profile-section"
                }
              }
            }
          }
        },
        {
          "title": "Section",
          "id": "section",
          "plugins": {
            "xwalk": {
              "page": {
                "resourceType": "core/franklin/components/section/v1/section",
                "template": {
                  "name": "Section",
                  "model": "section",
                  "style": "default",
                  "filter": "section"
                }
              }
            }
          }
        },
        {
          "title": "Sign Up Flow Section",
          "id": "sign-up-flow-section",
          "plugins": {
            "xwalk": {
              "page": {
                "resourceType": "core/franklin/components/section/v1/section",
                "template": {
                  "name": "Sign Up Flow Section",
                  "model": "sign-up-flow-section",
                  "style": "sign-up-flow-section",
                  "filter": "sign-up-flow-section"
                }
              }
            }
          }
        },
        {
          "title": "Tab Section",
          "id": "tab-section",
          "plugins": {
            "xwalk": {
              "page": {
                "resourceType": "core/franklin/components/section/v1/section",
                "template": {
                  "name": "Tab Section",
                  "model": "tab-section",
                  "filter": "tab-section",
                  "style": "tab-section"
                }
              }
            }
          }
        }
      ]
    },
    {
      "title": "Blocks",
      "id": "blocks",
      "components": [
        {
          "title": "Accordion Group",
          "id": "accordion-group",
          "plugins": {
            "xwalk": {
              "page": {
                "resourceType": "core/franklin/components/block/v1/block",
                "template": {
                  "name": "Accordion Group",
                  "model": "accordion-group",
                  "filter": "accordion",
                  "item": {
                    "sling:resourceType": "core/franklin/components/block/v1/block/item",
                    "name": "Accordion",
                    "model": "accordion",
                    "heading": "Lorem ipsum",
                    "headingType": "h3",
                    "body": "Lorem ipsum dolor sit amet, consetetur sadipscing elitr, sed diam nonumy eirmod tempor invidunt ut labore et dolore magna aliquyam erat, sed diam voluptua."
                  }
                }
              }
            }
          }
        },
        {
          "title": "Accordion",
          "id": "accordion",
          "plugins": {
            "xwalk": {
              "page": {
                "resourceType": "core/franklin/components/block/v1/block/item",
                "template": {
                  "name": "Accordion",
                  "model": "accordion",
                  "heading": "Lorem ipsum",
                  "body": "Lorem ipsum dolor sit amet, consetetur sadipscing elitr, sed diam nonumy eirmod tempor invidunt ut labore et dolore magna aliquyam erat, sed diam voluptua."
                }
              }
            }
          }
        },
        {
          "title": "ADLS Cards",
          "id": "adls-cards",
          "plugins": {
            "xwalk": {
              "page": {
                "resourceType": "core/franklin/components/block/v1/block",
                "template": {
                  "name": "ADLS Cards",
                  "model": "adls-cards",
                  "headingType": "h2",
                  "sortby": "recommended"
                }
              }
            }
          }
        },
        {
          "title": "Adobe Account Card",
          "id": "adobe-account-card",
          "plugins": {
            "xwalk": {
              "page": {
                "resourceType": "core/franklin/components/block/v1/block",
                "template": {
                  "name": "Adobe Account Card",
                  "model": "adobe-account-card"
                }
              }
            }
          }
        },
        {
          "title": "Announcement Ribbon",
          "id": "announcement-ribbon",
          "plugins": {
            "xwalk": {
              "page": {
                "resourceType": "core/franklin/components/block/v1/block",
                "template": {
                  "name": "Announcement Ribbon",
                  "model": "announcement-ribbon",
                  "title": "Announcement Ribbon Title",
                  "titleType": "h3",
                  "description": "Lorem ipsum dolor sit amet, consetetur sadipscing elitr, sed diam nonumy eirmod tempor invidunt",
                  "cta1Type": "primary",
                  "cta2Type": "primary"
                }
              }
            }
          }
        },
        {
          "title": "Article Marquee",
          "id": "article-marquee",
          "plugins": {
            "xwalk": {
              "page": {
                "resourceType": "core/franklin/components/block/v1/block",
                "template": {
                  "name": "Article Marquee",
                  "model": "article-marquee",
                  "fileReference": "/content/dam/exlm/Community_headshot_single.png"
                }
              }
            }
          }
        },
        {
          "title": "Author Bio",
          "id": "author-bio",
          "plugins": {
            "xwalk": {
              "page": {
                "resourceType": "core/franklin/components/block/v1/block",
                "template": {
                  "name": "Author Bio",
                  "model": "author-bio"
                }
              }
            }
          }
        },
        {
          "title": "Author Summary",
          "id": "author-summary",
          "plugins": {
            "xwalk": {
              "page": {
                "resourceType": "core/franklin/components/block/v1/block",
                "template": {
                  "name": "Author Summary",
                  "model": "author-summary"
                }
              }
            }
          }
        },
        {
          "title": "Authorable Card",
          "id": "authorable-card",
          "plugins": {
            "xwalk": {
              "page": {
                "resourceType": "core/franklin/components/block/v1/block",
                "template": {
                  "filter": "authorable-card",
                  "name": "Authorable Card",
                  "model": "authorable-card",
                  "headingType": "h2",
                  "item1": {
                    "sling:resourceType": "core/franklin/components/block/v1/block/item",
                    "name": "Authored Card",
                    "model": "authored-card"
                  },
                  "item2": {
                    "sling:resourceType": "core/franklin/components/block/v1/block/item",
                    "name": "Authored Card",
                    "model": "authored-card"
                  },
                  "item3": {
                    "sling:resourceType": "core/franklin/components/block/v1/block/item",
                    "name": "Authored Card",
                    "model": "authored-card"
                  },
                  "item4": {
                    "sling:resourceType": "core/franklin/components/block/v1/block/item",
                    "name": "Authored Card",
                    "model": "authored-card"
                  }
                }
              }
            }
          }
        },
        {
          "title": "Authored Card",
          "id": "authored-card",
          "plugins": {
            "xwalk": {
              "page": {
                "resourceType": "core/franklin/components/block/v1/block/item",
                "template": {
                  "name": "Authored Card",
                  "model": "authored-card"
                }
              }
            }
          }
        },
        {
          "title": "Awards",
          "id": "awards",
          "plugins": {
            "xwalk": {
              "page": {
                "resourceType": "core/franklin/components/block/v1/block",
                "template": {
                  "name": "Awards"
                }
              }
            }
          }
        },
        {
          "title": "Block Quote",
          "id": "block-quote",
          "plugins": {
            "xwalk": {
              "page": {
                "resourceType": "core/franklin/components/block/v1/block",
                "template": {
                  "name": "Block Quote",
                  "model": "block-quote",
                  "title": "Block Quote"
                }
              }
            }
          }
        },
        {
          "title": "Bookmarks",
          "id": "bookmarks",
          "plugins": {
            "xwalk": {
              "page": {
                "resourceType": "core/franklin/components/block/v1/block",
                "template": {
                  "name": "Bookmarks",
                  "model": "bookmarks",
                  "headingType": "h3"
                }
              }
            }
          }
        },
        {
          "title": "Browse Filters",
          "id": "browse-filters",
          "plugins": {
            "xwalk": {
              "page": {
                "resourceType": "core/franklin/components/block/v1/block",
                "template": {
                  "name": "Browse Filters",
                  "model": "browse-filters"
                }
              }
            }
          }
        },
        {
          "title": "Browse Rail",
          "id": "browse-rail",
          "plugins": {
            "xwalk": {
              "page": {
                "resourceType": "core/franklin/components/block/v1/block",
                "template": {
                  "name": "Browse Rail",
                  "model": "browse-rail",
                  "title": "Browse Rail",
                  "navigation": "<ul><li><a href='/content/exlm/global/en/browse.html'>Title with Link</a><br><ul><li><a href='/content/exlm/global/en/browse.html'>Subtitle with link</a></li></ul></li><li>Title with no link<ul><li>Subtitle with no link</li></ul></li></ul>"
                }
              }
            }
          }
        },
        {
          "title": "Callout",
          "id": "callout",
          "plugins": {
            "xwalk": {
              "page": {
                "resourceType": "core/franklin/components/block/v1/block",
                "template": {
                  "name": "Callout",
                  "model": "callout"
                }
              }
            }
          }
        },
        {
          "title": "Carousel",
          "id": "carousel",
          "plugins": {
            "xwalk": {
              "page": {
                "resourceType": "core/franklin/components/block/v1/block",
                "template": {
                  "name": "Carousel",
                  "model": "carousel",
                  "filter": "teaser",
                  "teaser": {
                    "name": "Teaser",
                    "model": "teaser",
                    "fileReference": "/content/dam/default-teaser-banner.png",
                    "title": "Teaser Title",
                    "titleType": "h3",
                    "longDescr": "<p>Teaser Description</p>",
                    "classes": ["light", "left"]
                  }
                }
              }
            }
          }
        },
        {
          "title": "Columns",
          "id": "columns",
          "plugins": {
            "xwalk": {
              "page": {
                "resourceType": "core/franklin/components/columns/v1/columns",
                "template": {}
              }
            }
          }
        },

        {
          "title": "Curated Cards",
          "id": "curated-cards",
          "plugins": {
            "xwalk": {
              "page": {
                "resourceType": "core/franklin/components/block/v1/block",
                "template": {
                  "name": "Curated Cards",
                  "model": "curated-cards",
                  "headingType": "h2"
                }
              }
            }
          }
        },
        {
          "title": "Data and Email consent",
          "id": "data-and-email-consent",
          "plugins": {
            "xwalk": {
              "page": {
                "resourceType": "core/franklin/components/block/v1/block",
                "template": {
                  "name": "Data and Email consent",
                  "model": "data-and-email-consent"
                }
              }
            }
          }
        },
        {
          "title": "Detailed Teaser",
          "id": "detailed-teaser",
          "plugins": {
            "xwalk": {
              "page": {
                "resourceType": "core/franklin/components/block/v1/block",
                "template": {
                  "name": "Detailed Teaser",
                  "model": "detailed-teaser",
                  "fileReference": "/content/dam/adobe-summit-background.jpeg",
                  "eyebrow_logo": "/content/dam/summit-logo.png",
                  "eyebrow_title": "Eyebrow title",
                  "eyebrow_subtitle": "Eyebrow subtitle",
                  "title": "Detailed Teaser Title",
                  "titleType": "h3",
                  "description": "Description",
                  "subject": "/content/dam/summit-subject.png",
                  "classes": ["light", "left"]
                }
              }
            }
          }
        },
        {
          "title": "Email Card",
          "id": "email-card",
          "plugins": {
            "xwalk": {
              "page": {
                "resourceType": "core/franklin/components/block/v1/block",
                "template": {
                  "name": "Email Card",
                  "model": "email-card"
                }
              }
            }
          }
        },
        {
          "title": "Events Cards",
          "id": "events-cards",
          "plugins": {
            "xwalk": {
              "page": {
                "resourceType": "core/franklin/components/block/v1/block",
                "template": {
                  "name": "Events Cards",
                  "model": "events-cards",
                  "headingType": "h2"
                }
              }
            }
          }
        },
        {
          "title": "Featured Authors",
          "id": "featured-authors",
          "plugins": {
            "xwalk": {
              "page": {
                "resourceType": "core/franklin/components/block/v1/block",
                "template": {
                  "name": "Featured Authors",
                  "model": "featured-authors",
                  "authors_headingType": "h2",
                  "classes": ["adobe", "left"]
                }
              }
            }
          }
        },
        {
          "title": "Featured Cards",
          "id": "featured-cards",
          "plugins": {
            "xwalk": {
              "page": {
                "resourceType": "core/franklin/components/block/v1/block",
                "template": {
                  "name": "Featured Cards",
                  "model": "featured-cards",
                  "heading": "Heading text",
                  "headingType": "h2",
                  "description": "Lorem ipsum dolor sit amet",
                  "linkText": "Browse more learning content >",
                  "link": "/content/exlm/global/en",
                  "sortBy": "RELEVANCE"
                }
              }
            }
          }
        },
        {
          "title": "Featured Content",
          "id": "featured-content",
          "plugins": {
            "xwalk": {
              "page": {
                "resourceType": "core/franklin/components/block/v1/block",
                "template": {
                  "name": "Featured Content",
                  "model": "featured-content",
                  "content_cta": "Read Article",
                  "classes": ["adobe", "left"],
                  "linkText": "Read Article"
                }
              }
            }
          }
        },
        {
          "title": "HTML App",
          "id": "html-app",
          "plugins": {
            "xwalk": {
              "page": {
                "resourceType": "core/franklin/components/block/v1/block",
                "template": {
                  "name": "HTML App",
                  "model": "html-app"
                }
              }
            }
          }
        },
        {
          "title": "Icon Block",
          "id": "icon-block",
          "plugins": {
            "xwalk": {
              "page": {
                "resourceType": "core/franklin/components/block/v1/block",
                "template": {
                  "filter": "icon-block",
                  "name": "Icon Block",
                  "model": "icon-block",
                  "item1": {
                    "sling:resourceType": "core/franklin/components/block/v1/block/item",
                    "name": "Icon Card",
                    "model": "icon-card",
                    "cardIcon": "/content/dam/exlm/icons/S_ExperienceManager_24_N.svg",
                    "cardHeading": "Default Heading",
                    "cardHeadingType": "h3",
                    "cardDescription": "Default description",
                    "cardLinkText": "Default Link Text",
                    "cardLink": "/content/exlm/global/en"
                  },
                  "item2": {
                    "sling:resourceType": "core/franklin/components/block/v1/block/item",
                    "name": "Icon Card",
                    "model": "icon-card",
                    "cardIcon": "/content/dam/exlm/icons/S_ExperienceManager_24_N.svg",
                    "cardHeading": "Default Heading",
                    "cardHeadingType": "h3",
                    "cardDescription": "Default description",
                    "cardLinkText": "Default Link Text",
                    "cardLink": "/content/exlm/global/en"
                  },
                  "item3": {
                    "sling:resourceType": "core/franklin/components/block/v1/block/item",
                    "name": "Icon Card",
                    "model": "icon-card",
                    "cardIcon": "/content/dam/exlm/icons/S_ExperienceManager_24_N.svg",
                    "cardHeading": "Default Heading",
                    "cardHeadingType": "h3",
                    "cardDescription": "Default description",
                    "cardLinkText": "Default Link Text",
                    "cardLink": "/content/exlm/global/en"
                  }
                }
              }
            }
          }
        },
        {
          "title": "Icon Card",
          "id": "icon-card",
          "plugins": {
            "xwalk": {
              "page": {
                "resourceType": "core/franklin/components/block/v1/block/item",
                "template": {
                  "name": "Icon Card",
                  "model": "icon-card",
                  "cardIcon": "/content/dam/exlm/icons/S_ExperienceManager_24_N.svg",
                  "cardHeading": "Default Heading",
                  "cardHeadingType": "h3",
                  "cardDescription": "Default description",
                  "cardLinkText": "Default Link Text",
                  "cardLink": "/content/exlm/global/en"
                }
              }
            }
          }
        },
        {
          "title": "Iframe App",
          "id": "iframe-app",
          "plugins": {
            "xwalk": {
              "page": {
                "resourceType": "core/franklin/components/block/v1/block",
                "template": {
                  "name": "Iframe App",
                  "model": "iframe-app"
                }
              }
            }
          }
        },
        {
          "title": "Inline Survey",
          "id": "inline-survey",
          "plugins": {
            "xwalk": {
              "page": {
                "resourceType": "core/franklin/components/block/v1/block",
                "template": {
                  "name": "Inline Survey",
                  "model": "inline-survey",
                  "title": "Have an Idea for Content? Drop us a Line."
                }
              }
            }
          }
        },
        {
          "title": "Marquee",
          "id": "marquee",
          "plugins": {
            "xwalk": {
              "page": {
                "resourceType": "core/franklin/components/block/v1/block",
                "template": {
                  "name": "Marquee",
                  "model": "marquee",
                  "fileReference": "/content/dam/exlm/Community_headshot_single.png",
                  "title": "Marquee Title",
                  "titleType": "h2",
                  "longDescr": "Lorem ipsum dolor sit amet, consetetur sadipscing elitr, sed diam nonumy eirmod tempor invidunt",
                  "customHexCode": "FFFFFF"
                }
              }
            }
          }
        },
        {
          "title": "Media",
          "id": "media",
          "plugins": {
            "xwalk": {
              "page": {
                "resourceType": "core/franklin/components/block/v1/block",
                "template": {
                  "name": "Media",
                  "model": "media",
                  "fileReference": "/content/dam/exlm/Community_headshot_single.png",
                  "title": "Lorem ipsum",
                  "titleType": "h3",
                  "description": "<p>Lorem ipsum dolor sit amet, consetetur sadipscing elitr, sed diam nonumy eirmod tempor invidunt ut labore et dolore magna aliquyam erat, sed diam voluptua. At vero eos et accusam et justo duo dolores et ea rebum.</p>",
                  "classes": "left"
                }
              }
            }
          }
        },
        {
          "title": "Note",
          "id": "note",
          "plugins": {
            "xwalk": {
              "page": {
                "resourceType": "core/franklin/components/block/v1/block",
                "template": {
                  "name": "Note",
                  "model": "note"
                }
              }
            }
          }
        },
        {
          "title": "Personalized Content Placeholder",
          "id": "personalized-content-placeholder",
          "plugins": {
            "xwalk": {
              "page": {
                "resourceType": "core/franklin/components/block/v1/block",
                "template": {
                  "name": "Personalized Content Placeholder",
                  "model": "personalized-content-placeholder"
                }
              }
            }
          }
        },
        {
          "title": "Product Interests",
          "id": "product-interests",
          "plugins": {
            "xwalk": {
              "page": {
                "resourceType": "core/franklin/components/block/v1/block",
                "template": {
                  "name": "Product Interests",
                  "model": "product-interests"
                }
              }
            }
          }
        },
        {
          "title": "Profile Welcome",
          "id": "profile-welcome",
          "plugins": {
            "xwalk": {
              "page": {
                "resourceType": "core/franklin/components/block/v1/block",
                "template": {
                  "name": "Profile Welcome",
                  "model": "profile-welcome",
                  "headingType": "h2",
                  "eyebrow": "Hey User! Welcome Back",
                  "heading": "Your Experience League just got more personal.",
                  "description": "Reaching your career goals has never been easier. Explore learning recommendations we made just for you based on your product interests, experience level, and role.",
                  "incompleteProfileText": "Complete your profile for a more personalized experience.",
                  "cta1Type": "primary",
                  "cta1Text": "Manage profile",
                  "showProfileCard": true
                }
              }
            }
          }
        },
        {
          "title": "Qualtrics",
          "id": "qualtrics",
          "plugins": {
            "xwalk": {
              "page": {
                "resourceType": "core/franklin/components/block/v1/block",
                "template": {
                  "name": "Qualtrics",
                  "model": "qualtrics"
                }
              }
            }
          }
        },
        {
          "title": "Recently Reviewed",
          "id": "recently-reviewed",
          "plugins": {
            "xwalk": {
              "page": {
                "resourceType": "core/franklin/components/block/v1/block",
                "template": {
                  "name": "Recently Reviewed",
                  "model": "recently-reviewed",
                  "heading": "Recently Reviewed Title",
                  "headingType": "h3",
                  "description": "Recently reviewed description"
                }
              }
            }
          }
        },
        {
          "title": "Recommended Content",
          "id": "recommended-content",
          "plugins": {
            "xwalk": {
              "page": {
                "resourceType": "core/franklin/components/block/v1/block",
                "template": {
                  "name": "Recommended Content",
                  "model": "recommended-content",
                  "roles": ["profile_context"],
                  "sortTargetResultsBy": ""
                }
              }
            }
          }
        },
        {
          "title": "Recommended Courses",
          "id": "recommended-courses",
          "plugins": {
            "xwalk": {
              "page": {
                "resourceType": "core/franklin/components/block/v1/block",
                "template": {
                  "name": "Recommended Courses",
                  "model": "recommended-courses",
                  "headingType": "h2"
                }
              }
            }
          }
        },
        {
          "title": "Role and Industry",
          "id": "role-and-industry",
          "plugins": {
            "xwalk": {
              "page": {
                "resourceType": "core/franklin/components/block/v1/block",
                "template": {
                  "name": "Role and Industry",
                  "model": "role-and-industry",
                  "titleType": "h2"
                }
              }
            }
          }
        },
        {
          "title": "Secondary Search",
          "id": "secondary-search",
          "plugins": {
            "xwalk": {
              "page": {
                "resourceType": "core/franklin/components/block/v1/block",
                "template": {
                  "name": "Secondary Search",
                  "model": "secondary-search",
                  "headingType": "h2"
                }
              }
            }
          }
        },
        {
          "title": "Sign up",
          "id": "sign-up",
          "plugins": {
            "xwalk": {
              "page": {
                "resourceType": "core/franklin/components/block/v1/block",
                "template": {
                  "name": "Sign up",
                  "model": "sign-up",
                  "fileReference": "/content/dam/exlm/Community_headshot_single.png",
                  "title": "Sign up Title",
                  "titleType": "h3",
                  "longDescr": "Lorem ipsum dolor sit amet, consetetur sadipscing elitr, sed diam nonumy eirmod tempor invidunt"
                }
              }
            }
          }
        },
        {
          "title": "Social Share",
          "id": "social-share",
          "plugins": {
            "xwalk": {
              "page": {
                "resourceType": "core/franklin/components/block/v1/block",
                "template": {
                  "name": "Social Share",
                  "model": "social-share"
                }
              }
            }
          }
        },
        {
          "title": "Tabbed Cards",
          "id": "tabbed-cards",
          "plugins": {
            "xwalk": {
              "page": {
                "resourceType": "core/franklin/components/block/v1/block",
                "template": {
                  "name": "Tabbed Cards",
                  "model": "tabbed-cards",
                  "headingType": "h2"
                }
              }
            }
          }
        },
        {
          "title": "Tabs",
          "id": "tabs",
          "plugins": {
            "xwalk": {
              "page": {
                "resourceType": "core/franklin/components/block/v1/block",
                "template": {
                  "name": "Tabs",
                  "model": "tabs",
                  "filter": "tab",
                  "item1": {
                    "sling:resourceType": "core/franklin/components/block/v1/block/item",
                    "name": "Tab",
                    "model": "tab",
                    "title": "Tab",
                    "content": "Lorem ipsum dolor sit amet, consetetur sadipscing elitr, sed diam nonumy eirmod tempor invidunt ut labore et dolore magna aliquyam erat, sed diam voluptua."
                  }
                }
              }
            }
          }
        },
        {
          "title": "Tab",
          "id": "tab",
          "plugins": {
            "xwalk": {
              "page": {
                "resourceType": "core/franklin/components/block/v1/block/item",
                "template": {
                  "name": "Tab",
                  "model": "tab",
                  "title": "Tab",
                  "content": "Lorem ipsum dolor sit amet, consetetur sadipscing elitr, sed diam nonumy eirmod tempor invidunt ut labore et dolore magna aliquyam erat, sed diam voluptua."
                }
              }
            }
          }
        },
        {
          "title": "Tags",
          "id": "article-tags",
          "plugins": {
            "xwalk": {
              "page": {
                "resourceType": "core/franklin/components/block/v1/block",
                "template": {
<<<<<<< HEAD
                  "name": "Recommended Content",
                  "model": "recommended-content",
                  "roles": ["profile_context"],
                  "sortTargetResultsBy": "",
                  "filterProductBy": "all_adobe_products"
=======
                  "name": "Tags"
>>>>>>> 3e67fd19
                }
              }
            }
          }
        },
        {
          "title": "Teaser",
          "id": "teaser",
          "plugins": {
            "xwalk": {
              "page": {
                "resourceType": "core/franklin/components/block/v1/block",
                "template": {
                  "name": "Teaser",
                  "model": "teaser",
                  "fileReference": "/content/dam/default-teaser-banner.png",
                  "title": "Teaser Title",
                  "titleType": "h3",
                  "longDescr": "<p>Teaser Description</p>",
                  "classes": ["light", "left"]
                }
              }
            }
          }
        },
        {
          "title": "Topic Results",
          "id": "topic-results",
          "plugins": {
            "xwalk": {
              "page": {
                "resourceType": "core/franklin/components/block/v1/block",
                "template": {
                  "name": "Topic Results"
                }
              }
            }
          }
        },
        {
          "title": "User Profile Card",
          "id": "user-profile-card",
          "plugins": {
            "xwalk": {
              "page": {
                "resourceType": "core/franklin/components/block/v1/block",
                "template": {
                  "name": "User Profile Card",
                  "model": "user-profile-card"
                }
              }
            }
          }
        },
        {
          "title": "Video Embed",
          "id": "video-embed",
          "plugins": {
            "xwalk": {
              "page": {
                "resourceType": "core/franklin/components/block/v1/block",
                "template": {
                  "name": "Video Embed",
                  "model": "video-embed"
                }
              }
            }
          }
        }
      ]
    }
  ]
}<|MERGE_RESOLUTION|>--- conflicted
+++ resolved
@@ -930,7 +930,8 @@
                   "name": "Recommended Content",
                   "model": "recommended-content",
                   "roles": ["profile_context"],
-                  "sortTargetResultsBy": ""
+                  "sortTargetResultsBy": "",
+                  "filterProductBy": "all_adobe_products"
                 }
               }
             }
@@ -1082,15 +1083,7 @@
               "page": {
                 "resourceType": "core/franklin/components/block/v1/block",
                 "template": {
-<<<<<<< HEAD
-                  "name": "Recommended Content",
-                  "model": "recommended-content",
-                  "roles": ["profile_context"],
-                  "sortTargetResultsBy": "",
-                  "filterProductBy": "all_adobe_products"
-=======
                   "name": "Tags"
->>>>>>> 3e67fd19
                 }
               }
             }
