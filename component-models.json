--- conflicted
+++ resolved
@@ -7227,7 +7227,102 @@
     "fields": []
   },
   {
-<<<<<<< HEAD
+    "id": "skill-track-meta",
+    "fields": [
+      {
+        "component": "text",
+        "valueType": "string",
+        "name": "title",
+        "value": "",
+        "label": "Title",
+        "description": "Sets the title for the skill track."
+      },
+      {
+        "component": "select",
+        "valueType": "string",
+        "name": "titleType",
+        "value": "h1",
+        "label": "Heading Type",
+        "options": [
+          {
+            "name": "H1",
+            "value": "h1"
+          },
+          {
+            "name": "H2",
+            "value": "h2"
+          },
+          {
+            "name": "H3",
+            "value": "h3"
+          },
+          {
+            "name": "H4",
+            "value": "h4"
+          },
+          {
+            "name": "H5",
+            "value": "h5"
+          },
+          {
+            "name": "H6",
+            "value": "h6"
+          }
+        ]
+      },
+      {
+        "component": "richtext",
+        "valueType": "string",
+        "name": "description",
+        "value": "",
+        "label": "Description",
+        "description": "Sets the description for the skill track."
+      },
+      {
+        "component": "aem-content",
+        "valueType": "string",
+        "name": "recap_url",
+        "value": "",
+        "label": "Recap URL",
+        "description": "URL to recap",
+        "validation": {
+          "rootPath": "/content/exlm/global/en/learning-collections/"
+        }
+      },
+      {
+        "component": "aem-content",
+        "valueType": "string",
+        "name": "quiz_url",
+        "value": "",
+        "label": "Quiz page URL",
+        "description": "URL to the quiz page",
+        "validation": {
+          "rootPath": "/content/exlm/global/en/learning-collections/"
+        }
+      }
+    ]
+  },
+  {
+    "id": "skill-track",
+    "fields": []
+  },
+  {
+    "id": "step",
+    "fields": [
+      {
+        "component": "aem-content",
+        "valueType": "string",
+        "name": "step_url",
+        "value": "",
+        "label": "Step Page URL",
+        "description": "URL to the step",
+        "validation": {
+          "rootPath": "/content/exlm/global/en/learning-collections/"
+        }
+      }
+    ]
+  },
+  {
     "id": "quiz",
     "fields": []
   },
@@ -7248,55 +7343,10 @@
         "name": "isMultipleChoice",
         "label": "Multiple Choice Question",
         "description": "Toggle on for multiple choice question, off for single choice question"
-=======
-    "id": "skill-track-meta",
-    "fields": [
-      {
-        "component": "text",
-        "valueType": "string",
-        "name": "title",
-        "value": "",
-        "label": "Title",
-        "description": "Sets the title for the skill track."
-      },
-      {
-        "component": "select",
-        "valueType": "string",
-        "name": "titleType",
-        "value": "h1",
-        "label": "Heading Type",
-        "options": [
-          {
-            "name": "H1",
-            "value": "h1"
-          },
-          {
-            "name": "H2",
-            "value": "h2"
-          },
-          {
-            "name": "H3",
-            "value": "h3"
-          },
-          {
-            "name": "H4",
-            "value": "h4"
-          },
-          {
-            "name": "H5",
-            "value": "h5"
-          },
-          {
-            "name": "H6",
-            "value": "h6"
-          }
-        ]
->>>>>>> b667555d
       },
       {
         "component": "richtext",
         "valueType": "string",
-<<<<<<< HEAD
         "name": "answers",
         "value": "",
         "label": "Answers",
@@ -7325,54 +7375,6 @@
         "value": "",
         "label": "Incorrect Answer Feedback",
         "description": "Enter the feedback message to display when the answer is incorrect"
-=======
-        "name": "description",
-        "value": "",
-        "label": "Description",
-        "description": "Sets the description for the skill track."
-      },
-      {
-        "component": "aem-content",
-        "valueType": "string",
-        "name": "recap_url",
-        "value": "",
-        "label": "Recap URL",
-        "description": "URL to recap",
-        "validation": {
-          "rootPath": "/content/exlm/global/en/learning-collections/"
-        }
-      },
-      {
-        "component": "aem-content",
-        "valueType": "string",
-        "name": "quiz_url",
-        "value": "",
-        "label": "Quiz page URL",
-        "description": "URL to the quiz page",
-        "validation": {
-          "rootPath": "/content/exlm/global/en/learning-collections/"
-        }
-      }
-    ]
-  },
-  {
-    "id": "skill-track",
-    "fields": []
-  },
-  {
-    "id": "step",
-    "fields": [
-      {
-        "component": "aem-content",
-        "valueType": "string",
-        "name": "step_url",
-        "value": "",
-        "label": "Step Page URL",
-        "description": "URL to the step",
-        "validation": {
-          "rootPath": "/content/exlm/global/en/learning-collections/"
-        }
->>>>>>> b667555d
       }
     ]
   }
