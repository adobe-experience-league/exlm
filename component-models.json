--- conflicted
+++ resolved
@@ -2670,16 +2670,6 @@
     ]
   },
   {
-<<<<<<< HEAD
-    "id": "article-tags",
-    "fields": [
-      {
-        "component": "text",
-        "valueType": "string",
-        "name": "heading",
-        "value": "",
-        "label": "Heading"
-=======
     "id": "author-bio",
     "fields": [
       {
@@ -2705,12 +2695,63 @@
         "value": "",
         "label": "Author title",
         "description": "Sets the title of Author"
->>>>>>> 5b38dcb2
-      },
-      {
-        "component": "select",
-        "valueType": "string",
-<<<<<<< HEAD
+      },
+      {
+        "component": "select",
+        "valueType": "string",
+        "name": "author-company",
+        "value": "",
+        "label": "Author company",
+        "options": [
+          {
+            "name": "Adobe",
+            "value": "Adobe"
+          },
+          {
+            "name": "External",
+            "value": "External"
+          }
+        ]
+      },
+      {
+        "component": "richtext",
+        "valueType": "string",
+        "name": "author-description",
+        "value": "",
+        "label": "Author description",
+        "description": "Sets the description of author"
+      },
+      {
+        "component": "text",
+        "valueType": "string",
+        "name": "author-social-link-text",
+        "value": "",
+        "label": "Author social link text",
+        "description": "Sets the social link text for author"
+      },
+      {
+        "component": "text",
+        "valueType": "string",
+        "name": "author-social-link-URL",
+        "value": "",
+        "label": "Author social link URL",
+        "description": "Sets the social link url for author"
+      }
+    ]
+  },
+  {
+    "id": "article-tags",
+    "fields": [
+      {
+        "component": "text",
+        "valueType": "string",
+        "name": "heading",
+        "value": "",
+        "label": "Heading"
+      },
+      {
+        "component": "select",
+        "valueType": "string",
         "name": "headingType",
         "value": "h3",
         "label": "Heading Type",
@@ -2740,45 +2781,6 @@
             "value": "h6"
           }
         ]
-=======
-        "name": "author-company",
-        "value": "",
-        "label": "Author company",
-        "options": [
-          {
-            "name": "Adobe",
-            "value": "Adobe"
-          },
-          {
-            "name": "External",
-            "value": "External"
-          }
-        ]
-      },
-      {
-        "component": "richtext",
-        "valueType": "string",
-        "name": "author-description",
-        "value": "",
-        "label": "Author description",
-        "description": "Sets the description of author"
-      },
-      {
-        "component": "text",
-        "valueType": "string",
-        "name": "author-social-link-text",
-        "value": "",
-        "label": "Author social link text",
-        "description": "Sets the social link text for author"
-      },
-      {
-        "component": "text",
-        "valueType": "string",
-        "name": "author-social-link-URL",
-        "value": "",
-        "label": "Author social link URL",
-        "description": "Sets the social link url for author"
->>>>>>> 5b38dcb2
       }
     ]
   }
