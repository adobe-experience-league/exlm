[
  {
    "id": "teaser",
    "fields": [
      {
        "component": "reference",
        "valueType": "string",
        "name": "fileReference",
        "label": "Image",
        "description": "The teaser image, min Xpx x Ypx...",
        "multi": false
      },
      {
        "component": "text",
        "valueType": "string",
        "name": "fileReferenceAlt",
        "value": "",
        "label": "Image Description",
        "description": "A descriptive text of the image will be shown as tooltip."
      },
      {
        "component": "multiselect",
        "name": "classes",
        "label": "Style",
        "valueType": "string",
        "required": true,
        "maxSize": 3,
        "options": [
          {
            "name": "Theme",
            "children": [
              {
                "name": "Light",
                "value": "light"
              },
              {
                "name": "Dark",
                "value": "dark"
              }
            ]
          },
          {
            "name": "Alignment",
            "children": [
              {
                "name": "Left",
                "value": "left"
              },
              {
                "name": "Right",
                "value": "right"
              }
            ]
          },
          {
            "name": "Background Color",
            "children": [
              {
                "name": "Grey",
                "value": "bg-spectrum-gray-700"
              },
              {
                "name": "Blue",
                "value": "bg-spectrum-blue-700"
              },
              {
                "name": "Green",
                "value": "bg-spectrum-green-700"
              },
              {
                "name": "Orange",
                "value": "bg-spectrum-orange-700"
              },
              {
                "name": "Red",
                "value": "bg-spectrum-red-700"
              },
              {
                "name": "Celery",
                "value": "bg-spectrum-celery-700"
              },
              {
                "name": "Chartreuse",
                "value": "bg-spectrum-chartreuse-700"
              },
              {
                "name": "Cyan",
                "value": "bg-spectrum-cyan-700"
              },
              {
                "name": "Fuchsia",
                "value": "bg-spectrum-fuchsia-700"
              },
              {
                "name": "Indigo",
                "value": "bg-spectrum-indigo-700"
              },
              {
                "name": "Magenta",
                "value": "bg-spectrum-magenta-700"
              },
              {
                "name": "Purple",
                "value": "bg-spectrum-purple-700"
              },
              {
                "name": "Seafoam",
                "value": "bg-spectrum-seafoam-700"
              },
              {
                "name": "Yellow",
                "value": "bg-spectrum-yellow-700"
              }
            ]
          }
        ]
      },
      {
        "component": "text",
        "valueType": "string",
        "name": "eyebrow",
        "value": "",
        "label": "Eyebrow",
        "description": "Sets the small pre-title above the title."
      },
      {
        "component": "text",
        "valueType": "string",
        "name": "title",
        "value": "",
        "label": "Heading",
        "description": "Sets the main title of the teaser."
      },
      {
        "component": "select",
        "valueType": "string",
        "name": "titleType",
        "value": "h3",
        "label": "Heading Type",
        "options": [
          {
            "name": "H1",
            "value": "h1"
          },
          {
            "name": "H2",
            "value": "h2"
          },
          {
            "name": "H3",
            "value": "h3"
          },
          {
            "name": "H4",
            "value": "h4"
          },
          {
            "name": "H5",
            "value": "h5"
          },
          {
            "name": "H6",
            "value": "h6"
          }
        ]
      },
      {
        "component": "richtext",
        "valueType": "string",
        "name": "longDescr",
        "value": "",
        "label": "Long Description",
        "description": "The description shown in Desktop and Tablet view."
      },
      {
        "component": "richtext",
        "valueType": "string",
        "name": "shortDescr",
        "value": "",
        "label": "Short Description",
        "description": "The description shown in Mobile view. If not set long text is used."
      },
      {
        "component": "select",
        "name": "cta1_Type",
        "value": "primary",
        "label": "First CTA Type",
        "description": "'Primary' will render a filled blue CTA, 'Secondary' will render a white CTA with a black border and black text, 'Tertiary' will render a filled black CTA, and 'Custom' will render a CTA with a custom hex color background.",
        "valueType": "string",
        "options": [
          {
            "name": "Primary",
            "value": "primary"
          },
          {
            "name": "Secondary",
            "value": "secondary"
          },
          {
            "name": "Tertiary",
            "value": "tertiary"
          },
          {
            "name": "Custom",
            "value": "custom"
          }
        ]
      },
      {
        "condition": {
          "===": [{ "var": "cta1_Type" }, "custom"]
        },
        "component": "select",
        "name": "cta1_customBgColor",
        "value": "",
        "label": "First CTA Background Color",
        "description": "Select First CTA background color. Select 'Custom Hexcode' to enter the custom color",
        "valueType": "string",
        "options": [
          {
            "name": "Gray",
            "value": "--spectrum-gray-700"
          },
          {
            "name": "Blue",
            "value": "--spectrum-blue-700"
          },
          {
            "name": "Green",
            "value": "--spectrum-green-700"
          },
          {
            "name": "Orange",
            "value": "--spectrum-orange-700"
          },
          {
            "name": "Red",
            "value": "--spectrum-red-700"
          },
          {
            "name": "Celery",
            "value": "--spectrum-celery-700"
          },
          {
            "name": "Chartreuse",
            "value": "--spectrum-chartreuse-700"
          },
          {
            "name": "Cyan",
            "value": "--spectrum-cyan-700"
          },
          {
            "name": "Fuchsia",
            "value": "--spectrum-fuchsia-700"
          },
          {
            "name": "Indigo",
            "value": "--spectrum-indigo-700"
          },
          {
            "name": "Magenta",
            "value": "--spectrum-magenta-700"
          },
          {
            "name": "Purple",
            "value": "--spectrum-purple-700"
          },
          {
            "name": "Seafoam",
            "value": "--spectrum-seafoam-700"
          },
          {
            "name": "Yellow",
            "value": "--spectrum-yellow-700"
          },
          {
            "name": "Adobe Red",
            "value": "--non-spectrum-adobe-red"
          },
          {
            "name": "Custom Hexcode",
            "value": "custom-hexcode"
          }
        ]
      },
      {
        "condition": {
          "and": [
            { "===": [{ "var": "cta1_customBgColor" }, "custom-hexcode"] },
            { "===": [{ "var": "cta1_Type" }, "custom"] }
          ]
        },
        "component": "text",
        "valueType": "string",
        "name": "cta1_customBgHexCode",
        "value": "",
        "label": "First CTA Custom Background Hexcode",
        "description": "Enter the custom hex code, such as FFFFFF (without the # symbol). Please ensure to follow the Adobe style guides when selecting CTA Colors"
      },
      {
        "condition": {
          "===": [{ "var": "cta1_Type" }, "custom"]
        },
        "component": "select",
        "valueType": "string",
        "name": "cta1_textColor",
        "value": "white",
        "label": "First CTA Text Color",
        "description": "Select the text color",
        "options": [
          {
            "name": "White",
            "value": "white"
          },
          {
            "name": "Black",
            "value": "black"
          }
        ]
      },
      {
        "component": "text",
        "valueType": "string",
        "name": "cta1_linkText",
        "value": "",
        "label": "First CTA Text",
        "description": "Text to be shown inside button."
      },
      {
        "component": "text",
        "valueType": "string",
        "name": "cta1_link",
        "value": "",
        "label": "First CTA Link",
        "description": "What link to open when clicking the button."
      },
      {
        "component": "select",
        "name": "cta2_Type",
        "value": "primary",
        "label": "Second CTA Type",
        "description": "'Primary' will render a filled blue CTA, 'Secondary' will render a white CTA with a black border and black text, 'Tertiary' will render a filled black CTA, and 'Custom' will render a CTA with a custom hex color background.",
        "valueType": "string",
        "options": [
          {
            "name": "Primary",
            "value": "primary"
          },
          {
            "name": "Secondary",
            "value": "secondary"
          },
          {
            "name": "Tertiary",
            "value": "tertiary"
          },
          {
            "name": "Custom",
            "value": "custom"
          }
        ]
      },
      {
        "condition": {
          "===": [{ "var": "cta2_Type" }, "custom"]
        },
        "component": "select",
        "name": "cta2_customBgColor",
        "value": "",
        "label": "Second CTA Background Color",
        "description": "Select Second CTA background color. Select 'Custom Hexcode' to enter the custom color",
        "valueType": "string",
        "options": [
          {
            "name": "Gray",
            "value": "--spectrum-gray-700"
          },
          {
            "name": "Blue",
            "value": "--spectrum-blue-700"
          },
          {
            "name": "Green",
            "value": "--spectrum-green-700"
          },
          {
            "name": "Orange",
            "value": "--spectrum-orange-700"
          },
          {
            "name": "Red",
            "value": "--spectrum-red-700"
          },
          {
            "name": "Celery",
            "value": "--spectrum-celery-700"
          },
          {
            "name": "Chartreuse",
            "value": "--spectrum-chartreuse-700"
          },
          {
            "name": "Cyan",
            "value": "--spectrum-cyan-700"
          },
          {
            "name": "Fuchsia",
            "value": "--spectrum-fuchsia-700"
          },
          {
            "name": "Indigo",
            "value": "--spectrum-indigo-700"
          },
          {
            "name": "Magenta",
            "value": "--spectrum-magenta-700"
          },
          {
            "name": "Purple",
            "value": "--spectrum-purple-700"
          },
          {
            "name": "Seafoam",
            "value": "--spectrum-seafoam-700"
          },
          {
            "name": "Yellow",
            "value": "--spectrum-yellow-700"
          },
          {
            "name": "Adobe Red",
            "value": "--non-spectrum-adobe-red"
          },
          {
            "name": "Custom Hexcode",
            "value": "custom-hexcode"
          }
        ]
      },
      {
        "condition": {
          "and": [
            { "===": [{ "var": "cta2_customBgColor" }, "custom-hexcode"] },
            { "===": [{ "var": "cta2_Type" }, "custom"] }
          ]
        },
        "component": "text",
        "valueType": "string",
        "name": "cta2_customBgHexCode",
        "value": "",
        "label": "Second CTA Custom Background Hexcode",
        "description": "Enter the custom hex code, such as FFFFFF (without the # symbol). Please ensure to follow the Adobe style guides when selecting CTA Colors"
      },
      {
        "condition": {
          "===": [{ "var": "cta2_Type" }, "custom"]
        },
        "component": "select",
        "valueType": "string",
        "name": "cta2_textColor",
        "value": "white",
        "label": "Second CTA Text Color",
        "description": "Select the text color",
        "options": [
          {
            "name": "White",
            "value": "white"
          },
          {
            "name": "Black",
            "value": "black"
          }
        ]
      },
      {
        "component": "text",
        "valueType": "string",
        "name": "cta2_linkText",
        "value": "",
        "label": "Second CTA Text",
        "description": "Text to be shown inside button."
      },
      {
        "component": "text",
        "valueType": "string",
        "name": "cta2_link",
        "value": "",
        "label": "Second CTA Link",
        "description": "What link to open when clicking the button."
      }
    ]
  },
  {
    "id": "inline-survey",
    "fields": [
      {
        "component": "text",
        "valueType": "string",
        "name": "title",
        "value": "",
        "label": "Heading",
        "description": "Sets the main title of the Inline Survey."
      },
      {
        "component": "select",
        "valueType": "string",
        "name": "titleType",
        "value": "h3",
        "label": "Heading Type",
        "options": [
          {
            "name": "H1",
            "value": "h1"
          },
          {
            "name": "H2",
            "value": "h2"
          },
          {
            "name": "H3",
            "value": "h3"
          },
          {
            "name": "H4",
            "value": "h4"
          },
          {
            "name": "H5",
            "value": "h5"
          },
          {
            "name": "H6",
            "value": "h6"
          }
        ]
      },
      {
        "component": "text",
        "valueType": "string",
        "name": "id",
        "value": "",
        "label": "Element ID",
        "description": "Element ID to be used for qualtrics survey insertion point."
      }
    ]
  },
  {
    "id": "detailed-teaser",
    "fields": [
      {
        "component": "reference",
        "valueType": "string",
        "name": "fileReference",
        "label": "Background Image",
        "multi": false
      },
      {
        "component": "multiselect",
        "name": "classes",
        "label": "Style",
        "valueType": "string",
        "required": true,
        "maxSize": 6,
        "options": [
          {
            "name": "Theme",
            "children": [
              {
                "name": "Light",
                "value": "light"
              },
              {
                "name": "Dark",
                "value": "dark"
              }
            ]
          },
          {
            "name": "Alignment",
            "children": [
              {
                "name": "Left",
                "value": "left"
              },
              {
                "name": "Right",
                "value": "right"
              }
            ]
          },
          {
            "name": "Variant Type",
            "children": [
              {
                "name": "Detailed Teaser (Default)",
                "value": "detailed-teaser"
              },
              {
                "name": "Inline Banner",
                "value": "inline-banner"
              },
              {
                "name": "50-50 Split Layout",
                "value": "fifty-split-layout"
              }
            ]
          },
          {
            "name": "Style Options",
            "children": [
              {
                "name": "Elevates the image above the block",
                "value": "elevated-image"
              }
            ]
          },
          {
            "name": "Display Preferences",
            "children": [
              {
                "name": "Hide Inline Banner for authenticated user",
                "value": "hide-banner"
              }
            ]
          },
          {
            "name": "Background Color",
            "children": [
              {
                "name": "Black",
                "value": "bg-spectrum-gray-900"
              },
              {
                "name": "White",
                "value": "bg-spectrum-gray-50"
              },
              {
                "name": "Gray",
                "value": "bg-spectrum-gray-700"
              },
              {
                "name": "Blue",
                "value": "bg-spectrum-blue-700"
              },
              {
                "name": "Green",
                "value": "bg-spectrum-green-700"
              },
              {
                "name": "Orange",
                "value": "bg-spectrum-orange-700"
              },
              {
                "name": "Red",
                "value": "bg-spectrum-red-700"
              },
              {
                "name": "Celery",
                "value": "bg-spectrum-celery-700"
              },
              {
                "name": "Chartreuse",
                "value": "bg-spectrum-chartreuse-700"
              },
              {
                "name": "Cyan",
                "value": "bg-spectrum-cyan-700"
              },
              {
                "name": "Fuchsia",
                "value": "bg-spectrum-fuchsia-700"
              },
              {
                "name": "Indigo",
                "value": "bg-spectrum-indigo-700"
              },
              {
                "name": "Magenta",
                "value": "bg-spectrum-magenta-700"
              },
              {
                "name": "Purple",
                "value": "bg-spectrum-purple-700"
              },
              {
                "name": "Seafoam",
                "value": "bg-spectrum-seafoam-700"
              },
              {
                "name": "Yellow",
                "value": "bg-spectrum-yellow-700"
              },
              {
                "name": "Adobe Red",
                "value": "bg-non-spectrum-adobe-red"
              }
            ]
          }
        ]
      },
      {
        "component": "reference",
        "valueType": "string",
        "name": "eyebrow_logo",
        "label": "Logo Image",
        "description": "Optional Logo above eyebrow.",
        "multi": false
      },
      {
        "component": "text",
        "valueType": "string",
        "name": "eyebrow_logoAlt",
        "value": "",
        "label": "Logo Image alt text",
        "description": "A descriptive text of the logo image."
      },
      {
        "component": "text",
        "valueType": "string",
        "name": "eyebrow_title",
        "value": "",
        "label": "Eyebrow Main Title",
        "description": "Sets the small Eyebrow above the title."
      },
      {
        "component": "text",
        "valueType": "string",
        "name": "eyebrow_subtitle",
        "value": "",
        "label": "Eybrow Sub Title",
        "description": "Second, smaller eyebrow line."
      },
      {
        "component": "text",
        "valueType": "string",
        "name": "title",
        "value": "",
        "label": "Heading",
        "description": "Sets the main title of the teaser."
      },
      {
        "component": "select",
        "valueType": "string",
        "name": "titleType",
        "value": "h3",
        "label": "Heading Type",
        "options": [
          {
            "name": "H1",
            "value": "h1"
          },
          {
            "name": "H2",
            "value": "h2"
          },
          {
            "name": "H3",
            "value": "h3"
          },
          {
            "name": "H4",
            "value": "h4"
          },
          {
            "name": "H5",
            "value": "h5"
          },
          {
            "name": "H6",
            "value": "h6"
          }
        ]
      },
      {
        "component": "richtext",
        "valueType": "string",
        "name": "description",
        "value": "",
        "label": "Teaser Text"
      },
      {
        "component": "reference",
        "valueType": "string",
        "name": "subject",
        "label": "Subject Image",
        "description": "Optional Subject Image.",
        "multi": false
      },
      {
        "component": "text",
        "valueType": "string",
        "name": "subjectAlt",
        "value": "",
        "label": "Subject Alt Text",
        "description": "A descriptive text of the subject image."
      },
      {
        "component": "select",
        "name": "cta1_Type",
        "value": "primary",
        "label": "First CTA Type",
        "description": "'Primary' will render a filled blue CTA, 'Secondary' will render a white CTA with a black border and black text, 'Tertiary' will render a filled black CTA, and 'Custom' will render a CTA with a custom hex color background.",
        "valueType": "string",
        "options": [
          {
            "name": "Primary",
            "value": "primary"
          },
          {
            "name": "Secondary",
            "value": "secondary"
          },
          {
            "name": "Tertiary",
            "value": "tertiary"
          },
          {
            "name": "Custom",
            "value": "custom"
          }
        ]
      },
      {
        "condition": {
          "===": [{ "var": "cta1_Type" }, "custom"]
        },
        "component": "select",
        "name": "cta1_customBgColor",
        "value": "",
        "label": "First CTA Background Color",
        "description": "Select First CTA background color. Select 'Custom Hexcode' to enter the custom color",
        "valueType": "string",
        "options": [
          {
            "name": "Gray",
            "value": "--spectrum-gray-700"
          },
          {
            "name": "Blue",
            "value": "--spectrum-blue-700"
          },
          {
            "name": "Green",
            "value": "--spectrum-green-700"
          },
          {
            "name": "Orange",
            "value": "--spectrum-orange-700"
          },
          {
            "name": "Red",
            "value": "--spectrum-red-700"
          },
          {
            "name": "Celery",
            "value": "--spectrum-celery-700"
          },
          {
            "name": "Chartreuse",
            "value": "--spectrum-chartreuse-700"
          },
          {
            "name": "Cyan",
            "value": "--spectrum-cyan-700"
          },
          {
            "name": "Fuchsia",
            "value": "--spectrum-fuchsia-700"
          },
          {
            "name": "Indigo",
            "value": "--spectrum-indigo-700"
          },
          {
            "name": "Magenta",
            "value": "--spectrum-magenta-700"
          },
          {
            "name": "Purple",
            "value": "--spectrum-purple-700"
          },
          {
            "name": "Seafoam",
            "value": "--spectrum-seafoam-700"
          },
          {
            "name": "Yellow",
            "value": "--spectrum-yellow-700"
          },
          {
            "name": "Adobe Red",
            "value": "--non-spectrum-adobe-red"
          },
          {
            "name": "Custom Hexcode",
            "value": "custom-hexcode"
          }
        ]
      },
      {
        "condition": {
          "and": [
            { "===": [{ "var": "cta1_customBgColor" }, "custom-hexcode"] },
            { "===": [{ "var": "cta1_Type" }, "custom"] }
          ]
        },
        "component": "text",
        "valueType": "string",
        "name": "cta1_customBgHexCode",
        "value": "",
        "label": "First CTA Custom Background Hexcode",
        "description": "Enter the custom hex code, such as FFFFFF (without the # symbol). Please ensure to follow the Adobe style guides when selecting CTA Colors"
      },
      {
        "condition": {
          "===": [{ "var": "cta1_Type" }, "custom"]
        },
        "component": "select",
        "valueType": "string",
        "name": "cta1_textColor",
        "value": "white",
        "label": "First CTA Text Color",
        "description": "Select the text color",
        "options": [
          {
            "name": "White",
            "value": "white"
          },
          {
            "name": "Black",
            "value": "black"
          }
        ]
      },
      {
        "component": "text",
        "valueType": "string",
        "name": "cta1_linkText",
        "value": "",
        "label": "First CTA Text",
        "description": "Text to be shown inside button."
      },
      {
        "component": "text",
        "valueType": "string",
        "name": "cta1_link",
        "value": "",
        "label": "First CTA Link",
        "description": "What link to open when clicking the button."
      },
      {
        "component": "select",
        "name": "cta2_Type",
        "value": "primary",
        "label": "Second CTA Type",
        "description": "'Primary' will render a filled blue CTA, 'Secondary' will render a white CTA with a black border and black text, 'Tertiary' will render a filled black CTA, and 'Custom' will render a CTA with a custom hex color background.",
        "valueType": "string",
        "options": [
          {
            "name": "Primary",
            "value": "primary"
          },
          {
            "name": "Secondary",
            "value": "secondary"
          },
          {
            "name": "Tertiary",
            "value": "tertiary"
          },
          {
            "name": "Custom",
            "value": "custom"
          }
        ]
      },
      {
        "condition": {
          "===": [{ "var": "cta2_Type" }, "custom"]
        },
        "component": "select",
        "name": "cta2_customBgColor",
        "value": "",
        "label": "Second CTA Background Color",
        "description": "Select Second CTA background color. Select 'Custom Hexcode' to enter the custom color",
        "valueType": "string",
        "options": [
          {
            "name": "Gray",
            "value": "--spectrum-gray-700"
          },
          {
            "name": "Blue",
            "value": "--spectrum-blue-700"
          },
          {
            "name": "Green",
            "value": "--spectrum-green-700"
          },
          {
            "name": "Orange",
            "value": "--spectrum-orange-700"
          },
          {
            "name": "Red",
            "value": "--spectrum-red-700"
          },
          {
            "name": "Celery",
            "value": "--spectrum-celery-700"
          },
          {
            "name": "Chartreuse",
            "value": "--spectrum-chartreuse-700"
          },
          {
            "name": "Cyan",
            "value": "--spectrum-cyan-700"
          },
          {
            "name": "Fuchsia",
            "value": "--spectrum-fuchsia-700"
          },
          {
            "name": "Indigo",
            "value": "--spectrum-indigo-700"
          },
          {
            "name": "Magenta",
            "value": "--spectrum-magenta-700"
          },
          {
            "name": "Purple",
            "value": "--spectrum-purple-700"
          },
          {
            "name": "Seafoam",
            "value": "--spectrum-seafoam-700"
          },
          {
            "name": "Yellow",
            "value": "--spectrum-yellow-700"
          },
          {
            "name": "Adobe Red",
            "value": "--non-spectrum-adobe-red"
          },
          {
            "name": "Custom Hexcode",
            "value": "custom-hexcode"
          }
        ]
      },
      {
        "condition": {
          "and": [
            { "===": [{ "var": "cta2_customBgColor" }, "custom-hexcode"] },
            { "===": [{ "var": "cta2_Type" }, "custom"] }
          ]
        },
        "component": "text",
        "valueType": "string",
        "name": "cta2_customBgHexCode",
        "value": "",
        "label": "Second CTA Custom Background Hexcode",
        "description": "Enter the custom hex code, such as FFFFFF (without the # symbol). Please ensure to follow the Adobe style guides when selecting CTA Colors"
      },
      {
        "condition": {
          "===": [{ "var": "cta2_Type" }, "custom"]
        },
        "component": "select",
        "valueType": "string",
        "name": "cta2_textColor",
        "value": "white",
        "label": "Second CTA Text Color",
        "description": "Select the text color",
        "options": [
          {
            "name": "White",
            "value": "white"
          },
          {
            "name": "Black",
            "value": "black"
          }
        ]
      },
      {
        "component": "text",
        "valueType": "string",
        "name": "cta2_linkText",
        "value": "",
        "label": "Second CTA Text",
        "description": "Text to be shown inside button."
      },
      {
        "component": "text",
        "valueType": "string",
        "name": "cta2_link",
        "value": "",
        "label": "Second CTA Link",
        "description": "What link to open when clicking the button."
      }
    ]
  },
  {
    "id": "title",
    "fields": [
      {
        "component": "text",
        "valueType": "string",
        "name": "jcr:title",
        "value": "",
        "label": "Text"
      },
      {
        "component": "select",
        "name": "type",
        "value": "h1",
        "label": "Type",
        "valueType": "string",
        "options": [
          {
            "name": "h1",
            "value": "h1"
          },
          {
            "name": "h2",
            "value": "h2"
          },
          {
            "name": "h3",
            "value": "h3"
          },
          {
            "name": "h4",
            "value": "h4"
          },
          {
            "name": "h5",
            "value": "h5"
          },
          {
            "name": "h6",
            "value": "h6"
          }
        ]
      }
    ]
  },
  {
    "id": "image",
    "fields": [
      {
        "component": "reference",
        "valueType": "string",
        "name": "fileReference",
        "label": "Image",
        "multi": false
      },
      {
        "component": "text",
        "valueType": "string",
        "name": "alt",
        "value": "Default alt",
        "label": "Alt Text"
      }
    ]
  },
  {
    "id": "button",
    "fields": [
      {
        "component": "text",
        "valueType": "string",
        "name": "href",
        "value": "",
        "label": "Link"
      },
      {
        "component": "text",
        "valueType": "string",
        "name": "text",
        "value": "",
        "label": "Text"
      },
      {
        "component": "select",
        "name": "type",
        "value": "",
        "label": "Type",
        "valueType": "string",
        "options": [
          {
            "name": "Hyperlink",
            "value": ""
          },
          {
            "name": "Primary",
            "value": "primary"
          },
          {
            "name": "Secondary",
            "value": "secondary"
          }
        ]
      }
    ]
  },
  {
    "id": "section",
    "fields": [
      {
        "component": "select",
        "name": "style",
        "value": "",
        "label": "Background Color",
        "description": "Section background color",
        "valueType": "string",
        "options": [
          {
            "name": "Default",
            "value": "default"
          },
          {
            "name": "White",
            "value": "bg-white"
          },
          {
            "name": "Dark Gray",
            "value": "bg-dark-gray"
          }
        ]
      },
      {
        "component": "boolean",
        "valueType": "boolean",
        "name": "center-aligned",
        "label": "Align the default blocks in this section to the center.",
        "description": "Enabling this option will align the default blocks in this section to the center."
      },
      {
        "component": "boolean",
        "valueType": "boolean",
        "name": "always-show",
        "label": "Do NOT hide on browse filter results?",
        "description": "When browse-filter block is used, on browse-filter results, all sections below the browse-filter is hidden. Above toggle makes an exception to show this section even if the browse filter results are displayed."
      }
    ]
  },
  {
    "id": "tab-section",
    "fields": [
      {
        "component": "select",
        "name": "style",
        "value": "",
        "label": "Style",
        "description": "The section style",
        "valueType": "string",
        "hidden": true,
        "options": []
      },
      {
        "component": "text",
        "valueType": "string",
        "name": "title",
        "value": "",
        "label": "Tab heading"
      }
    ]
  },
  {
    "id": "browse-rail-section",
    "fields": [
      {
        "component": "select",
        "name": "style",
        "value": "",
        "label": "Style",
        "description": "The section style",
        "valueType": "string",
        "hidden": true,
        "options": []
      }
    ]
  },
  {
    "id": "courses-section",
    "fields": [
      {
        "component": "select",
        "name": "style",
        "value": "",
        "label": "Background Color",
        "description": "Section background color",
        "valueType": "string",
        "options": [
          {
            "name": "Default",
            "value": ["courses-section", "default"]
          },
          {
            "name": "White",
            "value": ["courses-section", "bg-white"]
          },
          {
            "name": "Dark Gray",
            "value": ["courses-section", "bg-dark-gray"]
          }
        ]
      },
      {
        "component": "boolean",
        "valueType": "boolean",
        "name": "center-aligned",
        "label": "Align the default blocks in this section to the center.",
        "description": "Enabling this option will align the default blocks in this section to the center."
      }
    ]
  },
  {
    "id": "course-hub-section",
    "fields": [
      {
        "component": "select",
        "name": "style",
        "value": "",
        "label": "Background Color",
        "description": "Section background color",
        "valueType": "string",
        "options": [
          {
            "name": "Default",
            "value": ["course-hub-section", "default"]
          },
          {
            "name": "White",
            "value": ["course-hub-section", "bg-white"]
          },
          {
            "name": "Dark Gray",
            "value": ["course-hub-section", "bg-dark-gray"]
          }
        ]
      },
      {
        "component": "boolean",
        "valueType": "boolean",
        "name": "center-aligned",
        "label": "Align the default blocks in this section to the center.",
        "description": "Enabling this option will align the default blocks in this section to the center."
      }
    ]
  },
  {
    "id": "article-header-section",
    "fields": [
      {
        "component": "select",
        "name": "style",
        "value": "",
        "label": "Style",
        "description": "The section style",
        "valueType": "string",
        "hidden": true,
        "options": []
      }
    ]
  },
  {
    "id": "article-content-section",
    "fields": [
      {
        "component": "select",
        "name": "style",
        "value": "",
        "label": "Background Color",
        "description": "Section background color",
        "valueType": "string",
        "options": [
          {
            "name": "Default",
            "value": "default"
          },
          {
            "name": "White",
            "value": "bg-white"
          },
          {
            "name": "Dark Gray",
            "value": "bg-dark-gray"
          }
        ]
      },
      {
        "component": "boolean",
        "valueType": "boolean",
        "name": "center-aligned",
        "label": "Align the default blocks in this section to the center.",
        "description": "Enabling this option will align the default blocks in this section to the center."
      }
    ]
  },
  {
    "id": "icon-card",
    "fields": [
      {
        "component": "reference",
        "valueType": "string",
        "name": "cardIcon",
        "label": "Icon",
        "description": "Sets the Card icon",
        "multi": false
      },
      {
        "component": "text",
        "valueType": "string",
        "name": "cardIconAlt",
        "label": "Icon Description",
        "description": "Sets the Card icon's alternative text"
      },
      {
        "component": "text",
        "valueType": "string",
        "name": "cardHeading",
        "value": "",
        "label": "Heading",
        "description": "Sets the heading for Card."
      },
      {
        "component": "select",
        "valueType": "string",
        "name": "cardHeadingType",
        "value": "h3",
        "label": "Heading Type",
        "options": [
          {
            "name": "H1",
            "value": "h1"
          },
          {
            "name": "H2",
            "value": "h2"
          },
          {
            "name": "H3",
            "value": "h3"
          },
          {
            "name": "H4",
            "value": "h4"
          },
          {
            "name": "H5",
            "value": "h5"
          },
          {
            "name": "H6",
            "value": "h6"
          }
        ]
      },
      {
        "component": "richtext",
        "valueType": "string",
        "name": "cardDescription",
        "value": "",
        "label": "Description",
        "description": "Sets the description for Card."
      },
      {
        "component": "text",
        "valueType": "string",
        "name": "cardLinkText",
        "value": "",
        "label": "Link Text",
        "description": "Sets the link text for Card."
      },
      {
        "component": "text",
        "valueType": "string",
        "name": "cardLink",
        "value": "",
        "label": "Link URL",
        "description": "Sets the link URL for Card."
      },
      {
        "component": "boolean",
        "valueType": "boolean",
        "name": "linkTarget",
        "label": "Open Link in a New Tab?",
        "description": "Enabling this option will open the link in a new tab."
      }
    ]
  },
  {
    "id": "columns",
    "fields": [
      {
        "component": "text",
        "valueType": "number",
        "name": "columns",
        "value": "",
        "label": "Columns"
      },
      {
        "component": "text",
        "valueType": "number",
        "name": "rows",
        "value": "",
        "label": "Rows"
      },
      {
        "component": "select",
        "valueType": "string",
        "name": "classes",
        "label": "Style Type",
        "options": [
          {
            "name": "Default",
            "value": ""
          },
          {
            "name": "Border w/ alternating rows",
            "value": "b-alt-row"
          }
        ]
      }
    ]
  },
  {
    "id": "curated-cards",
    "fields": [
      {
        "component": "multiselect",
        "name": "classes",
        "label": "Block Options",
        "description": "Options that affect block appearance and behavior.",
        "valueType": "string",
        "required": true,
        "maxSize": 1,
        "options": [
          {
            "name": "Header Alignment",
            "children": [
              {
                "name": "Left",
                "value": "header-left"
              },
              {
                "name": "Center",
                "value": "header-center"
              }
            ]
          }
        ]
      },
      {
        "component": "text",
        "valueType": "string",
        "name": "heading",
        "value": "",
        "label": "Heading",
        "description": "Sets the heading."
      },
      {
        "component": "select",
        "valueType": "string",
        "name": "headingType",
        "value": "h3",
        "label": "Heading Type",
        "options": [
          {
            "name": "H1",
            "value": "h1"
          },
          {
            "name": "H2",
            "value": "h2"
          },
          {
            "name": "H3",
            "value": "h3"
          },
          {
            "name": "H4",
            "value": "h4"
          },
          {
            "name": "H5",
            "value": "h5"
          },
          {
            "name": "H6",
            "value": "h6"
          }
        ]
      },
      {
        "component": "text",
        "valueType": "string",
        "name": "tooltip",
        "value": "",
        "label": "Tooltip",
        "description": "Sets the tooltip."
      },
      {
        "component": "text",
        "valueType": "string",
        "name": "linkText",
        "value": "",
        "label": "Link text",
        "description": "Sets the text for link."
      },
      {
        "component": "text",
        "valueType": "string",
        "name": "link",
        "value": "",
        "label": "Link URL",
        "description": "Sets the text url."
      },
      {
        "component": "multiselect",
        "valueType": "string",
        "name": "contentTypes",
        "label": "Filter by Content Type",
        "description": "Select the content type(s).",
        "options": [
          {
            "name": "Certification",
            "value": "certification"
          },
          {
            "name": "Communities",
            "value": "community"
          },
          {
            "name": "Documentation",
            "value": "documentation"
          },
          {
            "name": "On-Demand Event",
            "value": "event"
          },
          {
            "name": "Perspectives",
            "value": "perspective"
          },
          {
            "name": "Playlists",
            "value": "playlist"
          },
          {
            "name": "Troubleshooting",
            "value": "troubleshooting"
          },
          {
            "name": "Tutorials",
            "value": "tutorial"
          }
        ]
      },
      {
        "component": "aem-tag",
        "name": "tags",
        "label": "Solution(s) or Feature(s)",
        "valueType": "string",
        "rootPath": "/content/cq:tags/exl",
        "description": "Optional - all are included if no selection is made."
      },
      {
        "component": "multiselect",
        "name": "roles",
        "label": "Role(s)",
        "valueType": "string",
        "description": "Sets the Role(s).",
        "options": [
          {
            "name": "Admin",
            "value": "Admin"
          },
          {
            "name": "Developer",
            "value": "Developer"
          },
          {
            "name": "Leader",
            "value": "Leader"
          },
          {
            "name": "User",
            "value": "User"
          }
        ]
      },
      {
        "component": "multiselect",
        "name": "experienceLevels",
        "label": "Experience Level(s)",
        "valueType": "string",
        "description": "Sets the Experience Level(s).",
        "options": [
          {
            "name": "Beginner",
            "value": "Beginner"
          },
          {
            "name": "Intermediate",
            "value": "Intermediate"
          },
          {
            "name": "Experienced",
            "value": "Experienced"
          }
        ]
      },
      {
        "component": "select",
        "valueType": "string",
        "name": "authorType",
        "value": "",
        "label": "Author Type",
        "options": [
          {
            "name": "Default",
            "value": ""
          },
          {
            "name": "Adobe",
            "value": "Adobe"
          },
          {
            "name": "External",
            "value": "External"
          }
        ]
      },
      {
        "component": "radio-group",
        "name": "sortBy",
        "value": "RELEVANCE",
        "label": "Sort by",
        "valueType": "string",
        "options": [
          {
            "name": "Relevance",
            "value": "RELEVANCE"
          },
          {
            "name": "Most recent",
            "value": "MOST_RECENT"
          },
          {
            "name": "Most popular",
            "value": "MOST_POPULAR"
          }
        ]
      }
    ]
  },
  {
    "id": "carousel",
    "fields": []
  },
  {
    "id": "marquee",
    "fields": [
      {
        "component": "multiselect",
        "name": "classes",
        "label": "Style",
        "valueType": "string",
        "required": true,
        "maxSize": 6,
        "options": [
          {
            "name": "Size Variant",
            "children": [
              {
                "name": "Large",
                "value": "large"
              },
              {
                "name": "Medium",
                "value": "medium"
              },
              {
                "name": "Small",
                "value": "small"
              }
            ]
          },
          {
            "name": "Style Variant",
            "children": [
              {
                "name": "Curved",
                "value": "curved"
              },
              {
                "name": "Straight",
                "value": "straight"
              }
            ]
          },
          {
            "name": "Style Options",
            "children": [
              {
                "name": "Fill marquee with given background color",
                "value": "fill-background"
              },
              {
                "name": "Select to insert a video as background",
                "value": "video"
              }
            ]
          },
          {
            "name": "Background Color",
            "children": [
              {
                "name": "Gray",
                "value": "bg-spectrum-gray-700"
              },
              {
                "name": "Blue",
                "value": "bg-spectrum-blue-700"
              },
              {
                "name": "Green",
                "value": "bg-spectrum-green-700"
              },
              {
                "name": "Orange",
                "value": "bg-spectrum-orange-700"
              },
              {
                "name": "Red",
                "value": "bg-spectrum-red-700"
              },
              {
                "name": "Celery",
                "value": "bg-spectrum-celery-700"
              },
              {
                "name": "Chartreuse",
                "value": "bg-spectrum-chartreuse-700"
              },
              {
                "name": "Cyan",
                "value": "bg-spectrum-cyan-700"
              },
              {
                "name": "Fuchsia",
                "value": "bg-spectrum-fuchsia-700"
              },
              {
                "name": "Indigo",
                "value": "bg-spectrum-indigo-700"
              },
              {
                "name": "Magenta",
                "value": "bg-spectrum-magenta-700"
              },
              {
                "name": "Purple",
                "value": "bg-spectrum-purple-700"
              },
              {
                "name": "Seafoam",
                "value": "bg-spectrum-seafoam-700"
              },
              {
                "name": "Yellow",
                "value": "bg-spectrum-yellow-700"
              },
              {
                "name": "White",
                "value": "bg-spectrum-gray-50"
              },
              {
                "name": "Adobe Red",
                "value": "bg-non-spectrum-adobe-red"
              },
              {
                "name": "Custom",
                "value": "custom"
              }
            ]
          },
          {
            "name": "Text Color",
            "children": [
              {
                "name": "Black",
                "value": "text-spectrum-gray-900"
              },
              {
                "name": "White",
                "value": "text-spectrum-gray-50"
              }
            ]
          }
        ]
      },
      {
        "condition": {
          "some": [{ "var": "classes" }, { "===": [{ "var": "" }, "custom"] }]
        },
        "component": "text",
        "valueType": "string",
        "name": "customHexCode",
        "value": "",
        "label": "Custom Background Color",
        "description": "Enter the custom hex code, such as FFFFFF (without the # symbol)."
      },

      {
        "condition": {
          "some": [{ "var": "classes" }, { "===": [{ "var": "" }, "video"] }]
        },
        "component": "text",
        "valueType": "string",
        "name": "videoUrl",
        "value": "",
        "label": "Video URL",
        "description": "Enter the MPC-hosted video URL (applicable only for style variant :straight and size variant : large)"
      },
      {
        "component": "reference",
        "valueType": "string",
        "name": "fileReference",
        "label": "Subject Image",
        "description": "Aspect Ratios & Recommended Image Dimensions: 'Large' - 12:7 (960x560px), 'Medium' - 12:5 (960x400px), 'Small' - 16:5 (960x300px). The image fills the screen width with a fixed height, causing cropping at top/bottom on larger screens and left/right on smaller screens. Keep key content in the 'central safe zone'. To avoid unexpected cropping, please preview the banner at different screen sizes (desktop, tablet, and mobile) and adjust the image if needed to ensure key content remains visible.",
        "multi": false
      },
      {
        "component": "text",
        "valueType": "string",
        "name": "fileReferenceAlt",
        "value": "",
        "label": "Subject Image Description",
        "description": "A descriptive text of the image will be shown as tooltip."
      },
      {
        "component": "text",
        "valueType": "string",
        "name": "eyebrow",
        "value": "",
        "label": "Eyebrow",
        "description": "Sets the small pre-title above the title."
      },
      {
        "component": "text",
        "valueType": "string",
        "name": "title",
        "value": "",
        "label": "Heading",
        "description": "Sets the main title of the marquee."
      },
      {
        "component": "select",
        "valueType": "string",
        "name": "titleType",
        "value": "h3",
        "label": "Heading Type",
        "options": [
          {
            "name": "H1",
            "value": "h1"
          },
          {
            "name": "H2",
            "value": "h2"
          },
          {
            "name": "H3",
            "value": "h3"
          },
          {
            "name": "H4",
            "value": "h4"
          },
          {
            "name": "H5",
            "value": "h5"
          }
        ]
      },
      {
        "component": "richtext",
        "valueType": "string",
        "name": "longDescr",
        "value": "",
        "label": "Long Description",
        "description": "The description shown in Desktop and Tablet view."
      },
      {
        "component": "select",
        "name": "cta1_Type",
        "value": "primary",
        "label": "First CTA Type",
        "description": "'Primary' will render a filled blue CTA, 'Secondary' will render a white CTA with a black border and black text, 'Tertiary' will render a filled black CTA, and 'Custom' will render a CTA with a custom hex color background.",
        "valueType": "string",
        "options": [
          {
            "name": "Primary",
            "value": "primary"
          },
          {
            "name": "Secondary",
            "value": "secondary"
          },
          {
            "name": "Tertiary",
            "value": "tertiary"
          },
          {
            "name": "Custom",
            "value": "custom"
          }
        ]
      },
      {
        "condition": {
          "===": [{ "var": "cta1_Type" }, "custom"]
        },
        "component": "select",
        "name": "cta1_customBgColor",
        "value": "",
        "label": "First CTA Background Color",
        "description": "Select First CTA background color. Select 'Custom Hexcode' to enter the custom color",
        "valueType": "string",
        "options": [
          {
            "name": "Gray",
            "value": "--spectrum-gray-700"
          },
          {
            "name": "Blue",
            "value": "--spectrum-blue-700"
          },
          {
            "name": "Green",
            "value": "--spectrum-green-700"
          },
          {
            "name": "Orange",
            "value": "--spectrum-orange-700"
          },
          {
            "name": "Red",
            "value": "--spectrum-red-700"
          },
          {
            "name": "Celery",
            "value": "--spectrum-celery-700"
          },
          {
            "name": "Chartreuse",
            "value": "--spectrum-chartreuse-700"
          },
          {
            "name": "Cyan",
            "value": "--spectrum-cyan-700"
          },
          {
            "name": "Fuchsia",
            "value": "--spectrum-fuchsia-700"
          },
          {
            "name": "Indigo",
            "value": "--spectrum-indigo-700"
          },
          {
            "name": "Magenta",
            "value": "--spectrum-magenta-700"
          },
          {
            "name": "Purple",
            "value": "--spectrum-purple-700"
          },
          {
            "name": "Seafoam",
            "value": "--spectrum-seafoam-700"
          },
          {
            "name": "Yellow",
            "value": "--spectrum-yellow-700"
          },
          {
            "name": "Adobe Red",
            "value": "--non-spectrum-adobe-red"
          },
          {
            "name": "Custom Hexcode",
            "value": "custom-hexcode"
          }
        ]
      },
      {
        "condition": {
          "and": [
            { "===": [{ "var": "cta1_customBgColor" }, "custom-hexcode"] },
            { "===": [{ "var": "cta1_Type" }, "custom"] }
          ]
        },
        "component": "text",
        "valueType": "string",
        "name": "cta1_customBgHexCode",
        "value": "",
        "label": "First CTA Custom Background Hexcode",
        "description": "Enter the custom hex code, such as FFFFFF (without the # symbol). Please ensure to follow the Adobe style guides when selecting CTA Colors"
      },
      {
        "condition": {
          "===": [{ "var": "cta1_Type" }, "custom"]
        },
        "component": "select",
        "valueType": "string",
        "name": "cta1_textColor",
        "value": "white",
        "label": "First CTA Text Color",
        "description": "Select the text color",
        "options": [
          {
            "name": "White",
            "value": "white"
          },
          {
            "name": "Black",
            "value": "black"
          }
        ]
      },
      {
        "component": "text",
        "valueType": "string",
        "name": "cta1_linkText",
        "value": "",
        "label": "First CTA Text",
        "description": "Text to be shown inside button."
      },
      {
        "component": "text",
        "valueType": "string",
        "name": "cta1_link",
        "value": "",
        "label": "First CTA Link",
        "description": "What link to open when clicking the button."
      },
      {
        "component": "select",
        "name": "firstCTALinkFunction",
        "value": "",
        "label": "First CTA Function",
        "description": "The 'Link' option will render a standard anchor button, the 'Video' option will render a button that opens the video player when clicked, and the 'Sign In' option will trigger the sign-in process.",
        "valueType": "string",
        "options": [
          {
            "name": "Link",
            "value": "link"
          },
          {
            "name": "Video",
            "value": "video"
          },
          {
            "name": "Sign In",
            "value": "signin"
          }
        ]
      },
      {
        "component": "select",
        "name": "cta2_Type",
        "value": "primary",
        "label": "Second CTA Type",
        "description": "'Primary' will render a filled blue CTA, 'Secondary' will render a white CTA with a black border and black text, 'Tertiary' will render a filled black CTA, and 'Custom' will render a CTA with a custom hex color background.",
        "valueType": "string",
        "options": [
          {
            "name": "Primary",
            "value": "primary"
          },
          {
            "name": "Secondary",
            "value": "secondary"
          },
          {
            "name": "Tertiary",
            "value": "tertiary"
          },
          {
            "name": "Custom",
            "value": "custom"
          }
        ]
      },
      {
        "condition": {
          "===": [{ "var": "cta2_Type" }, "custom"]
        },
        "component": "select",
        "name": "cta2_customBgColor",
        "value": "",
        "label": "Second CTA Background Color",
        "description": "Select Second CTA background color. Select 'Custom Hexcode' to enter the custom color",
        "valueType": "string",
        "options": [
          {
            "name": "Gray",
            "value": "--spectrum-gray-700"
          },
          {
            "name": "Blue",
            "value": "--spectrum-blue-700"
          },
          {
            "name": "Green",
            "value": "--spectrum-green-700"
          },
          {
            "name": "Orange",
            "value": "--spectrum-orange-700"
          },
          {
            "name": "Red",
            "value": "--spectrum-red-700"
          },
          {
            "name": "Celery",
            "value": "--spectrum-celery-700"
          },
          {
            "name": "Chartreuse",
            "value": "--spectrum-chartreuse-700"
          },
          {
            "name": "Cyan",
            "value": "--spectrum-cyan-700"
          },
          {
            "name": "Fuchsia",
            "value": "--spectrum-fuchsia-700"
          },
          {
            "name": "Indigo",
            "value": "--spectrum-indigo-700"
          },
          {
            "name": "Magenta",
            "value": "--spectrum-magenta-700"
          },
          {
            "name": "Purple",
            "value": "--spectrum-purple-700"
          },
          {
            "name": "Seafoam",
            "value": "--spectrum-seafoam-700"
          },
          {
            "name": "Yellow",
            "value": "--spectrum-yellow-700"
          },
          {
            "name": "Adobe Red",
            "value": "--non-spectrum-adobe-red"
          },
          {
            "name": "Custom Hexcode",
            "value": "custom-hexcode"
          }
        ]
      },
      {
        "condition": {
          "and": [
            { "===": [{ "var": "cta2_customBgColor" }, "custom-hexcode"] },
            { "===": [{ "var": "cta2_Type" }, "custom"] }
          ]
        },
        "component": "text",
        "valueType": "string",
        "name": "cta2_customBgHexCode",
        "value": "",
        "label": "Second CTA Custom Background Hexcode",
        "description": "Enter the custom hex code, such as FFFFFF (without the # symbol). Please ensure to follow the Adobe style guides when selecting CTA Colors"
      },
      {
        "condition": {
          "===": [{ "var": "cta2_Type" }, "custom"]
        },
        "component": "select",
        "valueType": "string",
        "name": "cta2_textColor",
        "value": "white",
        "label": "Second CTA Text Color",
        "description": "Select the text color",
        "options": [
          {
            "name": "White",
            "value": "white"
          },
          {
            "name": "Black",
            "value": "black"
          }
        ]
      },
      {
        "component": "text",
        "valueType": "string",
        "name": "cta2_linkText",
        "value": "",
        "label": "Second CTA Text",
        "description": "Text to be shown inside button."
      },
      {
        "component": "text",
        "valueType": "string",
        "name": "cta2_link",
        "value": "",
        "label": "Second CTA Link",
        "description": "What link to open when clicking the button."
      },
      {
        "component": "select",
        "name": "secondCTALinkFunction",
        "value": "",
        "label": "Second CTA Function",
        "description": "The 'Link' option will render a standard anchor button, the 'Video' option will render a button that opens the video player when clicked, and the 'Sign In' option will trigger the sign-in process.",
        "valueType": "string",
        "options": [
          {
            "name": "Link",
            "value": "link"
          },
          {
            "name": "Video",
            "value": "video"
          },
          {
            "name": "Sign In",
            "value": "signin"
          }
        ]
      }
    ]
  },
  {
    "id": "article-marquee",
    "fields": [
      {
        "component": "select",
        "name": "classes",
        "value": "",
        "label": "Content Creator Callout Shape",
        "description": "Article marquee background shape",
        "valueType": "string",
        "options": [
          {
            "name": "Straight",
            "value": "marquee-straight"
          },
          {
            "name": "Curved",
            "value": "marquee-curved"
          }
        ]
      },
      {
        "component": "text",
        "valueType": "string",
        "name": "articleReadingTime",
        "value": "",
        "label": "Reading time",
        "description": "Sets the reading time for the article."
      },
      {
        "component": "select",
        "valueType": "string",
        "name": "titleType",
        "value": "h1",
        "label": "Heading Type",
        "options": [
          {
            "name": "H1",
            "value": "h1"
          },
          {
            "name": "H2",
            "value": "h2"
          },
          {
            "name": "H3",
            "value": "h3"
          },
          {
            "name": "H4",
            "value": "h4"
          },
          {
            "name": "H5",
            "value": "h5"
          },
          {
            "name": "H6",
            "value": "h6"
          }
        ]
      }
    ]
  },
  {
    "id": "sign-up",
    "fields": [
      {
        "component": "reference",
        "valueType": "string",
        "name": "fileReference",
        "label": "Subject Image",
        "description": "The sign-up subject image, min Xpx x Ypx...",
        "multi": false
      },
      {
        "component": "text",
        "valueType": "string",
        "name": "fileReferenceAlt",
        "value": "",
        "label": "Subject Image Description",
        "description": "A descriptive text of the image will be shown as tooltip."
      },
      {
        "component": "select",
        "name": "classes",
        "value": "",
        "label": "Background Color",
        "description": "The sign-up background color",
        "valueType": "string",
        "options": [
          {
            "name": "Gray",
            "value": "bg-spectrum-gray-700"
          },
          {
            "name": "Blue",
            "value": "bg-spectrum-blue-700"
          },
          {
            "name": "Green",
            "value": "bg-spectrum-green-700"
          },
          {
            "name": "Orange",
            "value": "bg-spectrum-orange-700"
          },
          {
            "name": "Red",
            "value": "bg-spectrum-red-700"
          },
          {
            "name": "Celery",
            "value": "bg-spectrum-celery-700"
          },
          {
            "name": "Chartreuse",
            "value": "bg-spectrum-chartreuse-700"
          },
          {
            "name": "Cyan",
            "value": "bg-spectrum-cyan-700"
          },
          {
            "name": "Fuchsia",
            "value": "bg-spectrum-fuchsia-700"
          },
          {
            "name": "Indigo",
            "value": "bg-spectrum-indigo-700"
          },
          {
            "name": "Magenta",
            "value": "bg-spectrum-magenta-700"
          },
          {
            "name": "Purple",
            "value": "bg-spectrum-purple-700"
          },
          {
            "name": "Seafoam",
            "value": "bg-spectrum-seafoam-700"
          },
          {
            "name": "Yellow",
            "value": "bg-spectrum-yellow-700"
          }
        ]
      },
      {
        "component": "text",
        "valueType": "string",
        "name": "eyebrow",
        "value": "",
        "label": "Eyebrow",
        "description": "Sets the small pre-title above the title."
      },
      {
        "component": "text",
        "valueType": "string",
        "name": "title",
        "value": "",
        "label": "Heading",
        "description": "Sets the main title of the sign-up."
      },
      {
        "component": "select",
        "valueType": "string",
        "name": "titleType",
        "value": "h3",
        "label": "Heading Type",
        "options": [
          {
            "name": "H1",
            "value": "h1"
          },
          {
            "name": "H2",
            "value": "h2"
          },
          {
            "name": "H3",
            "value": "h3"
          },
          {
            "name": "H4",
            "value": "h4"
          },
          {
            "name": "H5",
            "value": "h5"
          },
          {
            "name": "H6",
            "value": "h6"
          }
        ]
      },
      {
        "component": "richtext",
        "valueType": "string",
        "name": "longDescr",
        "value": "",
        "label": "Long Description",
        "description": "The description shown in Desktop and Tablet view."
      },
      {
        "component": "text",
        "valueType": "string",
        "name": "cta1Text",
        "value": "",
        "label": "First CTA text",
        "description": "Text to be shown inside button."
      },
      {
        "component": "text",
        "valueType": "string",
        "name": "cta1",
        "value": "",
        "label": "First CTA Link",
        "description": "What link to open when clicking the button."
      },
      {
        "component": "select",
        "name": "firstCTALinkType",
        "value": "",
        "label": "First CTA Type",
        "description": "The 'Link' option will render a standard anchor button, and the 'Sign In' option will trigger the sign-in process.",
        "valueType": "string",
        "options": [
          {
            "name": "Link",
            "value": "link"
          },
          {
            "name": "Sign In",
            "value": "signin"
          }
        ]
      },
      {
        "component": "text",
        "valueType": "string",
        "name": "cta2Text",
        "value": "",
        "label": "Second CTA Text",
        "description": "Text to be shown inside button."
      },
      {
        "component": "text",
        "valueType": "string",
        "name": "cta2",
        "value": "",
        "label": "Second CTA Link",
        "description": "What link should be opened when clicking the button? Add a hash (#) when the sign-in option is getting selected"
      },
      {
        "component": "select",
        "name": "secondCTALinkType",
        "value": "",
        "label": "Second CTA Type",
        "description": "The 'Link' option will render a standard anchor button, and the 'Sign In' option will trigger the sign-in process.",
        "valueType": "string",
        "options": [
          {
            "name": "Link",
            "value": "link"
          },
          {
            "name": "Sign In",
            "value": "signin"
          }
        ]
      }
    ]
  },
  {
    "id": "video-embed",
    "fields": [
      {
        "component": "text",
        "valueType": "string",
        "name": "videoUrl",
        "value": "",
        "label": "MPC Video URL",
        "description": "Please provide a URL to an MPC video."
      }
    ]
  },
  {
    "id": "iframe-app",
    "fields": [
      {
        "component": "text",
        "valueType": "string",
        "name": "iframeUrl",
        "value": "",
        "label": "iFrame URL",
        "description": "Please provide a URL to an iFrame app."
      }
    ]
  },
  {
    "id": "html-app",
    "fields": [
      {
        "component": "text",
        "valueType": "string",
        "name": "htmlUrl",
        "value": "",
        "label": "HTML App URL",
        "description": "Please provide a URL to an HTML app."
      }
    ]
  },
  {
    "id": "secondary-search",
    "fields": [
      {
        "component": "text",
        "valueType": "string",
        "name": "heading",
        "value": "",
        "label": "Heading",
        "description": "Sets the title for Secondary Search"
      },
      {
        "component": "select",
        "valueType": "string",
        "name": "headingType",
        "value": "h2",
        "label": "Heading Type",
        "options": [
          {
            "name": "H1",
            "value": "h1"
          },
          {
            "name": "H2",
            "value": "h2"
          },
          {
            "name": "H3",
            "value": "h3"
          },
          {
            "name": "H4",
            "value": "h4"
          },
          {
            "name": "H5",
            "value": "h5"
          },
          {
            "name": "H6",
            "value": "h6"
          }
        ]
      },
      {
        "component": "text",
        "valueType": "string",
        "name": "searchBar",
        "value": "",
        "label": "Search Bar Placeholder Text"
      },
      {
        "component": "text",
        "valueType": "string",
        "name": "link",
        "value": "",
        "label": "Search Page URL"
      }
    ]
  },
  {
    "id": "accordion-group",
    "fields": []
  },
  {
    "id": "accordion",
    "fields": [
      {
        "component": "text",
        "valueType": "string",
        "name": "heading",
        "value": "",
        "label": "Heading"
      },
      {
        "component": "select",
        "valueType": "string",
        "name": "headingType",
        "value": "h3",
        "label": "Heading Type",
        "options": [
          {
            "name": "H2",
            "value": "h2"
          },
          {
            "name": "H3",
            "value": "h3"
          },
          {
            "name": "H4",
            "value": "h4"
          },
          {
            "name": "H5",
            "value": "h5"
          },
          {
            "name": "H6",
            "value": "h6"
          }
        ]
      },
      {
        "component": "richtext",
        "valueType": "string",
        "name": "body",
        "value": "",
        "label": "Body"
      }
    ]
  },
  {
    "id": "media",
    "fields": [
      {
        "component": "reference",
        "valueType": "string",
        "name": "fileReference",
        "label": "Image",
        "description": "The media image"
      },
      {
        "component": "text",
        "valueType": "string",
        "name": "fileReferenceAlt",
        "value": "",
        "label": "Image Description",
        "description": "A descriptive text of the image."
      },
      {
        "component": "select",
        "name": "classes",
        "label": "Image Alignment",
        "valueType": "string",
        "options": [
          {
            "name": "Right",
            "value": "right"
          },
          {
            "name": "Left",
            "value": "left"
          }
        ]
      },
      {
        "component": "text",
        "valueType": "string",
        "name": "eyebrow",
        "value": "",
        "label": "Eyebrow",
        "description": "Sets the small pre-title above the title."
      },
      {
        "component": "text",
        "valueType": "string",
        "name": "title",
        "value": "",
        "label": "Heading"
      },
      {
        "component": "select",
        "valueType": "string",
        "name": "titleType",
        "value": "h3",
        "label": "Heading Type",
        "options": [
          {
            "name": "H1",
            "value": "h1"
          },
          {
            "name": "H2",
            "value": "h2"
          },
          {
            "name": "H3",
            "value": "h3"
          },
          {
            "name": "H4",
            "value": "h4"
          },
          {
            "name": "H5",
            "value": "h5"
          }
        ]
      },
      {
        "component": "richtext",
        "valueType": "string",
        "name": "description",
        "value": "",
        "label": "Description"
      },
      {
        "component": "select",
        "name": "cta1_Type",
        "value": "primary",
        "label": "First CTA Type",
        "description": "'Primary' will render a filled blue CTA, 'Secondary' will render a white CTA with a black border and black text, 'Tertiary' will render a filled black CTA, and 'Custom' will render a CTA with a custom hex color background.",
        "valueType": "string",
        "options": [
          {
            "name": "Primary",
            "value": "primary"
          },
          {
            "name": "Secondary",
            "value": "secondary"
          },
          {
            "name": "Tertiary",
            "value": "tertiary"
          },
          {
            "name": "Custom",
            "value": "custom"
          }
        ]
      },
      {
        "condition": {
          "===": [{ "var": "cta1_Type" }, "custom"]
        },
        "component": "select",
        "name": "cta1_customBgColor",
        "value": "",
        "label": "First CTA Background Color",
        "description": "Select First CTA background color. Select 'Custom Hexcode' to enter the custom color",
        "valueType": "string",
        "options": [
          {
            "name": "Gray",
            "value": "--spectrum-gray-700"
          },
          {
            "name": "Blue",
            "value": "--spectrum-blue-700"
          },
          {
            "name": "Green",
            "value": "--spectrum-green-700"
          },
          {
            "name": "Orange",
            "value": "--spectrum-orange-700"
          },
          {
            "name": "Red",
            "value": "--spectrum-red-700"
          },
          {
            "name": "Celery",
            "value": "--spectrum-celery-700"
          },
          {
            "name": "Chartreuse",
            "value": "--spectrum-chartreuse-700"
          },
          {
            "name": "Cyan",
            "value": "--spectrum-cyan-700"
          },
          {
            "name": "Fuchsia",
            "value": "--spectrum-fuchsia-700"
          },
          {
            "name": "Indigo",
            "value": "--spectrum-indigo-700"
          },
          {
            "name": "Magenta",
            "value": "--spectrum-magenta-700"
          },
          {
            "name": "Purple",
            "value": "--spectrum-purple-700"
          },
          {
            "name": "Seafoam",
            "value": "--spectrum-seafoam-700"
          },
          {
            "name": "Yellow",
            "value": "--spectrum-yellow-700"
          },
          {
            "name": "Adobe Red",
            "value": "--non-spectrum-adobe-red"
          },
          {
            "name": "Custom Hexcode",
            "value": "custom-hexcode"
          }
        ]
      },
      {
        "condition": {
          "and": [
            { "===": [{ "var": "cta1_customBgColor" }, "custom-hexcode"] },
            { "===": [{ "var": "cta1_Type" }, "custom"] }
          ]
        },
        "component": "text",
        "valueType": "string",
        "name": "cta1_customBgHexCode",
        "value": "",
        "label": "First CTA Custom Background Hexcode",
        "description": "Enter the custom hex code, such as FFFFFF (without the # symbol). Please ensure to follow the Adobe style guides when selecting CTA Colors"
      },
      {
        "condition": {
          "===": [{ "var": "cta1_Type" }, "custom"]
        },
        "component": "select",
        "valueType": "string",
        "name": "cta1_textColor",
        "value": "white",
        "label": "First CTA Text Color",
        "description": "Select the text color",
        "options": [
          {
            "name": "White",
            "value": "white"
          },
          {
            "name": "Black",
            "value": "black"
          }
        ]
      },
      {
        "component": "text",
        "valueType": "string",
        "name": "cta1_linkText",
        "value": "",
        "label": "First CTA Text",
        "description": "Text to be shown inside button."
      },
      {
        "component": "text",
        "valueType": "string",
        "name": "cta1_link",
        "value": "",
        "label": "First CTA Link",
        "description": "What link to open when clicking the button."
      },
      {
        "component": "select",
        "name": "cta2_Type",
        "value": "primary",
        "label": "Second CTA Type",
        "description": "'Primary' will render a filled blue CTA, 'Secondary' will render a white CTA with a black border and black text, 'Tertiary' will render a filled black CTA, and 'Custom' will render a CTA with a custom hex color background.",
        "valueType": "string",
        "options": [
          {
            "name": "Primary",
            "value": "primary"
          },
          {
            "name": "Secondary",
            "value": "secondary"
          },
          {
            "name": "Tertiary",
            "value": "tertiary"
          },
          {
            "name": "Custom",
            "value": "custom"
          }
        ]
      },
      {
        "condition": {
          "===": [{ "var": "cta2_Type" }, "custom"]
        },
        "component": "select",
        "name": "cta2_customBgColor",
        "value": "",
        "label": "Second CTA Background Color",
        "description": "Select Second CTA background color. Select 'Custom Hexcode' to enter the custom color",
        "valueType": "string",
        "options": [
          {
            "name": "Gray",
            "value": "--spectrum-gray-700"
          },
          {
            "name": "Blue",
            "value": "--spectrum-blue-700"
          },
          {
            "name": "Green",
            "value": "--spectrum-green-700"
          },
          {
            "name": "Orange",
            "value": "--spectrum-orange-700"
          },
          {
            "name": "Red",
            "value": "--spectrum-red-700"
          },
          {
            "name": "Celery",
            "value": "--spectrum-celery-700"
          },
          {
            "name": "Chartreuse",
            "value": "--spectrum-chartreuse-700"
          },
          {
            "name": "Cyan",
            "value": "--spectrum-cyan-700"
          },
          {
            "name": "Fuchsia",
            "value": "--spectrum-fuchsia-700"
          },
          {
            "name": "Indigo",
            "value": "--spectrum-indigo-700"
          },
          {
            "name": "Magenta",
            "value": "--spectrum-magenta-700"
          },
          {
            "name": "Purple",
            "value": "--spectrum-purple-700"
          },
          {
            "name": "Seafoam",
            "value": "--spectrum-seafoam-700"
          },
          {
            "name": "Yellow",
            "value": "--spectrum-yellow-700"
          },
          {
            "name": "Adobe Red",
            "value": "--non-spectrum-adobe-red"
          },
          {
            "name": "Custom Hexcode",
            "value": "custom-hexcode"
          }
        ]
      },
      {
        "condition": {
          "and": [
            { "===": [{ "var": "cta2_customBgColor" }, "custom-hexcode"] },
            { "===": [{ "var": "cta2_Type" }, "custom"] }
          ]
        },
        "component": "text",
        "valueType": "string",
        "name": "cta2_customBgHexCode",
        "value": "",
        "label": "Second CTA Custom Background Hexcode",
        "description": "Enter the custom hex code, such as FFFFFF (without the # symbol). Please ensure to follow the Adobe style guides when selecting CTA Colors"
      },
      {
        "condition": {
          "===": [{ "var": "cta2_Type" }, "custom"]
        },
        "component": "select",
        "valueType": "string",
        "name": "cta2_textColor",
        "value": "white",
        "label": "Second CTA Text Color",
        "description": "Select the text color",
        "options": [
          {
            "name": "White",
            "value": "white"
          },
          {
            "name": "Black",
            "value": "black"
          }
        ]
      },
      {
        "component": "text",
        "valueType": "string",
        "name": "cta2_linkText",
        "value": "",
        "label": "Second CTA Text",
        "description": "Text to be shown inside button."
      },
      {
        "component": "text",
        "valueType": "string",
        "name": "cta2_link",
        "value": "",
        "label": "Second CTA Link",
        "description": "What link to open when clicking the button."
      }
    ]
  },
  {
    "id": "authorable-card",
    "fields": [
      {
        "component": "multiselect",
        "name": "classes",
        "label": "Block Options",
        "description": "Options that affect block appearance and behavior.",
        "valueType": "string",
        "required": true,
        "maxSize": 1,
        "options": [
          {
            "name": "Header Alignment",
            "children": [
              {
                "name": "Left",
                "value": "header-left"
              },
              {
                "name": "Center",
                "value": "header-center"
              }
            ]
          }
        ]
      },
      {
        "component": "text",
        "valueType": "string",
        "name": "heading",
        "value": "",
        "label": "Heading",
        "description": "Sets the heading."
      },
      {
        "component": "select",
        "valueType": "string",
        "name": "headingType",
        "value": "h2",
        "label": "Heading Type",
        "options": [
          {
            "name": "H1",
            "value": "h1"
          },
          {
            "name": "H2",
            "value": "h2"
          },
          {
            "name": "H3",
            "value": "h3"
          },
          {
            "name": "H4",
            "value": "h4"
          },
          {
            "name": "H5",
            "value": "h5"
          },
          {
            "name": "H6",
            "value": "h6"
          }
        ]
      },
      {
        "component": "text",
        "valueType": "string",
        "name": "tooltip",
        "value": "",
        "label": "Tooltip",
        "description": "Sets the tooltip."
      },
      {
        "component": "text",
        "valueType": "string",
        "name": "linkText",
        "value": "",
        "label": "Link text",
        "description": "Sets the text for link."
      },
      {
        "component": "text",
        "valueType": "string",
        "name": "link",
        "value": "",
        "label": "Link URL",
        "description": "Sets the text url."
      }
    ]
  },
  {
    "id": "authored-card",
    "fields": [
      {
        "component": "text",
        "valueType": "string",
        "name": "contentURL",
        "value": "",
        "label": "Content URL",
        "description": "Provide a link to one of the following content types: Playlist, Tutorial, Documentation, Troubleshooting, On-Demand Event, Certification or Perspective"
      }
    ]
  },
  {
    "id": "browse-filters",
    "fields": [
      {
        "component": "aem-tag",
        "name": "solutions",
        "label": "Results solution filter",
        "valueType": "string",
        "rootPath": "/content/cq:tags/exl/solution",
        "description": "Optional - filter results to specific solution(s)."
      },
      {
        "component": "text",
        "valueType": "string",
        "name": "heading",
        "value": "",
        "label": "Topics heading",
        "description": "Sets the headings for topics."
      },
      {
        "component": "select",
        "valueType": "string",
        "name": "headingType",
        "value": "h2",
        "label": "Heading Type",
        "options": [
          {
            "name": "H1",
            "value": "h1"
          },
          {
            "name": "H2",
            "value": "h2"
          },
          {
            "name": "H3",
            "value": "h3"
          },
          {
            "name": "H4",
            "value": "h4"
          },
          {
            "name": "H5",
            "value": "h5"
          },
          {
            "name": "H6",
            "value": "h6"
          }
        ]
      },
      {
        "component": "aem-tag",
        "name": "tags",
        "label": "Topics buttons",
        "valueType": "string",
        "rootPath": "/content/cq:tags/exl",
        "description": "Select up to 15 topics or features."
      },
      {
        "component": "multiselect",
        "valueType": "string",
        "name": "contentTypes",
        "label": "Filter by Content Type",
        "description": "Select the content type(s).",
        "options": [
          {
            "name": "Certification",
            "value": "certification"
          },
          {
            "name": "Communities",
            "value": "community"
          },
          {
            "name": "Documentation",
            "value": "documentation"
          },
          {
            "name": "On-Demand Event",
            "value": "event"
          },
          {
            "name": "Perspectives",
            "value": "perspective"
          },
          {
            "name": "Playlists",
            "value": "playlist"
          },
          {
            "name": "Troubleshooting",
            "value": "troubleshooting"
          },
          {
            "name": "Tutorials",
            "value": "tutorial"
          }
        ]
      }
    ]
  },
  {
    "id": "featured-cards",
    "fields": [
      {
        "component": "text",
        "name": "heading",
        "value": "",
        "label": "Heading",
        "valueType": "string",
        "description": "Sets the heading."
      },
      {
        "component": "select",
        "valueType": "string",
        "name": "headingType",
        "value": "h2",
        "label": "Heading Type",
        "options": [
          {
            "name": "H1",
            "value": "h1"
          },
          {
            "name": "H2",
            "value": "h2"
          },
          {
            "name": "H3",
            "value": "h3"
          },
          {
            "name": "H4",
            "value": "h4"
          },
          {
            "name": "H5",
            "value": "h5"
          },
          {
            "name": "H6",
            "value": "h6"
          }
        ]
      },
      {
        "component": "richtext",
        "name": "description",
        "value": "",
        "label": "Description",
        "valueType": "string",
        "description": "Sets the description."
      },
      {
        "component": "multiselect",
        "valueType": "string",
        "name": "contentTypes",
        "label": "Content type(s)",
        "description": "Select the content type(s).",
        "options": [
          {
            "name": "Certification",
            "value": "certification"
          },
          {
            "name": "Communities",
            "value": "community"
          },
          {
            "name": "Documentation",
            "value": "documentation"
          },
          {
            "name": "On-Demand Event",
            "value": "event"
          },
          {
            "name": "Perspectives",
            "value": "perspective"
          },
          {
            "name": "Playlists",
            "value": "playlist"
          },
          {
            "name": "Troubleshooting",
            "value": "troubleshooting"
          },
          {
            "name": "Tutorials",
            "value": "tutorial"
          }
        ]
      },
      {
        "component": "text",
        "name": "linkText",
        "value": "",
        "label": "Link Text",
        "valueType": "string",
        "description": "Sets the text for link."
      },
      {
        "component": "text",
        "name": "keyword",
        "value": "",
        "label": "Keyword",
        "valueType": "string",
        "description": "Keyword for filtering the featured card data"
      },
      {
        "component": "radio-group",
        "name": "sortBy",
        "value": "RELEVANCE",
        "label": "Sort by",
        "valueType": "string",
        "options": [
          {
            "name": "Relevance",
            "value": "RELEVANCE"
          },
          {
            "name": "Most recent",
            "value": "MOST_RECENT"
          },
          {
            "name": "Most popular",
            "value": "MOST_POPULAR"
          }
        ]
      }
    ]
  },
  {
    "id": "featured-content",
    "fields": [
      {
        "component": "reference",
        "valueType": "string",
        "name": "img",
        "label": "Image",
        "required": true
      },
      {
        "component": "text",
        "valueType": "string",
        "name": "imgAlt",
        "value": "",
        "label": "Image Description",
        "description": "A descriptive text of the image."
      },
      {
        "component": "multiselect",
        "name": "classes",
        "label": "Image Border and Alignment",
        "valueType": "string",
        "required": true,
        "maxSize": 2,
        "options": [
          {
            "name": "Content Source",
            "children": [
              {
                "name": "Adobe",
                "value": "adobe"
              },
              {
                "name": "External",
                "value": "External"
              }
            ]
          },
          {
            "name": "Alignment",
            "children": [
              {
                "name": "Left",
                "value": "left"
              },
              {
                "name": "Right",
                "value": "right"
              }
            ]
          }
        ]
      },
      {
        "component": "richtext",
        "valueType": "string",
        "name": "description",
        "value": "",
        "label": "Alternate Description",
        "description": "Override the article's summary with this description."
      },
      {
        "component": "select",
        "name": "cta1_Type",
        "value": "primary",
        "label": "CTA Type",
        "description": "'Primary' will render a filled blue CTA, 'Secondary' will render a white CTA with a black border and black text, 'Tertiary' will render a filled black CTA, and 'Custom' will render a CTA with a custom hex color background.",
        "valueType": "string",
        "options": [
          {
            "name": "Primary",
            "value": "primary"
          },
          {
            "name": "Secondary",
            "value": "secondary"
          },
          {
            "name": "Tertiary",
            "value": "tertiary"
          },
          {
            "name": "Custom",
            "value": "custom"
          }
        ]
      },
      {
        "condition": {
          "===": [{ "var": "cta1_Type" }, "custom"]
        },
        "component": "select",
        "name": "cta1_customBgColor",
        "value": "",
        "label": "CTA Background Color",
        "description": "Select First CTA background color. Select 'Custom Hexcode' to enter the custom color",
        "valueType": "string",
        "options": [
          {
            "name": "Gray",
            "value": "--spectrum-gray-700"
          },
          {
            "name": "Blue",
            "value": "--spectrum-blue-700"
          },
          {
            "name": "Green",
            "value": "--spectrum-green-700"
          },
          {
            "name": "Orange",
            "value": "--spectrum-orange-700"
          },
          {
            "name": "Red",
            "value": "--spectrum-red-700"
          },
          {
            "name": "Celery",
            "value": "--spectrum-celery-700"
          },
          {
            "name": "Chartreuse",
            "value": "--spectrum-chartreuse-700"
          },
          {
            "name": "Cyan",
            "value": "--spectrum-cyan-700"
          },
          {
            "name": "Fuchsia",
            "value": "--spectrum-fuchsia-700"
          },
          {
            "name": "Indigo",
            "value": "--spectrum-indigo-700"
          },
          {
            "name": "Magenta",
            "value": "--spectrum-magenta-700"
          },
          {
            "name": "Purple",
            "value": "--spectrum-purple-700"
          },
          {
            "name": "Seafoam",
            "value": "--spectrum-seafoam-700"
          },
          {
            "name": "Yellow",
            "value": "--spectrum-yellow-700"
          },
          {
            "name": "Adobe Red",
            "value": "--non-spectrum-adobe-red"
          },
          {
            "name": "Custom Hexcode",
            "value": "custom-hexcode"
          }
        ]
      },
      {
        "condition": {
          "and": [
            { "===": [{ "var": "cta1_customBgColor" }, "custom-hexcode"] },
            { "===": [{ "var": "cta1_Type" }, "custom"] }
          ]
        },
        "component": "text",
        "valueType": "string",
        "name": "cta1_customBgHexCode",
        "value": "",
        "label": "CTA Custom Background Hexcode",
        "description": "Enter the custom hex code, such as FFFFFF (without the # symbol). Please ensure to follow the Adobe style guides when selecting CTA Colors"
      },
      {
        "condition": {
          "===": [{ "var": "cta1_Type" }, "custom"]
        },
        "component": "select",
        "valueType": "string",
        "name": "cta1_textColor",
        "value": "white",
        "label": "CTA Text Color",
        "description": "Select the text color",
        "options": [
          {
            "name": "White",
            "value": "white"
          },
          {
            "name": "Black",
            "value": "black"
          }
        ]
      },
      {
        "component": "aem-content",
        "valueType": "string",
        "name": "cta1_link",
        "value": "",
        "label": "Content Page",
        "required": true
      },
      {
        "component": "text",
        "valueType": "string",
        "name": "cta1_linkText",
        "value": "",
        "label": "CTA Text",
        "description": "Text to be shown inside button."
      }
    ]
  },
  {
    "id": "events-cards",
    "fields": [
      {
        "component": "multiselect",
        "name": "classes",
        "label": "Block Options",
        "description": "Options that affect block appearance and behavior.",
        "valueType": "string",
        "required": true,
        "maxSize": 1,
        "options": [
          {
            "name": "Header Alignment",
            "children": [
              {
                "name": "Left",
                "value": "header-left"
              },
              {
                "name": "Center",
                "value": "header-center"
              }
            ]
          }
        ]
      },
      {
        "component": "text",
        "valueType": "string",
        "name": "heading",
        "value": "",
        "label": "Heading",
        "description": "Sets the heading."
      },
      {
        "component": "select",
        "valueType": "string",
        "name": "headingType",
        "value": "h2",
        "label": "Heading Type",
        "options": [
          {
            "name": "H1",
            "value": "h1"
          },
          {
            "name": "H2",
            "value": "h2"
          },
          {
            "name": "H3",
            "value": "h3"
          },
          {
            "name": "H4",
            "value": "h4"
          },
          {
            "name": "H5",
            "value": "h5"
          },
          {
            "name": "H6",
            "value": "h6"
          }
        ]
      },
      {
        "component": "text",
        "valueType": "string",
        "name": "tooltip",
        "value": "",
        "label": "Tooltip",
        "description": "Sets the tooltip."
      },
      {
        "component": "text",
        "valueType": "string",
        "name": "linkText",
        "value": "",
        "label": "Link text",
        "description": "Sets the text for link."
      },
      {
        "component": "text",
        "valueType": "string",
        "name": "link",
        "value": "",
        "label": "Link URL",
        "description": "Sets the text url."
      },
      {
        "component": "aem-tag",
        "name": "tags",
        "label": "Solution(s)",
        "valueType": "string",
        "rootPath": "/content/cq:tags/exl/solution",
        "description": "Optional - all are included if no selection is made."
      }
    ]
  },
  {
    "id": "adls-cards",
    "fields": [
      {
        "component": "multiselect",
        "name": "classes",
        "label": "Block Options",
        "description": "Options that affect block appearance and behavior.",
        "valueType": "string",
        "required": true,
        "maxSize": 1,
        "options": [
          {
            "name": "Header Alignment",
            "children": [
              {
                "name": "Left",
                "value": "header-left"
              },
              {
                "name": "Center",
                "value": "header-center"
              }
            ]
          }
        ]
      },
      {
        "component": "text",
        "valueType": "string",
        "name": "heading",
        "value": "",
        "label": "Heading",
        "description": "Sets the heading."
      },
      {
        "component": "select",
        "valueType": "string",
        "name": "headingType",
        "value": "h2",
        "label": "Heading Type",
        "options": [
          {
            "name": "H1",
            "value": "h1"
          },
          {
            "name": "H2",
            "value": "h2"
          },
          {
            "name": "H3",
            "value": "h3"
          },
          {
            "name": "H4",
            "value": "h4"
          },
          {
            "name": "H5",
            "value": "h5"
          },
          {
            "name": "H6",
            "value": "h6"
          }
        ]
      },
      {
        "component": "text",
        "valueType": "string",
        "name": "tooltip",
        "value": "",
        "label": "Tooltip",
        "description": "Sets the tooltip."
      },
      {
        "component": "text",
        "valueType": "string",
        "name": "linkText",
        "value": "",
        "label": "Link text",
        "description": "Sets the text for link."
      },
      {
        "component": "text",
        "valueType": "string",
        "name": "link",
        "value": "",
        "label": "Link URL",
        "description": "Sets the text url."
      },
      {
        "component": "multiselect",
        "valueType": "string",
        "name": "solutions",
        "label": "Solution(s)",
        "description": "All are included if no selection is made",
        "options": [
          {
            "name": "AEM Assets",
            "value": "AEM Assets"
          },
          {
            "name": "AEM Forms",
            "value": "AEM Forms"
          },
          {
            "name": "AEM Sites",
            "value": "AEM Sites"
          },
          {
            "name": "Analytics",
            "value": "Analytics"
          },
          {
            "name": "Audience Manager",
            "value": "Audience Manager"
          },
          {
            "name": "Campaign Classic",
            "value": "Campaign Classic"
          },
          {
            "name": "Campaign Standard",
            "value": "Campaign Standard"
          },
          {
            "name": "Commerce",
            "value": "Commerce"
          },
          {
            "name": "Content Supply Chain",
            "value": "Content Supply Chain"
          },
          {
            "name": "Customer Journey Analytics",
            "value": "Customer Journey Analytics"
          },
          {
            "name": "Experience Cloud Integrations",
            "value": "Experience Cloud Integrations"
          },
          {
            "name": "Experience Platform",
            "value": "Experience Platform"
          },
          {
            "name": "Journey Optimizer",
            "value": "Journey Optimizer"
          },
          {
            "name": "Marketo Engage",
            "value": "Marketo Engage"
          },
          {
            "name": "Real-Time CDP",
            "value": "Real-Time CDP"
          },
          {
            "name": "Target",
            "value": "Target"
          },
          {
            "name": "Workfront",
            "value": "Workfront"
          }
        ]
      },
      {
        "component": "multiselect",
        "valueType": "string",
        "name": "roles",
        "label": "Role(s)",
        "description": "All are included if no selection is made",
        "options": [
          {
            "name": "Administrator",
            "value": "Administrator"
          },
          {
            "name": "Architect",
            "value": "Architect"
          },
          {
            "name": "Business User",
            "value": "Business User"
          },
          {
            "name": "Creative",
            "value": "Creative"
          },
          {
            "name": "Developer",
            "value": "Developer"
          }
        ]
      },
      {
        "component": "radio-group",
        "name": "sortby",
        "value": "recommended",
        "label": "Sort by",
        "description": "'Sorts baseed on the Options",
        "valueType": "string",
        "options": [
          {
            "name": "Recommended",
            "value": "recommended"
          },
          {
            "name": "Alphabetical (A-Z)",
            "value": "ascending"
          },
          {
            "name": "Alphabetical (Z-A)",
            "value": "descending"
          }
        ]
      }
    ]
  },
  {
    "id": "tabbed-cards",
    "fields": [
      {
        "component": "multiselect",
        "name": "classes",
        "label": "Block Options",
        "description": "Options that affect block appearance and behavior.",
        "valueType": "string",
        "required": true,
        "maxSize": 1,
        "options": [
          {
            "name": "Header Alignment",
            "children": [
              {
                "name": "Left",
                "value": "header-left"
              },
              {
                "name": "Center",
                "value": "header-center"
              }
            ]
          }
        ]
      },
      {
        "component": "text",
        "valueType": "string",
        "name": "heading",
        "value": "",
        "label": "Heading",
        "description": "Sets the heading."
      },
      {
        "component": "select",
        "valueType": "string",
        "name": "headingType",
        "value": "h2",
        "label": "Heading Type",
        "options": [
          {
            "name": "H1",
            "value": "h1"
          },
          {
            "name": "H2",
            "value": "h2"
          },
          {
            "name": "H3",
            "value": "h3"
          },
          {
            "name": "H4",
            "value": "h4"
          },
          {
            "name": "H5",
            "value": "h5"
          },
          {
            "name": "H6",
            "value": "h6"
          }
        ]
      },
      {
        "component": "text",
        "valueType": "string",
        "name": "tooltip",
        "value": "",
        "label": "Tooltip",
        "description": "Sets the tooltip."
      },
      {
        "component": "multiselect",
        "valueType": "string",
        "name": "contentTypes",
        "label": "Filter by Content Type",
        "description": "Select the content type(s).",
        "options": [
          {
            "name": "Playlists",
            "value": "playlist"
          },
          {
            "name": "Tutorials",
            "value": "tutorial"
          },
          {
            "name": "Documentation",
            "value": "documentation"
          },
          {
            "name": "Troubleshooting",
            "value": "troubleshooting"
          },
          {
            "name": "On-Demand Events",
            "value": "event"
          },
          {
            "name": "Community Posts",
            "value": "community"
          },
          {
            "name": "Certification",
            "value": "certification"
          },
          {
            "name": "Perspectives",
            "value": "perspective"
          }
        ]
      },
      {
        "component": "multiselect",
        "name": "sortByDate",
        "label": "Filter by Date",
        "valueType": "string",
        "options": [
          {
            "name": "Within one month",
            "value": "within_one_month"
          },
          {
            "name": "Within six months",
            "value": "within_six_months"
          },
          {
            "name": "Within one year",
            "value": "within_one_year"
          },
          {
            "name": "More than one year ago",
            "value": "more_than_one_year_ago"
          }
        ]
      },
      {
        "component": "radio-group",
        "name": "sortBy",
        "value": "most_recent",
        "label": "Sort by",
        "valueType": "string",
        "options": [
          {
            "name": "Most Recent",
            "value": "most_recent"
          },
          {
            "name": "Most Popular",
            "value": "most_popular"
          }
        ]
      }
    ]
  },
  {
    "id": "tabs",
    "fields": []
  },
  {
    "id": "tab",
    "fields": [
      {
        "component": "text",
        "valueType": "string",
        "name": "title",
        "value": "",
        "label": "Heading"
      },
      {
        "component": "richtext",
        "valueType": "string",
        "name": "content",
        "value": "",
        "label": "Body"
      }
    ]
  },
  {
    "id": "recommended-courses",
    "fields": [
      {
        "component": "text",
        "valueType": "string",
        "name": "heading",
        "value": "",
        "label": "Heading",
        "description": "Sets the heading."
      },
      {
        "component": "select",
        "valueType": "string",
        "name": "headingType",
        "value": "h2",
        "label": "Heading Type",
        "options": [
          {
            "name": "H1",
            "value": "h1"
          },
          {
            "name": "H2",
            "value": "h2"
          },
          {
            "name": "H3",
            "value": "h3"
          },
          {
            "name": "H4",
            "value": "h4"
          },
          {
            "name": "H5",
            "value": "h5"
          },
          {
            "name": "H6",
            "value": "h6"
          }
        ]
      },
      {
        "component": "text",
        "valueType": "string",
        "name": "tooltip",
        "value": "",
        "label": "Tooltip",
        "description": "Sets the tooltip."
      },
      {
        "component": "text",
        "valueType": "string",
        "name": "linkText",
        "value": "",
        "label": "Link text",
        "description": "Sets the text for link."
      },
      {
        "component": "text",
        "valueType": "string",
        "name": "link",
        "value": "",
        "label": "Link URL",
        "description": "Sets the text url."
      }
    ]
  },
  {
    "id": "browse-rail",
    "fields": [
      {
        "component": "richtext",
        "valueType": "string",
        "name": "navigation",
        "value": "",
        "label": "Product Navigation",
        "description": "Override default behaviour with custom Navigation"
      }
    ]
  },
  {
    "id": "page-metadata",
    "fields": [
      {
        "component": "text",
        "valueType": "string",
        "name": "jcr:title",
        "label": "Page Title",
        "description": "Sets the title of the page in page meta."
      },
      {
        "component": "aem-content",
        "valueType": "string",
        "name": "signout-redirect-url",
        "label": "Sign out Redirect URL",
        "validation": {
          "rootPath": "/content/exlm/global"
        }
      }
    ]
  },
  {
    "id": "article-metadata",
    "fields": [
      {
        "component": "text",
        "valueType": "string",
        "name": "jcr:title",
        "label": "Page Title",
        "description": "Sets the title of the page in page meta."
      },
      {
        "component": "aem-content",
        "valueType": "string[]",
        "value": [],
        "name": "author-bio-page",
        "multi": true,
        "label": "Author Bio page URL",
        "validation": {
          "rootPath": "/content/exlm/global/en/perspectives/authors"
        }
      },
      {
        "component": "aem-tag",
        "valueType": "string",
        "name": "coveo-solution",
        "label": "Solution(s)",
        "rootPath": "/content/cq:tags/exl/solution",
        "description": "Sets the Coveo Solution(s) in page meta."
      },
      {
        "component": "aem-tag",
        "valueType": "string",
        "name": "feature",
        "label": "Feature(s)",
        "rootPath": "/content/cq:tags/exl/feature",
        "description": "Sets the Coveo Feature(s) in page meta."
      },
      {
        "component": "aem-tag",
        "name": "role",
        "label": "Role(s)",
        "valueType": "string",
        "rootPath": "/content/cq:tags/exl/role",
        "description": "Sets the role(s) in page meta."
      },
      {
        "component": "aem-tag",
        "name": "level",
        "label": "Experience Level(s)",
        "valueType": "string",
        "rootPath": "/content/cq:tags/exl/experience-level",
        "description": "Sets the level(s) in page meta."
      },
      {
        "component": "aem-content",
        "valueType": "string",
        "name": "signout-redirect-url",
        "label": "Sign out Redirect URL",
        "validation": {
          "rootPath": "/content/exlm/global"
        }
      }
    ]
  },
  {
    "id": "author-metadata",
    "fields": [
      {
        "component": "text",
        "valueType": "string",
        "name": "jcr:title",
        "label": "Page Title",
        "description": "Sets the title of the page in page meta."
      }
    ]
  },
  {
    "id": "course-metadata",
    "fields": [
      {
        "component": "text",
        "valueType": "string",
        "name": "jcr:title",
        "label": "Page Title",
        "description": "Sets the title of the page in page meta."
      },
      {
        "component": "aem-content",
        "valueType": "string[]",
        "value": [],
        "name": "instructor-page",
        "multi": true,
        "label": "Instructor page URL",
        "validation": {
          "rootPath": "/content/exlm/global/en/courses/instructors"
        }
      },
      {
        "component": "aem-tag",
        "valueType": "string",
        "name": "coveo-solution",
        "label": "Solution(s)",
        "rootPath": "/content/cq:tags/exl/solution",
        "description": "Sets the Coveo Solution(s) in page meta."
      },
      {
        "component": "aem-tag",
        "valueType": "string",
        "name": "feature",
        "label": "Feature(s)",
        "rootPath": "/content/cq:tags/exl/feature",
        "description": "Sets the Coveo Feature(s) in page meta."
      },
      {
        "component": "aem-tag",
        "name": "role",
        "label": "Role(s)",
        "valueType": "string",
        "rootPath": "/content/cq:tags/exl/role",
        "description": "Sets the role(s) in page meta."
      },
      {
        "component": "aem-tag",
        "name": "level",
        "label": "Experience Level(s)",
        "valueType": "string",
        "rootPath": "/content/cq:tags/exl/experience-level",
        "description": "Sets the level(s) in page meta."
      },
      {
        "component": "aem-content",
        "valueType": "string",
        "name": "signout-redirect-url",
        "label": "Sign out Redirect URL",
        "validation": {
          "rootPath": "/content/exlm/global"
        }
      }
    ]
  },
  {
    "id": "course-hub-metadata",
    "fields": [
      {
        "component": "text",
        "valueType": "string",
        "name": "jcr:title",
        "label": "Page Title",
        "description": "Sets the title of the page in page meta."
      },
      {
        "component": "aem-tag",
        "valueType": "string",
        "name": "coveo-solution",
        "label": "Solution(s)",
        "rootPath": "/content/cq:tags/exl/solution",
        "description": "Sets the Coveo Solution(s) in page meta."
      },
      {
        "component": "aem-tag",
        "valueType": "string",
        "name": "feature",
        "label": "Feature(s)",
        "rootPath": "/content/cq:tags/exl/feature",
        "description": "Sets the Coveo Feature(s) in page meta."
      },
      {
        "component": "aem-tag",
        "name": "role",
        "label": "Role(s)",
        "valueType": "string",
        "rootPath": "/content/cq:tags/exl/role",
        "description": "Sets the role(s) in page meta."
      },
      {
        "component": "aem-tag",
        "name": "level",
        "label": "Experience Level(s)",
        "valueType": "string",
        "rootPath": "/content/cq:tags/exl/experience-level",
        "description": "Sets the level(s) in page meta."
      },
      {
        "component": "aem-content",
        "valueType": "string",
        "name": "signout-redirect-url",
        "label": "Sign out Redirect URL",
        "validation": {
          "rootPath": "/content/exlm/global"
        }
      }
    ]
  },
  {
    "id": "block-quote",
    "fields": [
      {
        "component": "select",
        "valueType": "string",
        "name": "classes",
        "label": "Block Quote source",
        "value": "",
        "options": [
          {
            "name": "Adobe",
            "value": "adobe"
          },
          {
            "name": "External",
            "value": "external"
          }
        ]
      },
      {
        "component": "richtext",
        "valueType": "string",
        "name": "block-quote",
        "value": "",
        "label": "Block quote Text",
        "description": "Sets the text"
      }
    ]
  },
  {
    "id": "callout",
    "fields": [
      {
        "component": "richtext",
        "valueType": "string",
        "name": "first-callout-text",
        "value": "",
        "label": "First Callout Text",
        "description": "Sets the text for first callout block"
      },
      {
        "component": "select",
        "valueType": "string",
        "name": "first-callout-source",
        "value": "",
        "label": "First Callout Source",
        "options": [
          {
            "name": "Adobe",
            "value": "adobe"
          },
          {
            "name": "External",
            "value": "external"
          }
        ]
      },
      {
        "component": "richtext",
        "valueType": "string",
        "name": "second-callout-text",
        "value": "",
        "label": "Second Callout Text",
        "description": "Sets the text for second callout block"
      },
      {
        "component": "select",
        "valueType": "string",
        "name": "second-callout-source",
        "value": "",
        "label": "Second Callout Source",
        "options": [
          {
            "name": "Adobe",
            "value": "adobe"
          },
          {
            "name": "External",
            "value": "external"
          }
        ]
      }
    ]
  },
  {
    "id": "author-bio",
    "fields": [
      {
        "component": "reference",
        "valueType": "string",
        "name": "fileReference",
        "label": "Author image",
        "description": "Sets the image of Author",
        "multi": false
      },
      {
        "component": "text",
        "valueType": "string",
        "name": "author-name",
        "value": "",
        "label": "Author name",
        "description": "Sets the name of Author"
      },
      {
        "component": "text",
        "valueType": "string",
        "name": "author-title",
        "value": "",
        "label": "Author title",
        "description": "Sets the title of Author"
      },
      {
        "component": "select",
        "valueType": "string",
        "name": "author-company",
        "value": "",
        "label": "Author company",
        "options": [
          {
            "name": "Adobe",
            "value": "Adobe"
          },
          {
            "name": "External",
            "value": "External"
          }
        ]
      },
      {
        "component": "richtext",
        "valueType": "string",
        "name": "author-description",
        "value": "",
        "label": "Author description",
        "description": "Sets the description of author"
      },
      {
        "component": "text",
        "valueType": "string",
        "name": "author-social-link-text",
        "value": "",
        "label": "Author social link text",
        "description": "Sets the social link text for author"
      },
      {
        "component": "text",
        "valueType": "string",
        "name": "author-social-link-URL",
        "value": "",
        "label": "Author social link URL",
        "description": "Sets the social link url for author"
      }
    ]
  },
  {
    "id": "featured-authors",
    "fields": [
      {
        "component": "reference",
        "valueType": "string",
        "name": "img",
        "label": "Image"
      },
      {
        "component": "text",
        "valueType": "string",
        "name": "imgAlt",
        "value": "",
        "label": "Image Description",
        "description": "A descriptive text of the image."
      },
      {
        "component": "multiselect",
        "name": "classes",
        "label": "Image Border and Alignment",
        "valueType": "string",
        "required": true,
        "maxSize": 2,
        "options": [
          {
            "name": "Content Source",
            "children": [
              {
                "name": "Adobe",
                "value": "adobe"
              },
              {
                "name": "External",
                "value": "External"
              }
            ]
          },
          {
            "name": "Alignment",
            "children": [
              {
                "name": "Left",
                "value": "left"
              },
              {
                "name": "Right",
                "value": "right"
              }
            ]
          }
        ]
      },
      {
        "component": "text",
        "valueType": "string",
        "name": "authors_heading",
        "value": "",
        "label": "Heading"
      },
      {
        "component": "select",
        "valueType": "string",
        "name": "authors_headingType",
        "value": "h3",
        "label": "Heading Type",
        "options": [
          {
            "name": "H1",
            "value": "h1"
          },
          {
            "name": "H2",
            "value": "h2"
          },
          {
            "name": "H3",
            "value": "h3"
          },
          {
            "name": "H4",
            "value": "h4"
          },
          {
            "name": "H5",
            "value": "h5"
          },
          {
            "name": "H6",
            "value": "h6"
          }
        ]
      },
      {
        "component": "richtext",
        "valueType": "string",
        "name": "authors_description",
        "value": "",
        "label": "Description"
      },
      {
        "component": "aem-content",
        "valueType": "string",
        "name": "author1_bio",
        "value": "",
        "label": "Author 1 Bio Page"
      },
      {
        "condition": {
          "!==": [{ "var": "author1_bio" }, ""]
        },
        "component": "text",
        "name": "author1_cta",
        "value": "",
        "label": "Author 1 CTA URL",
        "valueType": "string"
      },
      {
        "condition": {
          "!==": [{ "var": "author1_bio" }, ""]
        },
        "component": "text",
        "name": "author1_ctaText",
        "value": "",
        "label": "Author 1 CTA Text",
        "valueType": "string"
      },
      {
        "component": "aem-content",
        "valueType": "string",
        "name": "author2_bio",
        "value": "",
        "label": "Author 2 Bio Page"
      },
      {
        "condition": {
          "!==": [{ "var": "author2_bio" }, ""]
        },
        "component": "text",
        "name": "author2_cta",
        "value": "",
        "label": "Author 2 CTA URL",
        "valueType": "string"
      },
      {
        "condition": {
          "!==": [{ "var": "author2_bio" }, ""]
        },
        "component": "text",
        "name": "author2_ctaText",
        "value": "",
        "label": "Author 2 CTA Text",
        "valueType": "string"
      }
    ]
  },
  {
    "id": "social-share",
    "fields": [
      {
        "component": "multiselect",
        "valueType": "string",
        "name": "social network",
        "label": "Select Social Network",
        "description": "Select Social Network",
        "options": [
          {
            "name": "Facebook",
            "value": "facebook"
          },
          {
            "name": "Twitter",
            "value": "twitter"
          },
          {
            "name": "LinkedIn",
            "value": "linkedin"
          }
        ]
      }
    ]
  },
  {
    "id": "data-and-email-consent",
    "fields": [
      {
        "component": "text",
        "valueType": "string",
        "name": "collect-data-heading",
        "value": "",
        "label": "Collect data heading"
      },
      {
        "component": "richtext",
        "valueType": "string",
        "name": "collect-data-description",
        "value": "",
        "label": "Collect data description"
      },
      {
        "component": "text",
        "valueType": "string",
        "name": "email-heading",
        "value": "",
        "label": "Email heading"
      },
      {
        "component": "richtext",
        "valueType": "string",
        "name": "email-description",
        "value": "",
        "label": "Email description"
      },
      {
        "component": "richtext",
        "valueType": "string",
        "name": "legal",
        "value": "",
        "label": "Legal"
      }
    ]
  },
  {
    "id": "profile-section",
    "fields": [
      {
        "component": "select",
        "name": "style",
        "value": "",
        "label": "Background Color",
        "description": "Section background color",
        "valueType": "string",
        "options": [
          {
            "name": "Default",
            "value": ["profile-section", "default"]
          },
          {
            "name": "White",
            "value": ["profile-section", "bg-white"]
          },
          {
            "name": "Dark Gray",
            "value": ["profile-section", "bg-dark-gray"]
          }
        ]
      },
      {
        "component": "boolean",
        "valueType": "boolean",
        "name": "two-column-layout",
        "label": "Enable two-column layout for this section?",
        "description": "This will enable two-column layout for this particular section."
      },
      {
        "component": "boolean",
        "valueType": "boolean",
        "name": "center-aligned",
        "label": "Align the default blocks in this section to the center.",
        "description": "Enabling this option will align the default blocks in this section to the center."
      }
    ]
  },
  {
    "id": "profile-bottom-section",
    "fields": [
      {
        "component": "select",
        "name": "style",
        "value": "",
        "label": "Background Color",
        "description": "Section background color",
        "valueType": "string",
        "options": [
          {
            "name": "Default",
            "value": ["profile-bottom-section", "default"]
          },
          {
            "name": "White",
            "value": ["profile-bottom-section", "bg-white"]
          },
          {
            "name": "Dark Gray",
            "value": ["profile-bottom-section", "bg-dark-gray"]
          }
        ]
      },
      {
        "component": "boolean",
        "valueType": "boolean",
        "name": "center-aligned",
        "label": "Align the default blocks in this section to the center.",
        "description": "Enabling this option will align the default blocks in this section to the center."
      }
    ]
  },
  {
    "id": "sign-up-flow-section",
    "fields": [
      {
        "component": "select",
        "name": "style",
        "value": "",
        "label": "Background Color",
        "description": "Section background color",
        "valueType": "string",
        "options": [
          {
            "name": "Default",
            "value": "default"
          },
          {
            "name": "White",
            "value": "bg-white"
          },
          {
            "name": "Dark Gray",
            "value": "bg-dark-gray"
          }
        ]
      }
    ]
  },
  {
    "id": "product-interests",
    "fields": [
      {
        "component": "text",
        "valueType": "string",
        "name": "heading",
        "value": "",
        "label": "Heading"
      },
      {
        "component": "select",
        "valueType": "string",
        "name": "headingType",
        "value": "h3",
        "label": "Heading Type",
        "options": [
          {
            "name": "H1",
            "value": "h1"
          },
          {
            "name": "H2",
            "value": "h2"
          },
          {
            "name": "H3",
            "value": "h3"
          },
          {
            "name": "H4",
            "value": "h4"
          },
          {
            "name": "H5",
            "value": "h5"
          },
          {
            "name": "H6",
            "value": "h6"
          }
        ]
      },
      {
        "component": "richtext",
        "valueType": "string",
        "name": "description",
        "value": "",
        "label": "Description"
      }
    ]
  },
  {
    "id": "product-experience-level",
    "fields": [
      {
        "component": "text",
        "valueType": "string",
        "name": "heading",
        "value": "",
        "label": "Heading"
      },
      {
        "component": "select",
        "valueType": "string",
        "name": "headingType",
        "value": "h3",
        "label": "Heading Type",
        "options": [
          {
            "name": "H1",
            "value": "h1"
          },
          {
            "name": "H2",
            "value": "h2"
          },
          {
            "name": "H3",
            "value": "h3"
          },
          {
            "name": "H4",
            "value": "h4"
          },
          {
            "name": "H5",
            "value": "h5"
          },
          {
            "name": "H6",
            "value": "h6"
          }
        ]
      },
      {
        "component": "richtext",
        "valueType": "string",
        "name": "description",
        "value": "",
        "label": "Description"
      }
    ]
  },
  {
    "id": "icon-block",
    "fields": [
      {
        "component": "select",
        "name": "classes",
        "label": "Block options",
        "description": "Options that affect block appearance and behavior.",
        "valueType": "string",
        "value": "",
        "options": [
          {
            "name": "Default",
            "value": ""
          },
          {
            "name": "Center align Icon Cards Block",
            "value": "icon-block-center-align"
          }
        ]
      }
    ]
  },
  {
    "id": "note",
    "fields": [
      {
        "component": "select",
        "valueType": "string",
        "name": "note-type",
        "label": "Note Type",
        "value": "",
        "options": [
          {
            "name": "Note",
            "value": "NOTE"
          },
          {
            "name": "Tip",
            "value": "TIP"
          },
          {
            "name": "Important",
            "value": "IMPORTANT"
          },
          {
            "name": "Warning",
            "value": "WARNING"
          },
          {
            "name": "Caution",
            "value": "CAUTION"
          },
          {
            "name": "Admin",
            "value": "ADMIN"
          },
          {
            "name": "Availability",
            "value": "AVAILABILITY"
          },
          {
            "name": "Prerequisites",
            "value": "PREREQUISITES"
          },
          {
            "name": "Info",
            "value": "INFO"
          },
          {
            "name": "Error",
            "value": "ERROR"
          },
          {
            "name": "Success",
            "value": "SUCCESS"
          }
        ]
      },
      {
        "component": "richtext",
        "valueType": "string",
        "name": "description",
        "value": "",
        "label": "Note Description",
        "description": "Sets the Note description"
      }
    ]
  },
  {
    "id": "bookmarks",
    "fields": [
      {
        "component": "text",
        "valueType": "string",
        "name": "heading",
        "value": "",
        "label": "Heading"
      },
      {
        "component": "select",
        "valueType": "string",
        "name": "headingType",
        "value": "h3",
        "label": "Heading Type",
        "options": [
          {
            "name": "H1",
            "value": "h1"
          },
          {
            "name": "H2",
            "value": "h2"
          },
          {
            "name": "H3",
            "value": "h3"
          },
          {
            "name": "H4",
            "value": "h4"
          },
          {
            "name": "H5",
            "value": "h5"
          },
          {
            "name": "H6",
            "value": "h6"
          }
        ]
      },
      {
        "component": "richtext",
        "valueType": "string",
        "name": "description",
        "value": "",
        "label": "Description"
      }
    ]
  },
  {
    "id": "role-and-industry",
    "fields": [
      {
        "component": "text",
        "valueType": "string",
        "name": "title",
        "value": "",
        "label": "Role and Industry Heading"
      },
      {
        "component": "select",
        "valueType": "string",
        "name": "titleType",
        "value": "h2",
        "label": "Title Type",
        "options": [
          {
            "name": "H1",
            "value": "h1"
          },
          {
            "name": "H2",
            "value": "h2"
          },
          {
            "name": "H3",
            "value": "h3"
          },
          {
            "name": "H4",
            "value": "h4"
          },
          {
            "name": "H5",
            "value": "h5"
          },
          {
            "name": "H6",
            "value": "h6"
          }
        ]
      },
      {
        "component": "text",
        "valueType": "string",
        "name": "description",
        "value": "",
        "label": "Role and Industry Description"
      }
    ]
  },
  {
    "id": "profile-welcome",
    "fields": [
      {
        "component": "text",
        "valueType": "string",
        "name": "eyebrow",
        "value": "",
        "label": "Profile welcome block eyebrow text"
      },
      {
        "component": "text",
        "valueType": "string",
        "name": "heading",
        "value": "",
        "label": "Profile welcome block heading"
      },
      {
        "component": "select",
        "valueType": "string",
        "name": "headingType",
        "value": "h2",
        "label": "Heading Type",
        "options": [
          {
            "name": "H1",
            "value": "h1"
          },
          {
            "name": "H2",
            "value": "h2"
          },
          {
            "name": "H3",
            "value": "h3"
          },
          {
            "name": "H4",
            "value": "h4"
          },
          {
            "name": "H5",
            "value": "h5"
          },
          {
            "name": "H6",
            "value": "h6"
          }
        ]
      },
      {
        "component": "richtext",
        "valueType": "string",
        "name": "description",
        "value": "",
        "label": "Profile welcome block description"
      },
      {
        "component": "select",
        "name": "cta1_Type",
        "value": "primary",
        "label": "CTA Type",
        "description": "'Primary' will render a filled blue CTA, 'Secondary' will render a white CTA with a black border and black text, 'Tertiary' will render a filled black CTA, and 'Custom' will render a CTA with a custom hex color background.",
        "valueType": "string",
        "options": [
          {
            "name": "Primary",
            "value": "primary"
          },
          {
            "name": "Secondary",
            "value": "secondary"
          },
          {
            "name": "Tertiary",
            "value": "tertiary"
          },
          {
            "name": "Custom",
            "value": "custom"
          }
        ]
      },
      {
        "condition": {
          "===": [{ "var": "cta1_Type" }, "custom"]
        },
        "component": "select",
        "name": "cta1_customBgColor",
        "value": "",
        "label": "CTA Background Color",
        "description": "Select First CTA background color. Select 'Custom Hexcode' to enter the custom color",
        "valueType": "string",
        "options": [
          {
            "name": "Gray",
            "value": "--spectrum-gray-700"
          },
          {
            "name": "Blue",
            "value": "--spectrum-blue-700"
          },
          {
            "name": "Green",
            "value": "--spectrum-green-700"
          },
          {
            "name": "Orange",
            "value": "--spectrum-orange-700"
          },
          {
            "name": "Red",
            "value": "--spectrum-red-700"
          },
          {
            "name": "Celery",
            "value": "--spectrum-celery-700"
          },
          {
            "name": "Chartreuse",
            "value": "--spectrum-chartreuse-700"
          },
          {
            "name": "Cyan",
            "value": "--spectrum-cyan-700"
          },
          {
            "name": "Fuchsia",
            "value": "--spectrum-fuchsia-700"
          },
          {
            "name": "Indigo",
            "value": "--spectrum-indigo-700"
          },
          {
            "name": "Magenta",
            "value": "--spectrum-magenta-700"
          },
          {
            "name": "Purple",
            "value": "--spectrum-purple-700"
          },
          {
            "name": "Seafoam",
            "value": "--spectrum-seafoam-700"
          },
          {
            "name": "Yellow",
            "value": "--spectrum-yellow-700"
          },
          {
            "name": "Adobe Red",
            "value": "--non-spectrum-adobe-red"
          },
          {
            "name": "Custom Hexcode",
            "value": "custom-hexcode"
          }
        ]
      },
      {
        "condition": {
          "and": [
            { "===": [{ "var": "cta1_customBgColor" }, "custom-hexcode"] },
            { "===": [{ "var": "cta1_Type" }, "custom"] }
          ]
        },
        "component": "text",
        "valueType": "string",
        "name": "cta1_customBgHexCode",
        "value": "",
        "label": "CTA Custom Background Hexcode",
        "description": "Enter the custom hex code, such as FFFFFF (without the # symbol). Please ensure to follow the Adobe style guides when selecting CTA Colors"
      },
      {
        "condition": {
          "===": [{ "var": "cta1_Type" }, "custom"]
        },
        "component": "select",
        "valueType": "string",
        "name": "cta1_textColor",
        "value": "white",
        "label": "CTA Text Color",
        "description": "Select the text color",
        "options": [
          {
            "name": "White",
            "value": "white"
          },
          {
            "name": "Black",
            "value": "black"
          }
        ]
      },
      {
        "component": "text",
        "valueType": "string",
        "name": "cta1_linkText",
        "value": "",
        "label": "CTA Text",
        "description": "Text to be shown inside button."
      },
      {
        "component": "text",
        "valueType": "string",
        "name": "cta1_link",
        "value": "",
        "label": "CTA Link",
        "description": "What link to open when clicking the button."
      },
      {
        "component": "text",
        "valueType": "string",
        "name": "incompleteProfileText",
        "value": "",
        "label": "Text to be shown for incomplete profile."
      },
      {
        "component": "select",
        "name": "classes",
        "label": "Block options",
        "description": "Options that affect block appearance and behavior.",
        "valueType": "string",
        "value": "",
        "options": [
          {
            "name": "Default",
            "value": ""
          },
          {
            "name": "Enable profile card",
            "value": "enable-profile-card"
          }
        ]
      }
    ]
  },
  {
    "id": "recommended-content",
    "fields": [
      {
        "component": "text",
        "valueType": "string",
        "name": "heading",
        "value": "",
        "label": "Heading",
        "description": "Sets the heading."
      },
      {
        "component": "select",
        "valueType": "string",
        "name": "headingType",
        "value": "h2",
        "label": "Heading Type",
        "options": [
          {
            "name": "H1",
            "value": "h1"
          },
          {
            "name": "H2",
            "value": "h2"
          },
          {
            "name": "H3",
            "value": "h3"
          },
          {
            "name": "H4",
            "value": "h4"
          },
          {
            "name": "H5",
            "value": "h5"
          },
          {
            "name": "H6",
            "value": "h6"
          }
        ]
      },
      {
        "component": "richtext",
        "valueType": "string",
        "name": "description",
        "value": "",
        "label": "Description",
        "description": "Sets the description."
      },
      {
        "component": "text",
        "valueType": "string",
        "name": "filterLabel",
        "value": "",
        "label": "Filter Label",
        "description": "Sets the text for filter label"
      },
      {
        "component": "select",
        "name": "cardOne",
        "value": "",
        "label": "Card One",
        "description": "Recommendation results will be placed on the page based on content type by order selected, if no content type is selected will be dynamic based on profile context.",
        "valueType": "string",
        "options": [
          {
            "name": "Default",
            "value": ""
          },
          {
            "name": "Certification",
            "value": "certification"
          },
          {
            "name": "Communities",
            "value": "community"
          },
          {
            "name": "Documentation",
            "value": "documentation"
          },
          {
            "name": "On-Demand Event",
            "value": "event"
          },
          {
            "name": "Playlists",
            "value": "playlist"
          },
          {
            "name": "Perspectives",
            "value": "perspective"
          },
          {
            "name": "Troubleshooting",
            "value": "troubleshooting"
          },
          {
            "name": "Tutorials",
            "value": "tutorial"
          }
        ]
      },
      {
        "component": "select",
        "name": "cardTwo",
        "value": "",
        "label": "Card Two",
        "description": "Recommendation results will be placed on the page based on content type by order selected, if no content type is selected will be dynamic based on profile context.",
        "valueType": "string",
        "options": [
          {
            "name": "Default",
            "value": ""
          },
          {
            "name": "Certification",
            "value": "certification"
          },
          {
            "name": "Communities",
            "value": "community"
          },
          {
            "name": "Documentation",
            "value": "documentation"
          },
          {
            "name": "On-Demand Event",
            "value": "event"
          },
          {
            "name": "Playlists",
            "value": "playlist"
          },
          {
            "name": "Perspectives",
            "value": "perspective"
          },
          {
            "name": "Troubleshooting",
            "value": "troubleshooting"
          },
          {
            "name": "Tutorials",
            "value": "tutorial"
          }
        ]
      },
      {
        "component": "select",
        "name": "cardThree",
        "value": "",
        "label": "Card Three",
        "description": "Recommendation results will be placed on the page based on content type by order selected, if no content type is selected will be dynamic based on profile context.",
        "valueType": "string",
        "options": [
          {
            "name": "Default",
            "value": ""
          },
          {
            "name": "Certification",
            "value": "certification"
          },
          {
            "name": "Communities",
            "value": "community"
          },
          {
            "name": "Documentation",
            "value": "documentation"
          },
          {
            "name": "On-Demand Event",
            "value": "event"
          },
          {
            "name": "Playlists",
            "value": "playlist"
          },
          {
            "name": "Perspectives",
            "value": "perspective"
          },
          {
            "name": "Troubleshooting",
            "value": "troubleshooting"
          },
          {
            "name": "Tutorials",
            "value": "tutorial"
          }
        ]
      },
      {
        "component": "select",
        "name": "cardFour",
        "value": "",
        "label": "Card Four",
        "description": "Recommendation results will be placed on the page based on content type by order selected, if no content type is selected will be dynamic based on profile context.",
        "valueType": "string",
        "options": [
          {
            "name": "Default",
            "value": ""
          },
          {
            "name": "Certification",
            "value": "certification"
          },
          {
            "name": "Communities",
            "value": "community"
          },
          {
            "name": "Documentation",
            "value": "documentation"
          },
          {
            "name": "On-Demand Event",
            "value": "event"
          },
          {
            "name": "Playlists",
            "value": "playlist"
          },
          {
            "name": "Perspectives",
            "value": "perspective"
          },
          {
            "name": "Troubleshooting",
            "value": "troubleshooting"
          },
          {
            "name": "Tutorials",
            "value": "tutorial"
          }
        ]
      },
      {
        "component": "radio-group",
        "name": "filterProductBy",
        "value": "",
        "label": "Filter Product By:",
        "valueType": "string",
        "options": [
          {
            "name": "All Adobe Products ",
            "value": "all_adobe_products"
          },
          {
            "name": "Profile Context",
            "value": "profile_context"
          },
          {
            "name": "Specific Products",
            "value": "specific_products"
          }
        ]
      },
      {
        "condition": {
          "===": [{ "var": "filterProductBy" }, "specific_products"]
        },
        "component": "aem-tag",
        "name": "tags",
        "label": "Solution(s) or Feature(s)",
        "valueType": "string",
        "rootPath": "/content/cq:tags/exl",
        "description": "Optional - based on Profile Context if no selection is made."
      },
      {
        "component": "multiselect",
        "name": "roles",
        "label": "Role(s)",
        "valueType": "string",
        "description": "Sets the Role(s).",
        "options": [
          {
            "name": "Profile Context",
            "value": "profile_context"
          },
          {
            "name": "Admin",
            "value": "Admin"
          },
          {
            "name": "Developer",
            "value": "Developer"
          },
          {
            "name": "Leader",
            "value": "Leader"
          },
          {
            "name": "User",
            "value": "User"
          }
        ]
      },
      {
        "component": "radio-group",
        "name": "sortBy",
        "value": "",
        "label": "Sort by",
        "valueType": "string",
        "options": [
          {
            "name": "Relevance",
            "value": "RELEVANCE"
          },
          {
            "name": "Most recent",
            "value": "MOST_RECENT"
          },
          {
            "name": "Most popular",
            "value": "MOST_POPULAR"
          }
        ]
      },
      {
        "component": "text",
        "valueType": "string",
        "name": "resultText",
        "value": "",
        "label": "Result text",
        "description": "Sets the result text."
      },
      {
        "component": "text",
        "valueType": "string",
        "name": "linkText",
        "value": "",
        "label": "Link text",
        "description": "Sets the text for link."
      },
      {
        "component": "text",
        "valueType": "string",
        "name": "link",
        "value": "",
        "label": "Link URL",
        "description": "Sets the text url."
      },
      {
        "component": "select",
        "name": "classes",
        "label": "Block options",
        "description": "Options that affect block appearance and behavior.",
        "valueType": "string",
        "value": "",
        "options": [
          {
            "name": "Default",
            "value": ""
          },
          {
            "name": "Default to Coveo",
            "value": "coveo-only"
          }
        ]
      }
    ]
  },
  {
    "id": "recommendation-marquee",
    "fields": [
      {
        "component": "text",
        "valueType": "string",
        "name": "heading",
        "value": "",
        "label": "Heading",
        "description": "Sets the heading."
      },
      {
        "component": "select",
        "valueType": "string",
        "name": "headingType",
        "value": "h2",
        "label": "Heading Type",
        "options": [
          {
            "name": "H1",
            "value": "h1"
          },
          {
            "name": "H2",
            "value": "h2"
          },
          {
            "name": "H3",
            "value": "h3"
          },
          {
            "name": "H4",
            "value": "h4"
          },
          {
            "name": "H5",
            "value": "h5"
          },
          {
            "name": "H6",
            "value": "h6"
          }
        ]
      },
      {
        "component": "richtext",
        "valueType": "string",
        "name": "description",
        "value": "",
        "label": "Description",
        "description": "Sets the description."
      },
      {
        "component": "select",
        "name": "cardOne",
        "value": "",
        "label": "Card One",
        "description": "Recommendation results will be placed on the page based on content type by order selected, if no content type is selected will be dynamic based on profile context.",
        "valueType": "string",
        "options": [
          {
            "name": "Default",
            "value": ""
          },
          {
            "name": "Certification",
            "value": "certification"
          },
          {
            "name": "Communities",
            "value": "community"
          },
          {
            "name": "Documentation",
            "value": "documentation"
          },
          {
            "name": "On-Demand Event",
            "value": "event"
          },
          {
            "name": "Playlists",
            "value": "playlist"
          },
          {
            "name": "Perspectives",
            "value": "perspective"
          },
          {
            "name": "Troubleshooting",
            "value": "troubleshooting"
          },
          {
            "name": "Tutorials",
            "value": "tutorial"
          }
        ]
      },
      {
        "component": "select",
        "name": "cardTwo",
        "value": "",
        "label": "Card Two",
        "description": "Recommendation results will be placed on the page based on content type by order selected, if no content type is selected will be dynamic based on profile context.",
        "valueType": "string",
        "options": [
          {
            "name": "Default",
            "value": ""
          },
          {
            "name": "Certification",
            "value": "certification"
          },
          {
            "name": "Communities",
            "value": "community"
          },
          {
            "name": "Documentation",
            "value": "documentation"
          },
          {
            "name": "On-Demand Event",
            "value": "event"
          },
          {
            "name": "Playlists",
            "value": "playlist"
          },
          {
            "name": "Perspectives",
            "value": "perspective"
          },
          {
            "name": "Troubleshooting",
            "value": "troubleshooting"
          },
          {
            "name": "Tutorials",
            "value": "tutorial"
          }
        ]
      },
      {
        "component": "select",
        "name": "cardThree",
        "value": "",
        "label": "Card Three",
        "description": "Recommendation results will be placed on the page based on content type by order selected, if no content type is selected will be dynamic based on profile context.",
        "valueType": "string",
        "options": [
          {
            "name": "Default",
            "value": ""
          },
          {
            "name": "Certification",
            "value": "certification"
          },
          {
            "name": "Communities",
            "value": "community"
          },
          {
            "name": "Documentation",
            "value": "documentation"
          },
          {
            "name": "On-Demand Event",
            "value": "event"
          },
          {
            "name": "Playlists",
            "value": "playlist"
          },
          {
            "name": "Perspectives",
            "value": "perspective"
          },
          {
            "name": "Troubleshooting",
            "value": "troubleshooting"
          },
          {
            "name": "Tutorials",
            "value": "tutorial"
          }
        ]
      },
      {
        "component": "select",
        "name": "cardFour",
        "value": "",
        "label": "Card Four",
        "description": "Recommendation results will be placed on the page based on content type by order selected, if no content type is selected will be dynamic based on profile context.",
        "valueType": "string",
        "options": [
          {
            "name": "Default",
            "value": ""
          },
          {
            "name": "Certification",
            "value": "certification"
          },
          {
            "name": "Communities",
            "value": "community"
          },
          {
            "name": "Documentation",
            "value": "documentation"
          },
          {
            "name": "On-Demand Event",
            "value": "event"
          },
          {
            "name": "Playlists",
            "value": "playlist"
          },
          {
            "name": "Perspectives",
            "value": "perspective"
          },
          {
            "name": "Troubleshooting",
            "value": "troubleshooting"
          },
          {
            "name": "Tutorials",
            "value": "tutorial"
          }
        ]
      },
      {
        "component": "select",
        "name": "cardFive",
        "value": "",
        "label": "Card Five",
        "description": "Recommendation results will be placed on the page based on content type by order selected, if no content type is selected will be dynamic based on profile context.",
        "valueType": "string",
        "options": [
          {
            "name": "Default",
            "value": ""
          },
          {
            "name": "Certification",
            "value": "certification"
          },
          {
            "name": "Communities",
            "value": "community"
          },
          {
            "name": "Documentation",
            "value": "documentation"
          },
          {
            "name": "On-Demand Event",
            "value": "event"
          },
          {
            "name": "Playlists",
            "value": "playlist"
          },
          {
            "name": "Perspectives",
            "value": "perspective"
          },
          {
            "name": "Troubleshooting",
            "value": "troubleshooting"
          },
          {
            "name": "Tutorials",
            "value": "tutorial"
          }
        ]
      },
      {
        "component": "radio-group",
        "name": "filterProductBy",
        "value": "",
        "label": "Filter Product By:",
        "valueType": "string",
        "options": [
          {
            "name": "All Adobe Products ",
            "value": "all_adobe_products"
          },
          {
            "name": "Profile Context",
            "value": "profile_context"
          },
          {
            "name": "Specific Products",
            "value": "specific_products"
          }
        ]
      },
      {
        "condition": {
          "===": [{ "var": "filterProductBy" }, "specific_products"]
        },
        "component": "aem-tag",
        "name": "tags",
        "label": "Solution(s) or Feature(s)",
        "valueType": "string",
        "rootPath": "/content/cq:tags/exl",
        "description": "Optional - based on Profile Context if no selection is made."
      },
      {
        "component": "multiselect",
        "name": "roles",
        "label": "Role(s)",
        "valueType": "string",
        "description": "Sets the Role(s).",
        "options": [
          {
            "name": "Profile Context",
            "value": "profile_context"
          },
          {
            "name": "Admin",
            "value": "Admin"
          },
          {
            "name": "Developer",
            "value": "Developer"
          },
          {
            "name": "Leader",
            "value": "Leader"
          },
          {
            "name": "User",
            "value": "User"
          }
        ]
      },
      {
        "component": "radio-group",
        "name": "sortBy",
        "value": "",
        "label": "Sort by",
        "valueType": "string",
        "options": [
          {
            "name": "Relevance",
            "value": "RELEVANCE"
          },
          {
            "name": "Most recent",
            "value": "MOST_RECENT"
          },
          {
            "name": "Most popular",
            "value": "MOST_POPULAR"
          }
        ]
      },
      {
        "component": "text",
        "valueType": "string",
        "name": "resultText",
        "value": "",
        "label": "Result text",
        "description": "Sets the result text."
      },
      {
        "component": "text",
        "valueType": "string",
        "name": "linkText",
        "value": "",
        "label": "Link text",
        "description": "Sets the text for link."
      },
      {
        "component": "text",
        "valueType": "string",
        "name": "link",
        "value": "",
        "label": "Link URL",
        "description": "Sets the text url."
      },
      {
        "component": "select",
        "name": "classes",
        "label": "Block options",
        "description": "Options that affect block appearance and behavior.",
        "valueType": "string",
        "value": "",
        "options": [
          {
            "name": "Default",
            "value": ""
          },
          {
            "name": "Default to Coveo",
            "value": "coveo-only"
          }
        ]
      }
    ]
  },
  {
    "id": "personalized-content-placeholder",
    "fields": [
      {
        "component": "aem-content",
        "valueType": "string",
        "name": "complete-profile-url",
        "label": "Complete profile page URL"
      },
      {
        "component": "aem-content",
        "valueType": "string",
        "name": "incomplete-profile-url",
        "label": "Incomplete profile page URL"
      }
    ]
  },
  {
    "id": "announcement-ribbon",
    "fields": [
      {
        "component": "reference",
        "valueType": "string",
        "name": "iconImage",
        "label": "Icon Image",
        "description": "Sets the Icon Image",
        "multi": false
      },
      {
        "component": "text",
        "valueType": "string",
        "name": "iconImageAlt",
        "label": "Icon Image Alt Text",
        "description": "Sets the icon image's alternative text"
      },
      {
        "component": "text",
        "valueType": "string",
        "name": "title",
        "value": "",
        "label": "Heading"
      },
      {
        "component": "select",
        "valueType": "string",
        "name": "titleType",
        "value": "h3",
        "label": "Heading Type",
        "options": [
          {
            "name": "H1",
            "value": "h1"
          },
          {
            "name": "H2",
            "value": "h2"
          },
          {
            "name": "H3",
            "value": "h3"
          },
          {
            "name": "H4",
            "value": "h4"
          },
          {
            "name": "H5",
            "value": "h5"
          },
          {
            "name": "H6",
            "value": "h6"
          }
        ]
      },
      {
        "component": "richtext",
        "valueType": "string",
        "name": "description",
        "value": "",
        "label": "Description"
      },
      {
        "component": "multiselect",
        "name": "classes",
        "label": "Block options",
        "valueType": "string",
        "required": true,
        "maxSize": 4,
        "options": [
          {
            "name": "Theme",
            "children": [
              {
                "name": "Light",
                "value": "light"
              },
              {
                "name": "Dark",
                "value": "dark"
              }
            ]
          },
          {
            "name": "Display Preferences",
            "children": [
              {
                "name": "Banner for Adobe employee only?",
                "value": "internal-banner"
              }
            ]
          },
          {
            "name": "Features",
            "children": [
              {
                "name": "Dismissable",
                "value": "dismissable"
              }
            ]
          },
          {
            "name": "Background Color",
            "children": [
              {
                "name": "Gray",
                "value": "bg-spectrum-gray-700"
              },
              {
                "name": "Blue",
                "value": "bg-spectrum-blue-700"
              },
              {
                "name": "Green",
                "value": "bg-spectrum-green-700"
              },
              {
                "name": "Orange",
                "value": "bg-spectrum-orange-700"
              },
              {
                "name": "Red",
                "value": "bg-spectrum-red-700"
              },
              {
                "name": "Celery",
                "value": "bg-spectrum-celery-700"
              },
              {
                "name": "Chartreuse",
                "value": "bg-spectrum-chartreuse-700"
              },
              {
                "name": "Cyan",
                "value": "bg-spectrum-cyan-700"
              },
              {
                "name": "Fuchsia",
                "value": "bg-spectrum-fuchsia-700"
              },
              {
                "name": "Indigo",
                "value": "bg-spectrum-indigo-700"
              },
              {
                "name": "Magenta",
                "value": "bg-spectrum-magenta-700"
              },
              {
                "name": "Purple",
                "value": "bg-spectrum-purple-700"
              },
              {
                "name": "Seafoam",
                "value": "bg-spectrum-seafoam-700"
              },
              {
                "name": "Yellow",
                "value": "bg-spectrum-yellow-700"
              },
              {
                "name": "Adobe Red",
                "value": "bg-non-spectrum-adobe-red"
              },
              {
                "name": "Custom",
                "value": "custom"
              }
            ]
          }
        ]
      },
      {
        "condition": {
          "some": [{ "var": "classes" }, { "===": [{ "var": "" }, "custom"] }]
        },
        "component": "text",
        "valueType": "string",
        "name": "customHexCode",
        "value": "",
        "label": "Custom Hexcode",
        "description": "Enter the custom hex code, such as FFFFFF (without the # symbol)."
      },
      {
        "component": "select",
        "name": "cta1_Type",
        "value": "primary",
        "label": "First CTA Type",
        "description": "'Primary' will render a filled blue CTA, 'Secondary' will render a white CTA with a black border and black text, 'Tertiary' will render a filled black CTA, and 'Custom' will render a CTA with a custom hex color background.",
        "valueType": "string",
        "options": [
          {
            "name": "Primary",
            "value": "primary"
          },
          {
            "name": "Secondary",
            "value": "secondary"
          },
          {
            "name": "Tertiary",
            "value": "tertiary"
          },
          {
            "name": "Custom",
            "value": "custom"
          }
        ]
      },
      {
        "condition": {
          "===": [{ "var": "cta1_Type" }, "custom"]
        },
        "component": "select",
        "name": "cta1_customBgColor",
        "value": "",
        "label": "First CTA Background Color",
        "description": "Select First CTA background color. Select 'Custom Hexcode' to enter the custom color",
        "valueType": "string",
        "options": [
          {
            "name": "Gray",
            "value": "--spectrum-gray-700"
          },
          {
            "name": "Blue",
            "value": "--spectrum-blue-700"
          },
          {
            "name": "Green",
            "value": "--spectrum-green-700"
          },
          {
            "name": "Orange",
            "value": "--spectrum-orange-700"
          },
          {
            "name": "Red",
            "value": "--spectrum-red-700"
          },
          {
            "name": "Celery",
            "value": "--spectrum-celery-700"
          },
          {
            "name": "Chartreuse",
            "value": "--spectrum-chartreuse-700"
          },
          {
            "name": "Cyan",
            "value": "--spectrum-cyan-700"
          },
          {
            "name": "Fuchsia",
            "value": "--spectrum-fuchsia-700"
          },
          {
            "name": "Indigo",
            "value": "--spectrum-indigo-700"
          },
          {
            "name": "Magenta",
            "value": "--spectrum-magenta-700"
          },
          {
            "name": "Purple",
            "value": "--spectrum-purple-700"
          },
          {
            "name": "Seafoam",
            "value": "--spectrum-seafoam-700"
          },
          {
            "name": "Yellow",
            "value": "--spectrum-yellow-700"
          },
          {
            "name": "Adobe Red",
            "value": "--non-spectrum-adobe-red"
          },
          {
            "name": "Custom Hexcode",
            "value": "custom-hexcode"
          }
        ]
      },
      {
        "condition": {
          "and": [
            { "===": [{ "var": "cta1_customBgColor" }, "custom-hexcode"] },
            { "===": [{ "var": "cta1_Type" }, "custom"] }
          ]
        },
        "component": "text",
        "valueType": "string",
        "name": "cta1_customBgHexCode",
        "value": "",
        "label": "First CTA Custom Background Hexcode",
        "description": "Enter the custom hex code, such as FFFFFF (without the # symbol). Please ensure to follow the Adobe style guides when selecting CTA Colors"
      },
      {
        "condition": {
          "===": [{ "var": "cta1_Type" }, "custom"]
        },
        "component": "select",
        "valueType": "string",
        "name": "cta1_textColor",
        "value": "white",
        "label": "First CTA Text Color",
        "description": "Select the text color",
        "options": [
          {
            "name": "White",
            "value": "white"
          },
          {
            "name": "Black",
            "value": "black"
          }
        ]
      },
      {
        "component": "text",
        "valueType": "string",
        "name": "cta1_linkText",
        "value": "",
        "label": "First CTA Text",
        "description": "Text to be shown inside button."
      },
      {
        "component": "text",
        "valueType": "string",
        "name": "cta1_link",
        "value": "",
        "label": "First CTA Link",
        "description": "What link to open when clicking the button."
      },
      {
        "component": "select",
        "name": "cta2_Type",
        "value": "primary",
        "label": "Second CTA Type",
        "description": "'Primary' will render a filled blue CTA, 'Secondary' will render a white CTA with a black border and black text, 'Tertiary' will render a filled black CTA, and 'Custom' will render a CTA with a custom hex color background.",
        "valueType": "string",
        "options": [
          {
            "name": "Primary",
            "value": "primary"
          },
          {
            "name": "Secondary",
            "value": "secondary"
          },
          {
            "name": "Tertiary",
            "value": "tertiary"
          },
          {
            "name": "Custom",
            "value": "custom"
          }
        ]
      },
      {
        "condition": {
          "===": [{ "var": "cta2_Type" }, "custom"]
        },
        "component": "select",
        "name": "cta2_customBgColor",
        "value": "",
        "label": "Second CTA Background Color",
        "description": "Select Second CTA background color. Select 'Custom Hexcode' to enter the custom color",
        "valueType": "string",
        "options": [
          {
            "name": "Gray",
            "value": "--spectrum-gray-700"
          },
          {
            "name": "Blue",
            "value": "--spectrum-blue-700"
          },
          {
            "name": "Green",
            "value": "--spectrum-green-700"
          },
          {
            "name": "Orange",
            "value": "--spectrum-orange-700"
          },
          {
            "name": "Red",
            "value": "--spectrum-red-700"
          },
          {
            "name": "Celery",
            "value": "--spectrum-celery-700"
          },
          {
            "name": "Chartreuse",
            "value": "--spectrum-chartreuse-700"
          },
          {
            "name": "Cyan",
            "value": "--spectrum-cyan-700"
          },
          {
            "name": "Fuchsia",
            "value": "--spectrum-fuchsia-700"
          },
          {
            "name": "Indigo",
            "value": "--spectrum-indigo-700"
          },
          {
            "name": "Magenta",
            "value": "--spectrum-magenta-700"
          },
          {
            "name": "Purple",
            "value": "--spectrum-purple-700"
          },
          {
            "name": "Seafoam",
            "value": "--spectrum-seafoam-700"
          },
          {
            "name": "Yellow",
            "value": "--spectrum-yellow-700"
          },
          {
            "name": "Adobe Red",
            "value": "--non-spectrum-adobe-red"
          },
          {
            "name": "Custom Hexcode",
            "value": "custom-hexcode"
          }
        ]
      },
      {
        "condition": {
          "and": [
            { "===": [{ "var": "cta2_customBgColor" }, "custom-hexcode"] },
            { "===": [{ "var": "cta2_Type" }, "custom"] }
          ]
        },
        "component": "text",
        "valueType": "string",
        "name": "cta2_customBgHexCode",
        "value": "",
        "label": "Second CTA Custom Background Hexcode",
        "description": "Enter the custom hex code, such as FFFFFF (without the # symbol). Please ensure to follow the Adobe style guides when selecting CTA Colors"
      },
      {
        "condition": {
          "===": [{ "var": "cta2_Type" }, "custom"]
        },
        "component": "select",
        "valueType": "string",
        "name": "cta2_textColor",
        "value": "white",
        "label": "Second CTA Text Color",
        "description": "Select the text color",
        "options": [
          {
            "name": "White",
            "value": "white"
          },
          {
            "name": "Black",
            "value": "black"
          }
        ]
      },
      {
        "component": "text",
        "valueType": "string",
        "name": "cta2_linkText",
        "value": "",
        "label": "Second CTA Text",
        "description": "Text to be shown inside button."
      },
      {
        "component": "text",
        "valueType": "string",
        "name": "cta2_link",
        "value": "",
        "label": "Second CTA Link",
        "description": "What link to open when clicking the button."
      }
    ]
  },
  {
    "id": "recently-reviewed",
    "fields": [
      {
        "component": "text",
        "valueType": "string",
        "name": "heading",
        "value": "",
        "label": "Heading",
        "description": "Sets the headline for recently reviewed."
      },
      {
        "component": "select",
        "valueType": "string",
        "name": "headingType",
        "value": "h3",
        "label": "Heading Type",
        "options": [
          {
            "name": "H1",
            "value": "h1"
          },
          {
            "name": "H2",
            "value": "h2"
          },
          {
            "name": "H3",
            "value": "h3"
          },
          {
            "name": "H4",
            "value": "h4"
          },
          {
            "name": "H5",
            "value": "h5"
          },
          {
            "name": "H6",
            "value": "h6"
          }
        ]
      },
      {
        "component": "richtext",
        "valueType": "string",
        "name": "description",
        "value": "",
        "label": "Description",
        "description": "Sets the description for the recently reviewed."
      }
    ]
  },
  {
    "id": "qualtrics",
    "fields": [
      {
        "component": "text",
        "valueType": "string",
        "name": "qualtrics-selector",
        "value": "",
        "label": "Qualtrics selector",
        "description": "Enter the 'Qualtrics selector'."
      }
    ]
  },
  {
    "id": "upcoming-event",
    "fields": [
      {
        "component": "text",
        "valueType": "string",
        "name": "heading",
        "value": "",
        "label": "Heading",
        "description": "Sets the headline for Upcoming events."
      },
      {
        "component": "select",
        "valueType": "string",
        "name": "headingType",
        "value": "h3",
        "label": "Heading Type",
        "options": [
          {
            "name": "H1",
            "value": "h1"
          },
          {
            "name": "H2",
            "value": "h2"
          },
          {
            "name": "H3",
            "value": "h3"
          },
          {
            "name": "H4",
            "value": "h4"
          },
          {
            "name": "H5",
            "value": "h5"
          },
          {
            "name": "H6",
            "value": "h6"
          }
        ]
      },
      {
        "component": "richtext",
        "valueType": "string",
        "name": "description",
        "value": "",
        "label": "Description",
        "description": "Sets the description for the Upcoming Events."
      },
      {
        "component": "text",
        "valueType": "string",
        "name": "filterLabel",
        "value": "",
        "label": "Filter Label",
        "description": "Sets the text for Products filter label in dropdown."
      }
    ]
  },
  {
    "id": "upcoming-event-v2",
    "fields": [
      {
        "component": "text",
        "valueType": "string",
        "name": "heading",
        "value": "",
        "label": "Heading",
        "description": "Sets the headline for Upcoming events."
      },
      {
        "component": "select",
        "valueType": "string",
        "name": "headingType",
        "value": "h3",
        "label": "Heading Type",
        "options": [
          {
            "name": "H1",
            "value": "h1"
          },
          {
            "name": "H2",
            "value": "h2"
          },
          {
            "name": "H3",
            "value": "h3"
          },
          {
            "name": "H4",
            "value": "h4"
          },
          {
            "name": "H5",
            "value": "h5"
          },
          {
            "name": "H6",
            "value": "h6"
          }
        ]
      },
      {
        "component": "richtext",
        "valueType": "string",
        "name": "description",
        "value": "",
        "label": "Description",
        "description": "Sets the description for the Upcoming Events."
      },
      {
        "component": "text",
        "valueType": "string",
        "name": "filterLabel",
        "value": "",
        "label": "Filter Label",
        "description": "Sets the text for Products filter label in dropdown."
      }
    ]
  },
  {
    "id": "notification-banner",
    "fields": [
      {
        "component": "multiselect",
        "name": "classes",
        "label": "Block Options",
        "description": "Options that affect block appearance and behavior.",
        "valueType": "string",
        "required": true,
        "maxSize": 2,
        "options": [
          {
            "name": "Background Color",
            "children": [
              {
                "name": "Dark Gray",
                "value": "bg-dark-gray"
              },
              {
                "name": "Blue (default)",
                "value": "bg-blue"
              },
              {
                "name": "Red",
                "value": "bg-red"
              }
            ]
          },
          {
            "name": "Features",
            "children": [
              {
                "name": "Dismissable",
                "value": "dismissable"
              }
            ]
          }
        ]
      },
      {
        "component": "text",
        "valueType": "string",
        "name": "title",
        "value": "",
        "label": "Heading"
      },
      {
        "component": "richtext",
        "valueType": "string",
        "name": "description",
        "value": "",
        "label": "Description"
      },
      {
        "component": "text",
        "valueType": "string",
        "name": "cta_linkText",
        "value": "",
        "label": "CTA Text",
        "description": "Text displayed on the button."
      },
      {
        "component": "text",
        "valueType": "string",
        "name": "cta_link",
        "value": "",
        "label": "CTA Link",
        "description": "URL to open when the button is clicked."
      }
    ]
  },
  {
    "id": "adobe-logo",
    "fields": [
      {
        "component": "richtext",
        "valueType": "string",
        "name": "text",
        "value": "<a href=\"/\">:adobe-red-logo:</a>",
        "label": "Brand Link",
        "description": "Should only be the icon as a link to the home page."
      }
    ]
  },
  {
    "id": "brand",
    "fields": [
      {
        "component": "richtext",
        "valueType": "string",
        "name": "text",
        "value": "<a href=\"/\">Experience League</a>",
        "label": "Brand Link",
        "description": "Should only include the brand name and link to the brand page."
      }
    ]
  },
  {
    "id": "nav",
    "fields": [
      {
        "component": "richtext",
        "valueType": "string",
        "name": "text",
        "value": "",
        "label": "Nav List",
        "description": "Should be authored as a nested list. Link attributes should be defined explicitly. For example: https://example.com@newtab will open link in new tab."
      }
    ]
  },
  {
    "id": "search",
    "fields": [
      {
        "component": "richtext",
        "valueType": "string",
        "name": "link",
        "value": "<a href=\"/en/search\">Search</a>",
        "label": "Seach Link/Text",
        "description": "Should be a link to the search page. The text should be the search label."
      },
      {
        "component": "text",
        "valueType": "string",
        "name": "placeholder",
        "value": "Search Experience League",
        "label": "Placeholder Text",
        "description": "Text to be shown as a placeholder in the search input field."
      },
      {
        "component": "richtext",
        "valueType": "string",
        "name": "list",
        "value": "<ul><li>All:All</li><li>Certification:Certification</li><li>Community:Community</li><li>Documentation:Documentation</li><li>Events:Event</li><li>Perspectives:Perspective</li><li>Playlists:Playlist</li><li>Troubleshooting:Troubleshooting</li><li>Tutorials:Tutorial</li></ul>",
        "label": "Seach Dropdown list",
        "description": "a list of items shown in the search dropdown"
      }
    ]
  },
  {
    "id": "language-selector",
    "fields": [
      {
        "component": "text",
        "valueType": "string",
        "name": "change-region-text",
        "value": "Change Region",
        "label": "Change Region Text",
        "description": "The text for the change region button."
      }
    ]
  },
  {
    "id": "sign-in",
    "fields": [
      {
        "component": "richtext",
        "valueType": "string",
        "name": "sign-in-link",
        "value": "<a href=\"#\">Sign in</a>",
        "label": "Sign In Link/Text",
        "description": "Should be a link for the sign-in page. The text should be the sign-in label."
      }
    ]
  },
  {
    "id": "profile-menu",
    "fields": [
      {
        "component": "richtext",
        "valueType": "string",
        "name": "profile-menu-links",
        "value": "<a href=\"/en/home/profile-settings\" title=\"My learning profile\">My learning profile</a><a href=\"/en/home/bookmarks\" title=\"Bookmarked content\">Bookmarked content</a><a href=\"#\" title=\"Sign out\">Sign out</a>",
        "label": "Profile Menu Links",
        "description": "Links for the profile menu. Last one has to be a sign out link."
      }
    ]
  },
  {
    "id": "product-grid",
    "fields": [
      {
        "component": "richtext",
        "valueType": "string",
        "name": "product-grid-links",
        "value": "<a href=\"https://experience.adobe.com/\" title=\"Adobe Experience Cloud\">Adobe Experience Cloud</a><a href=\"https://documentcloud.adobe.com/link/home/\" title=\"Adobe Document Cloud\">Adobe Document Cloud</a>",
        "label": "Product Grid Links",
        "description": "Links for the product grid."
      }
    ]
  },
  {
    "id": "code",
    "fields": [
      {
        "component": "multiselect",
        "name": "classes",
        "label": "Block Options",
        "description": "Options that affect block appearance and behavior.",
        "valueType": "string",
        "required": true,
        "maxSize": 3,
        "options": [
          {
            "name": "Code Language",
            "children": [
              {
                "name": "None",
                "value": "language-none"
              },
              {
                "name": "JSON",
                "value": "language-json"
              },
              {
                "name": "Javascript",
                "value": "language-javascript"
              },
              {
                "name": "Markdown",
                "value": "language-markdown"
              },
              {
                "name": "HTML",
                "value": "language-html"
              },
              {
                "name": "Java",
                "value": "language-java"
              },
              {
                "name": "CSS",
                "value": "language-css"
              },
              {
                "name": "Python",
                "value": "language-python"
              },
              {
                "name": "Markup",
                "value": "language-markup"
              },
              {
                "name": "JSON5",
                "value": "language-json5"
              },
              {
                "name": "JSONP",
                "value": "language-jsonp"
              },
              {
                "name": "Git",
                "value": "language-git"
              },
              {
                "name": "GraphQL",
                "value": "language-graphql"
              },
              {
                "name": "HTTP",
                "value": "language-http"
              },
              {
                "name": "HTTP Pulbic-Key-Pins",
                "value": "language-hpkp"
              },
              {
                "name": "HTTPS",
                "value": "language-https"
              },
              {
                "name": "R",
                "value": "language-r"
              },
              {
                "name": "React JSX",
                "value": "language-jsx"
              },
              {
                "name": "React TSX",
                "value": "language-tsx"
              }
            ]
          },
          {
            "name": "Style Options",
            "children": [
              {
                "name": "Enable line numbering",
                "value": "line-numbers"
              },
              {
                "name": "Enable adjustable code block height",
                "value": "expandable"
              }
            ]
          }
        ]
      },
      {
        "component": "richtext",
        "valueType": "string",
        "name": "code",
        "value": "",
        "label": "Code",
        "description": "Enter the code and ensure the text is wrapped inside a preformatted <pre> tag."
      },
      {
        "component": "text",
        "valueType": "string",
        "name": "start-line",
        "value": "",
        "label": "Line numbering",
        "description": "Add a number to start the numbering the code on a number other than 1."
      },
      {
        "component": "text",
        "valueType": "string",
        "name": "highlight",
        "value": "",
        "label": "Line highlighting",
        "description": "Add number to highlight rows within a code block. E.g. 1-3, 6 will highlight lines 1 through 3 and 6."
      },
      {
        "condition": {
          "some": [{ "var": "classes" }, { "===": [{ "var": "" }, "expandable"] }]
        },
        "component": "text",
        "valueType": "string",
        "name": "initial-code-lines",
        "value": "",
        "label": "Default code lines to display",
        "description": "Set how many code lines are visible before expanding to show more."
      }
    ]
  },
  {
    "id": "footer-breadcrumb",
    "fields": [
      {
        "component": "richtext",
        "valueType": "string",
        "name": "text",
        "value": "<a href='/'>Home</a><a data-id='footer-breadcrumb' href='/'>Experience League</a>",
        "label": "Footer Breadcrumb"
      }
    ]
  },
  {
    "id": "footer-item",
    "fields": [
      {
        "component": "richtext",
        "valueType": "string",
        "name": "text",
        "value": "",
        "label": "Footer List",
        "description": "Should be authores as a nested list."
      }
    ]
  },
  {
    "id": "social",
    "fields": [
      {
        "component": "richtext",
        "valueType": "string",
        "name": "text",
        "value": "",
        "label": "Social Links"
      }
    ]
  },
  {
    "id": "footer-copyrights",
    "fields": [
      {
        "component": "richtext",
        "valueType": "string",
        "name": "text",
        "value": "",
        "label": "Footer copyrights"
      }
    ]
  },
  {
    "id": "playlist-browse",
    "fields": []
  },
  {
    "id": "atomic-search",
    "fields": []
  },
  {
    "id": "module-meta",
    "fields": [
      {
        "component": "text",
        "valueType": "string",
        "name": "title",
        "value": "",
        "label": "Title",
        "description": "Sets the title for the module."
      },
      {
        "component": "select",
        "valueType": "string",
        "name": "titleType",
        "value": "h1",
        "label": "Heading Type",
        "options": [
          {
            "name": "H1",
            "value": "h1"
          },
          {
            "name": "H2",
            "value": "h2"
          },
          {
            "name": "H3",
            "value": "h3"
          },
          {
            "name": "H4",
            "value": "h4"
          },
          {
            "name": "H5",
            "value": "h5"
          },
          {
            "name": "H6",
            "value": "h6"
          }
        ]
      },
      {
        "component": "richtext",
        "valueType": "string",
        "name": "description",
        "value": "",
        "label": "Description",
        "description": "Sets the description for the module."
      },
      {
        "component": "aem-content",
        "valueType": "string",
        "name": "recap_url",
        "value": "",
        "label": "Recap URL",
        "description": "URL to recap",
        "validation": {
          "rootPath": "/content/exlm/global/en/courses"
        }
      },
      {
        "component": "aem-content",
        "valueType": "string",
        "name": "quiz_url",
        "value": "",
        "label": "Quiz page URL",
        "description": "URL to the quiz page",
        "validation": {
          "rootPath": "/content/exlm/global/en/courses"
        }
      },
      {
        "component": "text",
        "valueType": "string",
        "name": "time",
        "value": "",
        "label": "Estimated time to complete (in minutes/hours)"
      }
    ]
  },
  {
    "id": "module",
    "fields": []
  },
  {
    "id": "step",
    "fields": [
      {
        "component": "aem-content",
        "valueType": "string",
        "name": "step_url",
        "value": "",
        "label": "Step Page URL",
        "description": "URL to the step",
        "validation": {
          "rootPath": "/content/exlm/global/en/courses"
        }
      },
      {
        "component": "text",
        "valueType": "string",
        "name": "title",
        "value": "",
        "label": "Step Page Title",
        "description": "Page title of the step"
      }
    ]
  },
  {
    "id": "quiz",
    "fields": [
      {
        "component": "text",
        "valueType": "string",
        "name": "title",
        "value": "",
        "label": "Quiz Title",
        "description": "Enter the module quiz title"
      },
      {
        "component": "select",
        "valueType": "string",
        "name": "titleType",
        "value": "h2",
        "label": "Heading Type",
        "options": [
          {
            "name": "H1",
            "value": "h1"
          },
          {
            "name": "H2",
            "value": "h2"
          },
          {
            "name": "H3",
            "value": "h3"
          },
          {
            "name": "H4",
            "value": "h4"
          },
          {
            "name": "H5",
            "value": "h5"
          },
          {
            "name": "H6",
            "value": "h6"
          }
        ]
      },
      {
        "component": "richtext",
        "valueType": "string",
        "name": "quizDescription",
        "value": "",
        "label": "Quiz Description",
        "description": "Enter the module quiz description"
      },
      {
        "component": "aem-content",
        "valueType": "string",
        "name": "pass-page-url",
        "label": "Quiz pass page url"
      },
      {
        "component": "aem-content",
        "valueType": "string",
        "name": "fail-page-url",
        "label": "Quiz fail page url"
      }
    ]
  },
  {
    "id": "quiz-scorecard",
    "fields": [
      {
        "component": "text",
        "valueType": "string",
        "name": "resultText",
        "value": "",
        "label": "Result text",
        "description": "Result of the quiz scorecard"
      },
      {
        "component": "select",
        "name": "classes",
        "value": "pass",
        "label": "Quiz classes",
        "description": "Sets whether this is a pass or fail scorecard",
        "valueType": "string",
        "options": [
          {
            "name": "Pass",
            "value": "pass"
          },
          {
            "name": "Fail",
            "value": "fail"
          }
        ]
      },
      {
        "component": "richtext",
        "valueType": "string",
        "name": "description",
        "value": "",
        "label": "Description",
        "description": "Sets the description text that appears below the score"
      },
      {
        "condition": {
          "===": [{ "var": "classes" }, "fail"]
        },
        "component": "select",
        "name": "cta1_Type",
        "value": "primary",
        "label": "First CTA Type",
        "description": "'Primary' will render a filled blue CTA, 'Secondary' will render a white CTA with a black border and black text",
        "valueType": "string",
        "options": [
          {
            "name": "Primary",
            "value": "primary"
          },
          {
            "name": "Secondary",
            "value": "secondary"
          }
        ]
      },
      {
        "condition": {
          "===": [{ "var": "classes" }, "fail"]
        },
        "component": "text",
        "valueType": "string",
        "name": "cta1_linkText",
        "value": "",
        "label": "First CTA Text",
        "description": "Text to be shown inside button."
      },
      {
        "condition": {
          "===": [{ "var": "classes" }, "fail"]
        },
        "component": "text",
        "valueType": "string",
        "name": "cta1_link",
        "value": "",
        "label": "First CTA Link",
        "description": "What link to open when clicking the button."
      },
      {
        "condition": {
          "===": [{ "var": "classes" }, "fail"]
        },
        "component": "select",
        "name": "cta2_Type",
        "value": "secondary",
        "label": "Second CTA Type",
        "description": "'Primary' will render a filled blue CTA, 'Secondary' will render a white CTA with a black border and black text",
        "valueType": "string",
        "options": [
          {
            "name": "Primary",
            "value": "primary"
          },
          {
            "name": "Secondary",
            "value": "secondary"
          }
        ]
      },
      {
        "condition": {
          "===": [{ "var": "classes" }, "fail"]
        },
        "component": "text",
        "valueType": "string",
        "name": "cta2_linkText",
        "value": "",
        "label": "Second CTA Text",
        "description": "Text to be shown inside button."
      },
      {
        "condition": {
          "===": [{ "var": "classes" }, "fail"]
        },
        "component": "text",
        "valueType": "string",
        "name": "cta2_link",
        "value": "",
        "label": "Second CTA Link",
        "description": "What link to open when clicking the button."
      }
    ]
  },
  {
    "id": "question",
    "fields": [
      {
        "component": "richtext",
        "valueType": "string",
        "name": "question",
        "value": "",
        "label": "Question",
        "description": "Enter the question text"
      },
      {
        "component": "boolean",
        "valueType": "boolean",
        "name": "isMultipleChoice",
        "label": "Multiple Choice Question",
        "description": "Toggle on for multiple choice question, off for single choice question"
      },
      {
        "component": "richtext",
        "valueType": "string",
        "name": "answers",
        "value": "",
        "label": "Answers",
        "description": "Enter the answer as an ordered list upto maximum 10 options"
      },
      {
        "component": "text",
        "valueType": "string",
        "name": "correctAnswers",
        "value": "",
        "label": "Correct Answers",
        "description": "Enter the correct answer numbers as comma-delimited values (e.g., '3,5')"
      },
      {
        "component": "text",
        "valueType": "string",
        "name": "correctFeedback",
        "value": "",
        "label": "Correct Answer Feedback",
        "description": "Enter the feedback message to display when the answer is correct"
      },
      {
        "component": "text",
        "valueType": "string",
        "name": "incorrectFeedback",
        "value": "",
        "label": "Incorrect Answer Feedback",
        "description": "Enter the feedback message to display when the answer is incorrect"
      }
    ]
  },
  {
    "id": "drill-in",
    "fields": [
      {
        "component": "reference",
        "valueType": "string",
        "name": "fileReference",
        "label": "Image",
        "description": "The main image for the drill-in block",
        "multi": false
      },
      {
        "component": "text",
        "valueType": "string",
        "name": "fileReferenceAlt",
        "value": "",
        "label": "Image Alt Text",
        "description": "A descriptive text of the image for accessibility"
      }
    ]
  },
  {
    "id": "drill-in-callout",
    "fields": [
      {
        "component": "text",
        "valueType": "string",
        "name": "cardTitle",
        "value": "",
        "label": "Card Title",
        "description": "Title for the pop-out card"
      },
      {
        "component": "richtext",
        "valueType": "string",
        "name": "cardDescription",
        "value": "",
        "label": "Card Description",
        "description": "Description text for the pop-out card"
      },
      {
        "component": "text",
        "valueType": "number",
        "name": "positionX",
        "value": "50",
        "label": "X Position",
        "description": "Horizontal position of the callout, measured from the top-left corner (0–100%)"
      },
      {
        "component": "text",
        "valueType": "number",
        "name": "positionY",
        "value": "50",
        "label": "Y Position",
        "description": "Vertical position of the callout, measured from the top-left corner (0–100%)"
      }
    ]
  },
  {
    "id": "flip-card",
    "fields": []
  },
  {
    "id": "flip-card-item",
    "fields": [
      {
        "component": "text",
        "valueType": "string",
        "name": "frontTitle",
        "value": "",
        "label": "Front Title",
        "description": "Optional title for the front of the flip card. If provided, it will be displayed with an underline."
      },
      {
        "component": "select",
        "valueType": "string",
        "name": "frontTitleType",
        "value": "h3",
        "label": "Front Title Heading Type",
        "options": [
          {
            "name": "H1",
            "value": "h1"
          },
          {
            "name": "H2",
            "value": "h2"
          },
          {
            "name": "H3",
            "value": "h3"
          },
          {
            "name": "H4",
            "value": "h4"
          },
          {
            "name": "H5",
            "value": "h5"
          },
          {
            "name": "H6",
            "value": "h6"
          }
        ]
      },
      {
        "component": "text",
        "valueType": "string",
        "name": "backTitle",
        "value": "",
        "label": "Back Title",
        "description": "Optional title for the back of the flip card. If provided, it will be displayed with an underline."
      },
      {
        "component": "select",
        "valueType": "string",
        "name": "backTitleType",
        "value": "h3",
        "label": "Back Title Heading Type",
        "options": [
          {
            "name": "H1",
            "value": "h1"
          },
          {
            "name": "H2",
            "value": "h2"
          },
          {
            "name": "H3",
            "value": "h3"
          },
          {
            "name": "H4",
            "value": "h4"
          },
          {
            "name": "H5",
            "value": "h5"
          },
          {
            "name": "H6",
            "value": "h6"
          }
        ]
      },
      {
        "component": "richtext",
        "valueType": "string",
        "name": "frontContent",
        "value": "",
        "label": "Front Content",
        "description": "Content displayed on the front of the flip card."
      },
      {
        "component": "richtext",
        "valueType": "string",
        "name": "backContent",
        "value": "",
        "label": "Back Content",
        "description": "Content displayed on the back of the flip card when flipped."
      }
    ]
  },
  {
    "id": "course-breakdown",
    "fields": [
      {
        "component": "text",
        "valueType": "string",
        "name": "title",
        "value": "",
        "label": "Title",
        "description": "Title for the course breakdown"
      },
      {
        "component": "select",
        "valueType": "string",
        "name": "titleType",
        "value": "h1",
        "label": "Title Type",
        "options": [
          {
            "name": "H1",
            "value": "h1"
          },
          {
            "name": "H2",
            "value": "h2"
          },
          {
            "name": "H3",
            "value": "h3"
          },
          {
            "name": "H4",
            "value": "h4"
          },
          {
            "name": "H5",
            "value": "h5"
          },
          {
            "name": "H6",
            "value": "h6"
          }
        ]
      },
      {
        "component": "text",
        "valueType": "string",
        "name": "moduleTimeText",
        "value": "",
        "label": "Module Time",
        "description": "Time Taken to Complete the module"
      },
      {
        "component": "text",
        "valueType": "string",
        "name": "courseInfoTitle",
        "value": "",
        "label": "Course info Title",
        "description": "Title for the course Breadown info section"
      },
      {
        "component": "select",
        "valueType": "string",
        "name": "courseInfoTitleType",
        "value": "h2",
        "label": "Course info Title Type",
        "options": [
          {
            "name": "H1",
            "value": "h1"
          },
          {
            "name": "H2",
            "value": "h2"
          },
          {
            "name": "H3",
            "value": "h3"
          },
          {
            "name": "H4",
            "value": "h4"
          },
          {
            "name": "H5",
            "value": "h5"
          },
          {
            "name": "H6",
            "value": "h6"
          }
        ]
      },
      {
        "component": "richtext",
        "valueType": "string",
        "name": "courseInfoDescription",
        "value": "",
        "label": "Course info Description",
        "description": "Description for the course Breadown info section"
      }
    ]
  },
  {
    "id": "course-breakdown-item",
    "fields": [
      {
        "component": "aem-content",
        "valueType": "string",
        "name": "skill_track_url",
        "value": "",
        "label": "Module Page URL",
        "description": "URL to the Module",
        "validation": {
          "rootPath": "/content/exlm/global/en/courses"
        }
      }
    ]
  },
  {
    "id": "course-marquee",
    "fields": [
      {
        "component": "text",
        "valueType": "string",
        "name": "title",
        "value": "",
        "label": "Title",
        "description": "Sets the title for the course."
      },
      {
        "component": "select",
        "valueType": "string",
        "name": "titleType",
        "value": "h3",
        "label": "Title Heading Type",
        "options": [
          {
            "name": "H1",
            "value": "h1"
          },
          {
            "name": "H2",
            "value": "h2"
          },
          {
            "name": "H3",
            "value": "h3"
          },
          {
            "name": "H4",
            "value": "h4"
          },
          {
            "name": "H5",
            "value": "h5"
          },
          {
            "name": "H6",
            "value": "h6"
          }
        ]
      },
      {
        "component": "richtext",
        "valueType": "string",
        "name": "description",
        "value": "",
        "label": "Description",
        "description": "Sets the description for the course. Please keep content brief as it will be limited to 3 lines in display."
      }
    ]
  },
  {
    "id": "browse-courses",
    "fields": [
      {
        "component": "text",
        "valueType": "string",
        "name": "heading",
        "value": "",
        "label": "Heading",
        "description": "Sets the headline for Upcoming events."
      },
      {
        "component": "select",
        "valueType": "string",
        "name": "headingType",
        "value": "h3",
        "label": "Heading Type",
        "options": [
          {
            "name": "H1",
            "value": "h1"
          },
          {
            "name": "H2",
            "value": "h2"
          },
          {
            "name": "H3",
            "value": "h3"
          },
          {
            "name": "H4",
            "value": "h4"
          },
          {
            "name": "H5",
            "value": "h5"
          },
          {
            "name": "H6",
            "value": "h6"
          }
        ]
      },
      {
        "component": "text",
        "valueType": "string",
        "name": "filterLabel",
        "value": "",
        "label": "Filter Label",
        "description": "Sets the text for Products filter label in dropdown."
      }
    ]
<<<<<<< HEAD
=======
  },
  {
    "id": "course-recap",
    "fields": [
      {
        "component": "text",
        "valueType": "string",
        "name": "title",
        "value": "",
        "label": "Title",
        "description": "Sets the title for the course summary."
      },
      {
        "component": "select",
        "valueType": "string",
        "name": "titleType",
        "value": "h3",
        "label": "Title Heading Type",
        "options": [
          {
            "name": "H1",
            "value": "h1"
          },
          {
            "name": "H2",
            "value": "h2"
          },
          {
            "name": "H3",
            "value": "h3"
          },
          {
            "name": "H4",
            "value": "h4"
          },
          {
            "name": "H5",
            "value": "h5"
          },
          {
            "name": "H6",
            "value": "h6"
          }
        ]
      },
      {
        "component": "richtext",
        "valueType": "string",
        "name": "description",
        "value": "",
        "label": "Description",
        "description": "Sets the description of course summary from the current module. Make sure all the take aways are mentioned as bullet points."
      }
    ]
>>>>>>> 191ac99f
  }
]<|MERGE_RESOLUTION|>--- conflicted
+++ resolved
@@ -8174,8 +8174,6 @@
         "description": "Sets the text for Products filter label in dropdown."
       }
     ]
-<<<<<<< HEAD
-=======
   },
   {
     "id": "course-recap",
@@ -8230,6 +8228,5 @@
         "description": "Sets the description of course summary from the current module. Make sure all the take aways are mentioned as bullet points."
       }
     ]
->>>>>>> 191ac99f
   }
 ]