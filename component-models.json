--- conflicted
+++ resolved
@@ -6624,7 +6624,126 @@
     ]
   },
   {
-<<<<<<< HEAD
+    "id": "adobe-logo",
+    "fields": [
+      {
+        "component": "richtext",
+        "valueType": "string",
+        "name": "text",
+        "value": "<a href=\"/\">:adobe-red-logo:</a>",
+        "label": "Brand Link",
+        "description": "Should only be the icon as a link to the home page."
+      }
+    ]
+  },
+  {
+    "id": "brand",
+    "fields": [
+      {
+        "component": "richtext",
+        "valueType": "string",
+        "name": "text",
+        "value": "<a href=\"/\">Experience League</a>",
+        "label": "Brand Link",
+        "description": "Should only include the brand name and link to the brand page."
+      }
+    ]
+  },
+  {
+    "id": "nav",
+    "fields": [
+      {
+        "component": "richtext",
+        "valueType": "string",
+        "name": "text",
+        "value": "",
+        "label": "Nav List",
+        "description": "Should be authores as a nested list ... more details tbd..."
+      }
+    ]
+  },
+  {
+    "id": "search",
+    "fields": [
+      {
+        "component": "richtext",
+        "valueType": "string",
+        "name": "link",
+        "value": "<a href=\"/search.html\">Search</a>",
+        "label": "Seach Link/Text",
+        "description": "Should be a link to the search page. The text should be the search label."
+      },
+      {
+        "component": "text",
+        "valueType": "string",
+        "name": "placeholder",
+        "value": "Search Experience League",
+        "label": "Placeholder Text",
+        "description": "Text to be shown as a placeholder in the search input field."
+      },
+      {
+        "component": "richtext",
+        "valueType": "string",
+        "name": "list",
+        "value": "<ul><li>All:All</li><li>Certification:Certification</li><li>Community:Community</li><li>Documentation:Documentation</li><li>Events:Event</li><li>Perspectives:Perspective</li><li>Playlists:Playlist</li><li>Troubleshooting:Troubleshooting</li><li>Tutorials:Tutorial</li></ul>",
+        "label": "Seach Dropdown list",
+        "description": "a list of items shown in the search dropdown"
+      }
+    ]
+  },
+  {
+    "id": "language-selector",
+    "fields": [
+      {
+        "component": "text",
+        "valueType": "string",
+        "name": "change-region-text",
+        "value": "Change Region",
+        "label": "Change Region Text",
+        "description": "The text for the change region button."
+      }
+    ]
+  },
+  {
+    "id": "sign-in",
+    "fields": [
+      {
+        "component": "richtext",
+        "valueType": "string",
+        "name": "sign-in-link",
+        "value": "<a href=\"#\">Sign in</a>",
+        "label": "Sign In Link/Text",
+        "description": "Should be a link for the sign-in page. The text should be the sign-in label."
+      }
+    ]
+  },
+  {
+    "id": "profile-menu",
+    "fields": [
+      {
+        "component": "richtext",
+        "valueType": "string",
+        "name": "profile-menu-links",
+        "value": "<a href=\"/en/home/profile-settings\" title=\"My learning profile\">My learning profile</a><a href=\"/en/home/bookmarks\" title=\"Bookmarked content\">Bookmarked content</a><a href=\"#\" title=\"Sign out\">Sign out</a>",
+        "label": "Profile Menu Links",
+        "description": "Links for the profile menu. Last one has to be a sign out link."
+      }
+    ]
+  },
+  {
+    "id": "product-grid",
+    "fields": [
+      {
+        "component": "richtext",
+        "valueType": "string",
+        "name": "product-grid-links",
+        "value": "<a href=\"https://experience.adobe.com/\" title=\"Adobe Experience Cloud\">Adobe Experience Cloud</a><a href=\"https://documentcloud.adobe.com/link/home/\" title=\"Adobe Document Cloud\">Adobe Document Cloud</a>",
+        "label": "Product Grid Links",
+        "description": "Links for the product grid."
+      }
+    ]
+  },
+  {
     "id": "code",
     "fields": [
       {
@@ -6658,6 +6777,10 @@
               {
                 "name": "HTML",
                 "value": "language-html"
+              },
+              {
+                "name": "Java",
+                "value": "language-java"
               }
             ]
           },
@@ -6679,124 +6802,22 @@
         "value": "",
         "label": "Code",
         "description": "Enter the code."
-=======
-    "id": "adobe-logo",
-    "fields": [
-      {
-        "component": "richtext",
-        "valueType": "string",
-        "name": "text",
-        "value": "<a href=\"/\">:adobe-red-logo:</a>",
-        "label": "Brand Link",
-        "description": "Should only be the icon as a link to the home page."
-      }
-    ]
-  },
-  {
-    "id": "brand",
-    "fields": [
-      {
-        "component": "richtext",
-        "valueType": "string",
-        "name": "text",
-        "value": "<a href=\"/\">Experience League</a>",
-        "label": "Brand Link",
-        "description": "Should only include the brand name and link to the brand page."
-      }
-    ]
-  },
-  {
-    "id": "nav",
-    "fields": [
-      {
-        "component": "richtext",
-        "valueType": "string",
-        "name": "text",
-        "value": "",
-        "label": "Nav List",
-        "description": "Should be authores as a nested list ... more details tbd..."
-      }
-    ]
-  },
-  {
-    "id": "search",
-    "fields": [
-      {
-        "component": "richtext",
-        "valueType": "string",
-        "name": "link",
-        "value": "<a href=\"/search.html\">Search</a>",
-        "label": "Seach Link/Text",
-        "description": "Should be a link to the search page. The text should be the search label."
-      },
-      {
-        "component": "text",
-        "valueType": "string",
-        "name": "placeholder",
-        "value": "Search Experience League",
-        "label": "Placeholder Text",
-        "description": "Text to be shown as a placeholder in the search input field."
-      },
-      {
-        "component": "richtext",
-        "valueType": "string",
-        "name": "list",
-        "value": "<ul><li>All:All</li><li>Certification:Certification</li><li>Community:Community</li><li>Documentation:Documentation</li><li>Events:Event</li><li>Perspectives:Perspective</li><li>Playlists:Playlist</li><li>Troubleshooting:Troubleshooting</li><li>Tutorials:Tutorial</li></ul>",
-        "label": "Seach Dropdown list",
-        "description": "a list of items shown in the search dropdown"
-      }
-    ]
-  },
-  {
-    "id": "language-selector",
-    "fields": [
-      {
-        "component": "text",
-        "valueType": "string",
-        "name": "change-region-text",
-        "value": "Change Region",
-        "label": "Change Region Text",
-        "description": "The text for the change region button."
-      }
-    ]
-  },
-  {
-    "id": "sign-in",
-    "fields": [
-      {
-        "component": "richtext",
-        "valueType": "string",
-        "name": "sign-in-link",
-        "value": "<a href=\"#\">Sign in</a>",
-        "label": "Sign In Link/Text",
-        "description": "Should be a link for the sign-in page. The text should be the sign-in label."
-      }
-    ]
-  },
-  {
-    "id": "profile-menu",
-    "fields": [
-      {
-        "component": "richtext",
-        "valueType": "string",
-        "name": "profile-menu-links",
-        "value": "<a href=\"/en/home/profile-settings\" title=\"My learning profile\">My learning profile</a><a href=\"/en/home/bookmarks\" title=\"Bookmarked content\">Bookmarked content</a><a href=\"#\" title=\"Sign out\">Sign out</a>",
-        "label": "Profile Menu Links",
-        "description": "Links for the profile menu. Last one has to be a sign out link."
-      }
-    ]
-  },
-  {
-    "id": "product-grid",
-    "fields": [
-      {
-        "component": "richtext",
-        "valueType": "string",
-        "name": "product-grid-links",
-        "value": "<a href=\"https://experience.adobe.com/\" title=\"Adobe Experience Cloud\">Adobe Experience Cloud</a><a href=\"https://documentcloud.adobe.com/link/home/\" title=\"Adobe Document Cloud\">Adobe Document Cloud</a>",
-        "label": "Product Grid Links",
-        "description": "Links for the product grid."
->>>>>>> 8c2457b7
+      },
+      {
+        "component": "text",
+        "valueType": "string",
+        "name": "start-line",
+        "value": "",
+        "label": "Line numbering",
+        "description": "Add a number to start the numbering the code on a number other than 1."
+      },
+      {
+        "component": "text",
+        "valueType": "string",
+        "name": "highlight",
+        "value": "",
+        "label": "Line highlighting",
+        "description": "Add number to highlight rows within a code block. E.g. 1-3, 6 will highlight lines 1 through 3 and 6."
       }
     ]
   }
