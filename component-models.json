--- conflicted
+++ resolved
@@ -4270,13 +4270,6 @@
         "description": "Sets the level(s) in page meta."
       },
       {
-<<<<<<< HEAD
-        "component": "text",
-        "valueType": "string",
-        "name": "jcr:title",
-        "label": "Perspective Backgroud Image Name",
-        "description": "Sets the name of the background image for Perspective page."
-=======
         "component": "aem-content",
         "valueType": "string",
         "name": "signout-redirect-url",
@@ -4284,7 +4277,6 @@
         "validation": {
           "rootPath": "/content/exlm/global"
         }
->>>>>>> 4a3e304a
       }
     ]
   },
