--- conflicted
+++ resolved
@@ -598,7 +598,6 @@
               {
                 "name": "Inline Banner",
                 "value": "inline-banner"
-<<<<<<< HEAD
               },
               {
                 "name": "50-50 Split Layout",
@@ -673,11 +672,7 @@
                 "name": "Adobe Red",
                 "value": "bg-non-spectrum-adobe-red"
               }
-            ] 
-=======
-              }
             ]
->>>>>>> a4454a1a
           }
         ]
       },
