[
  {
    "id": "teaser",
    "fields": [
      {
        "component": "reference",
        "valueType": "string",
        "name": "fileReference",
        "label": "Image",
        "description": "The teaser image, min Xpx x Ypx...",
        "multi": false
      },
      {
        "component": "text",
        "valueType": "string",
        "name": "fileReferenceAlt",
        "value": "",
        "label": "Image Description",
        "description": "A descriptive text of the image will be shown as tooltip."
      },
      {
        "component": "multiselect",
        "name": "classes",
        "label": "Style",
        "valueType": "string",
        "required": true,
        "maxSize": 3,
        "options": [
          {
            "name": "Theme",
            "children": [
              {
                "name": "Light",
                "value": "light"
              },
              {
                "name": "Dark",
                "value": "dark"
              }
            ]
          },
          {
            "name": "Alignment",
            "children": [
              {
                "name": "Left",
                "value": "left"
              },
              {
                "name": "Right",
                "value": "right"
              }
            ]
          },
          {
            "name": "Background Color",
            "children": [
              {
                "name": "Grey",
                "value": "bg-spectrum-gray-700"
              },
              {
                "name": "Blue",
                "value": "bg-spectrum-blue-700"
              },
              {
                "name": "Green",
                "value": "bg-spectrum-green-700"
              },
              {
                "name": "Orange",
                "value": "bg-spectrum-orange-700"
              },
              {
                "name": "Red",
                "value": "bg-spectrum-red-700"
              },
              {
                "name": "Celery",
                "value": "bg-spectrum-celery-700"
              },
              {
                "name": "Chartreuse",
                "value": "bg-spectrum-chartreuse-700"
              },
              {
                "name": "Cyan",
                "value": "bg-spectrum-cyan-700"
              },
              {
                "name": "Fuchsia",
                "value": "bg-spectrum-fuchsia-700"
              },
              {
                "name": "Indigo",
                "value": "bg-spectrum-indigo-700"
              },
              {
                "name": "Magenta",
                "value": "bg-spectrum-magenta-700"
              },
              {
                "name": "Purple",
                "value": "bg-spectrum-purple-700"
              },
              {
                "name": "Seafoam",
                "value": "bg-spectrum-seafoam-700"
              },
              {
                "name": "Yellow",
                "value": "bg-spectrum-yellow-700"
              }
            ]
          }
        ]
      },
      {
        "component": "text",
        "valueType": "string",
        "name": "eyebrow",
        "value": "",
        "label": "Eyebrow",
        "description": "Sets the small pre-title above the title."
      },
      {
        "component": "text",
        "valueType": "string",
        "name": "title",
        "value": "",
        "label": "Heading",
        "description": "Sets the main title of the teaser."
      },
      {
        "component": "select",
        "valueType": "string",
        "name": "titleType",
        "value": "h3",
        "label": "Heading Type",
        "options": [
          {
            "name": "H1",
            "value": "h1"
          },
          {
            "name": "H2",
            "value": "h2"
          },
          {
            "name": "H3",
            "value": "h3"
          },
          {
            "name": "H4",
            "value": "h4"
          },
          {
            "name": "H5",
            "value": "h5"
          },
          {
            "name": "H6",
            "value": "h6"
          }
        ]
      },
      {
        "component": "richtext",
        "valueType": "string",
        "name": "longDescr",
        "value": "",
        "label": "Long Description",
        "description": "The description shown in Desktop and Tablet view."
      },
      {
        "component": "richtext",
        "valueType": "string",
        "name": "shortDescr",
        "value": "",
        "label": "Short Description",
        "description": "The description shown in Mobile view. If not set long text is used."
      },
      {
        "component": "select",
        "name": "cta1_Type",
        "value": "primary",
        "label": "First CTA Type",
        "description": "'Primary' will render a filled blue CTA, 'Secondary' will render a white CTA with a black border and black text, 'Tertiary' will render a filled black CTA, and 'Custom' will render a CTA with a custom hex color background.",
        "valueType": "string",
        "options": [
          {
            "name": "Primary",
            "value": "primary"
          },
          {
            "name": "Secondary",
            "value": "secondary"
          },
          {
            "name": "Tertiary",
            "value": "tertiary"
          },
          {
            "name": "Custom",
            "value": "custom"
          }
        ]
      },
      {
        "condition": {
          "===": [{ "var": "cta1_Type" }, "custom"]
        },
        "component": "select",
        "name": "cta1_customBgColor",
        "value": "",
        "label": "First CTA Background Color",
        "description": "Select First CTA background color. Select 'Custom Hexcode' to enter the custom color",
        "valueType": "string",
        "options": [
          {
            "name": "Gray",
            "value": "--spectrum-gray-700"
          },
          {
            "name": "Blue",
            "value": "--spectrum-blue-700"
          },
          {
            "name": "Green",
            "value": "--spectrum-green-700"
          },
          {
            "name": "Orange",
            "value": "--spectrum-orange-700"
          },
          {
            "name": "Red",
            "value": "--spectrum-red-700"
          },
          {
            "name": "Celery",
            "value": "--spectrum-celery-700"
          },
          {
            "name": "Chartreuse",
            "value": "--spectrum-chartreuse-700"
          },
          {
            "name": "Cyan",
            "value": "--spectrum-cyan-700"
          },
          {
            "name": "Fuchsia",
            "value": "--spectrum-fuchsia-700"
          },
          {
            "name": "Indigo",
            "value": "--spectrum-indigo-700"
          },
          {
            "name": "Magenta",
            "value": "--spectrum-magenta-700"
          },
          {
            "name": "Purple",
            "value": "--spectrum-purple-700"
          },
          {
            "name": "Seafoam",
            "value": "--spectrum-seafoam-700"
          },
          {
            "name": "Yellow",
            "value": "--spectrum-yellow-700"
          },
          {
            "name": "Adobe Red",
            "value": "--non-spectrum-adobe-red"
          },
          {
            "name": "Custom Hexcode",
            "value": "custom-hexcode"
          }
        ]
      },
      {
        "condition": {
          "and": [
            { "===": [{ "var": "cta1_customBgColor" }, "custom-hexcode"] },
            { "===": [{ "var": "cta1_Type" }, "custom"] }
          ]
        },
        "component": "text",
        "valueType": "string",
        "name": "cta1_customBgHexCode",
        "value": "",
        "label": "First CTA Custom Background Hexcode",
        "description": "Enter the custom hex code, such as FFFFFF (without the # symbol). Please ensure to follow the Adobe style guides when selecting CTA Colors"
      },
      {
        "condition": {
          "===": [{ "var": "cta1_Type" }, "custom"]
        },
        "component": "select",
        "valueType": "string",
        "name": "cta1_textColor",
        "value": "white",
        "label": "First CTA Text Color",
        "description": "Select the text color",
        "options": [
          {
            "name": "White",
            "value": "white"
          },
          {
            "name": "Black",
            "value": "black"
          }
        ]
      },
      {
        "component": "text",
        "valueType": "string",
        "name": "cta1_linkText",
        "value": "",
        "label": "First CTA Text",
        "description": "Text to be shown inside button."
      },
      {
        "component": "text",
        "valueType": "string",
        "name": "cta1_link",
        "value": "",
        "label": "First CTA Link",
        "description": "What link to open when clicking the button."
      },
      {
        "component": "select",
        "name": "cta2_Type",
        "value": "primary",
        "label": "Second CTA Type",
        "description": "'Primary' will render a filled blue CTA, 'Secondary' will render a white CTA with a black border and black text, 'Tertiary' will render a filled black CTA, and 'Custom' will render a CTA with a custom hex color background.",
        "valueType": "string",
        "options": [
          {
            "name": "Primary",
            "value": "primary"
          },
          {
            "name": "Secondary",
            "value": "secondary"
          },
          {
            "name": "Tertiary",
            "value": "tertiary"
          },
          {
            "name": "Custom",
            "value": "custom"
          }
        ]
      },
      {
        "condition": {
          "===": [{ "var": "cta2_Type" }, "custom"]
        },
        "component": "select",
        "name": "cta2_customBgColor",
        "value": "",
        "label": "Second CTA Background Color",
        "description": "Select Second CTA background color. Select 'Custom Hexcode' to enter the custom color",
        "valueType": "string",
        "options": [
          {
            "name": "Gray",
            "value": "--spectrum-gray-700"
          },
          {
            "name": "Blue",
            "value": "--spectrum-blue-700"
          },
          {
            "name": "Green",
            "value": "--spectrum-green-700"
          },
          {
            "name": "Orange",
            "value": "--spectrum-orange-700"
          },
          {
            "name": "Red",
            "value": "--spectrum-red-700"
          },
          {
            "name": "Celery",
            "value": "--spectrum-celery-700"
          },
          {
            "name": "Chartreuse",
            "value": "--spectrum-chartreuse-700"
          },
          {
            "name": "Cyan",
            "value": "--spectrum-cyan-700"
          },
          {
            "name": "Fuchsia",
            "value": "--spectrum-fuchsia-700"
          },
          {
            "name": "Indigo",
            "value": "--spectrum-indigo-700"
          },
          {
            "name": "Magenta",
            "value": "--spectrum-magenta-700"
          },
          {
            "name": "Purple",
            "value": "--spectrum-purple-700"
          },
          {
            "name": "Seafoam",
            "value": "--spectrum-seafoam-700"
          },
          {
            "name": "Yellow",
            "value": "--spectrum-yellow-700"
          },
          {
            "name": "Adobe Red",
            "value": "--non-spectrum-adobe-red"
          },
          {
            "name": "Custom Hexcode",
            "value": "custom-hexcode"
          }
        ]
      },
      {
        "condition": {
          "and": [
            { "===": [{ "var": "cta2_customBgColor" }, "custom-hexcode"] },
            { "===": [{ "var": "cta2_Type" }, "custom"] }
          ]
        },
        "component": "text",
        "valueType": "string",
        "name": "cta2_customBgHexCode",
        "value": "",
        "label": "Second CTA Custom Background Hexcode",
        "description": "Enter the custom hex code, such as FFFFFF (without the # symbol). Please ensure to follow the Adobe style guides when selecting CTA Colors"
      },
      {
        "condition": {
          "===": [{ "var": "cta2_Type" }, "custom"]
        },
        "component": "select",
        "valueType": "string",
        "name": "cta2_textColor",
        "value": "white",
        "label": "Second CTA Text Color",
        "description": "Select the text color",
        "options": [
          {
            "name": "White",
            "value": "white"
          },
          {
            "name": "Black",
            "value": "black"
          }
        ]
      },
      {
        "component": "text",
        "valueType": "string",
        "name": "cta2_linkText",
        "value": "",
        "label": "Second CTA Text",
        "description": "Text to be shown inside button."
      },
      {
        "component": "text",
        "valueType": "string",
        "name": "cta2_link",
        "value": "",
        "label": "Second CTA Link",
        "description": "What link to open when clicking the button."
      }
    ]
  },
  {
    "id": "inline-survey",
    "fields": [
      {
        "component": "text",
        "valueType": "string",
        "name": "title",
        "value": "",
        "label": "Heading",
        "description": "Sets the main title of the Inline Survey."
      },
      {
        "component": "select",
        "valueType": "string",
        "name": "titleType",
        "value": "h3",
        "label": "Heading Type",
        "options": [
          {
            "name": "H1",
            "value": "h1"
          },
          {
            "name": "H2",
            "value": "h2"
          },
          {
            "name": "H3",
            "value": "h3"
          },
          {
            "name": "H4",
            "value": "h4"
          },
          {
            "name": "H5",
            "value": "h5"
          },
          {
            "name": "H6",
            "value": "h6"
          }
        ]
      },
      {
        "component": "text",
        "valueType": "string",
        "name": "id",
        "value": "",
        "label": "Element ID",
        "description": "Element ID to be used for qualtrics survey insertion point."
      }
    ]
  },
  {
    "id": "detailed-teaser",
    "fields": [
      {
        "component": "reference",
        "valueType": "string",
        "name": "fileReference",
        "label": "Background Image",
        "multi": false
      },
      {
        "component": "multiselect",
        "name": "classes",
        "label": "Style",
        "valueType": "string",
        "required": true,
        "maxSize": 6,
        "options": [
          {
            "name": "Theme",
            "children": [
              {
                "name": "Light",
                "value": "light"
              },
              {
                "name": "Dark",
                "value": "dark"
              }
            ]
          },
          {
            "name": "Alignment",
            "children": [
              {
                "name": "Left",
                "value": "left"
              },
              {
                "name": "Right",
                "value": "right"
              }
            ]
          },
          {
            "name": "Variant Type",
            "children": [
              {
                "name": "Detailed Teaser (Default)",
                "value": "detailed-teaser"
              },
              {
                "name": "Inline Banner",
                "value": "inline-banner"
              },
              {
                "name": "50-50 Split Layout",
                "value": "fifty-split-layout"
              }
            ]
          },
          {
            "name": "Style Options",
            "children": [
              {
                "name": "Elevates the image above the block",
                "value": "elevated-image"
              }
            ]
          },
          {
            "name": "Display Preferences",
            "children": [
              {
                "name": "Hide Inline Banner for authenticated user",
                "value": "hide-banner"
              }
            ]
          },
          {
            "name": "Background Color",
            "children": [
              {
                "name": "Black",
                "value": "bg-spectrum-gray-900"
              },
              {
                "name": "White",
                "value": "bg-spectrum-gray-50"
              },
              {
                "name": "Gray",
                "value": "bg-spectrum-gray-700"
              },
              {
                "name": "Blue",
                "value": "bg-spectrum-blue-700"
              },
              {
                "name": "Green",
                "value": "bg-spectrum-green-700"
              },
              {
                "name": "Orange",
                "value": "bg-spectrum-orange-700"
              },
              {
                "name": "Red",
                "value": "bg-spectrum-red-700"
              },
              {
                "name": "Celery",
                "value": "bg-spectrum-celery-700"
              },
              {
                "name": "Chartreuse",
                "value": "bg-spectrum-chartreuse-700"
              },
              {
                "name": "Cyan",
                "value": "bg-spectrum-cyan-700"
              },
              {
                "name": "Fuchsia",
                "value": "bg-spectrum-fuchsia-700"
              },
              {
                "name": "Indigo",
                "value": "bg-spectrum-indigo-700"
              },
              {
                "name": "Magenta",
                "value": "bg-spectrum-magenta-700"
              },
              {
                "name": "Purple",
                "value": "bg-spectrum-purple-700"
              },
              {
                "name": "Seafoam",
                "value": "bg-spectrum-seafoam-700"
              },
              {
                "name": "Yellow",
                "value": "bg-spectrum-yellow-700"
              },
              {
                "name": "Adobe Red",
                "value": "bg-non-spectrum-adobe-red"
              }
            ]
          }
        ]
      },
      {
        "component": "reference",
        "valueType": "string",
        "name": "eyebrow_logo",
        "label": "Logo Image",
        "description": "Optional Logo above eyebrow.",
        "multi": false
      },
      {
        "component": "text",
        "valueType": "string",
        "name": "eyebrow_logoAlt",
        "value": "",
        "label": "Logo Image alt text",
        "description": "A descriptive text of the logo image."
      },
      {
        "component": "text",
        "valueType": "string",
        "name": "eyebrow_title",
        "value": "",
        "label": "Eyebrow Main Title",
        "description": "Sets the small Eyebrow above the title."
      },
      {
        "component": "text",
        "valueType": "string",
        "name": "eyebrow_subtitle",
        "value": "",
        "label": "Eybrow Sub Title",
        "description": "Second, smaller eyebrow line."
      },
      {
        "component": "text",
        "valueType": "string",
        "name": "title",
        "value": "",
        "label": "Heading",
        "description": "Sets the main title of the teaser."
      },
      {
        "component": "select",
        "valueType": "string",
        "name": "titleType",
        "value": "h3",
        "label": "Heading Type",
        "options": [
          {
            "name": "H1",
            "value": "h1"
          },
          {
            "name": "H2",
            "value": "h2"
          },
          {
            "name": "H3",
            "value": "h3"
          },
          {
            "name": "H4",
            "value": "h4"
          },
          {
            "name": "H5",
            "value": "h5"
          },
          {
            "name": "H6",
            "value": "h6"
          }
        ]
      },
      {
        "component": "richtext",
        "valueType": "string",
        "name": "description",
        "value": "",
        "label": "Teaser Text"
      },
      {
        "component": "reference",
        "valueType": "string",
        "name": "subject",
        "label": "Subject Image",
        "description": "Optional Subject Image.",
        "multi": false
      },
      {
        "component": "text",
        "valueType": "string",
        "name": "subjectAlt",
        "value": "",
        "label": "Subject Alt Text",
        "description": "A descriptive text of the subject image."
      },
      {
        "component": "select",
        "name": "cta1_Type",
        "value": "primary",
        "label": "First CTA Type",
        "description": "'Primary' will render a filled blue CTA, 'Secondary' will render a white CTA with a black border and black text, 'Tertiary' will render a filled black CTA, and 'Custom' will render a CTA with a custom hex color background.",
        "valueType": "string",
        "options": [
          {
            "name": "Primary",
            "value": "primary"
          },
          {
            "name": "Secondary",
            "value": "secondary"
          },
          {
            "name": "Tertiary",
            "value": "tertiary"
          },
          {
            "name": "Custom",
            "value": "custom"
          }
        ]
      },
      {
        "condition": {
          "===": [{ "var": "cta1_Type" }, "custom"]
        },
        "component": "select",
        "name": "cta1_customBgColor",
        "value": "",
        "label": "First CTA Background Color",
        "description": "Select First CTA background color. Select 'Custom Hexcode' to enter the custom color",
        "valueType": "string",
        "options": [
          {
            "name": "Gray",
            "value": "--spectrum-gray-700"
          },
          {
            "name": "Blue",
            "value": "--spectrum-blue-700"
          },
          {
            "name": "Green",
            "value": "--spectrum-green-700"
          },
          {
            "name": "Orange",
            "value": "--spectrum-orange-700"
          },
          {
            "name": "Red",
            "value": "--spectrum-red-700"
          },
          {
            "name": "Celery",
            "value": "--spectrum-celery-700"
          },
          {
            "name": "Chartreuse",
            "value": "--spectrum-chartreuse-700"
          },
          {
            "name": "Cyan",
            "value": "--spectrum-cyan-700"
          },
          {
            "name": "Fuchsia",
            "value": "--spectrum-fuchsia-700"
          },
          {
            "name": "Indigo",
            "value": "--spectrum-indigo-700"
          },
          {
            "name": "Magenta",
            "value": "--spectrum-magenta-700"
          },
          {
            "name": "Purple",
            "value": "--spectrum-purple-700"
          },
          {
            "name": "Seafoam",
            "value": "--spectrum-seafoam-700"
          },
          {
            "name": "Yellow",
            "value": "--spectrum-yellow-700"
          },
          {
            "name": "Adobe Red",
            "value": "--non-spectrum-adobe-red"
          },
          {
            "name": "Custom Hexcode",
            "value": "custom-hexcode"
          }
        ]
      },
      {
        "condition": {
          "and": [
            { "===": [{ "var": "cta1_customBgColor" }, "custom-hexcode"] },
            { "===": [{ "var": "cta1_Type" }, "custom"] }
          ]
        },
        "component": "text",
        "valueType": "string",
        "name": "cta1_customBgHexCode",
        "value": "",
        "label": "First CTA Custom Background Hexcode",
        "description": "Enter the custom hex code, such as FFFFFF (without the # symbol). Please ensure to follow the Adobe style guides when selecting CTA Colors"
      },
      {
        "condition": {
          "===": [{ "var": "cta1_Type" }, "custom"]
        },
        "component": "select",
        "valueType": "string",
        "name": "cta1_textColor",
        "value": "white",
        "label": "First CTA Text Color",
        "description": "Select the text color",
        "options": [
          {
            "name": "White",
            "value": "white"
          },
          {
            "name": "Black",
            "value": "black"
          }
        ]
      },
      {
        "component": "text",
        "valueType": "string",
        "name": "cta1_linkText",
        "value": "",
        "label": "First CTA Text",
        "description": "Text to be shown inside button."
      },
      {
        "component": "text",
        "valueType": "string",
        "name": "cta1_link",
        "value": "",
        "label": "First CTA Link",
        "description": "What link to open when clicking the button."
      },
      {
        "component": "select",
        "name": "cta2_Type",
        "value": "primary",
        "label": "Second CTA Type",
        "description": "'Primary' will render a filled blue CTA, 'Secondary' will render a white CTA with a black border and black text, 'Tertiary' will render a filled black CTA, and 'Custom' will render a CTA with a custom hex color background.",
        "valueType": "string",
        "options": [
          {
            "name": "Primary",
            "value": "primary"
          },
          {
            "name": "Secondary",
            "value": "secondary"
          },
          {
            "name": "Tertiary",
            "value": "tertiary"
          },
          {
            "name": "Custom",
            "value": "custom"
          }
        ]
      },
      {
        "condition": {
          "===": [{ "var": "cta2_Type" }, "custom"]
        },
        "component": "select",
        "name": "cta2_customBgColor",
        "value": "",
        "label": "Second CTA Background Color",
        "description": "Select Second CTA background color. Select 'Custom Hexcode' to enter the custom color",
        "valueType": "string",
        "options": [
          {
            "name": "Gray",
            "value": "--spectrum-gray-700"
          },
          {
            "name": "Blue",
            "value": "--spectrum-blue-700"
          },
          {
            "name": "Green",
            "value": "--spectrum-green-700"
          },
          {
            "name": "Orange",
            "value": "--spectrum-orange-700"
          },
          {
            "name": "Red",
            "value": "--spectrum-red-700"
          },
          {
            "name": "Celery",
            "value": "--spectrum-celery-700"
          },
          {
            "name": "Chartreuse",
            "value": "--spectrum-chartreuse-700"
          },
          {
            "name": "Cyan",
            "value": "--spectrum-cyan-700"
          },
          {
            "name": "Fuchsia",
            "value": "--spectrum-fuchsia-700"
          },
          {
            "name": "Indigo",
            "value": "--spectrum-indigo-700"
          },
          {
            "name": "Magenta",
            "value": "--spectrum-magenta-700"
          },
          {
            "name": "Purple",
            "value": "--spectrum-purple-700"
          },
          {
            "name": "Seafoam",
            "value": "--spectrum-seafoam-700"
          },
          {
            "name": "Yellow",
            "value": "--spectrum-yellow-700"
          },
          {
            "name": "Adobe Red",
            "value": "--non-spectrum-adobe-red"
          },
          {
            "name": "Custom Hexcode",
            "value": "custom-hexcode"
          }
        ]
      },
      {
        "condition": {
          "and": [
            { "===": [{ "var": "cta2_customBgColor" }, "custom-hexcode"] },
            { "===": [{ "var": "cta2_Type" }, "custom"] }
          ]
        },
        "component": "text",
        "valueType": "string",
        "name": "cta2_customBgHexCode",
        "value": "",
        "label": "Second CTA Custom Background Hexcode",
        "description": "Enter the custom hex code, such as FFFFFF (without the # symbol). Please ensure to follow the Adobe style guides when selecting CTA Colors"
      },
      {
        "condition": {
          "===": [{ "var": "cta2_Type" }, "custom"]
        },
        "component": "select",
        "valueType": "string",
        "name": "cta2_textColor",
        "value": "white",
        "label": "Second CTA Text Color",
        "description": "Select the text color",
        "options": [
          {
            "name": "White",
            "value": "white"
          },
          {
            "name": "Black",
            "value": "black"
          }
        ]
      },
      {
        "component": "text",
        "valueType": "string",
        "name": "cta2_linkText",
        "value": "",
        "label": "Second CTA Text",
        "description": "Text to be shown inside button."
      },
      {
        "component": "text",
        "valueType": "string",
        "name": "cta2_link",
        "value": "",
        "label": "Second CTA Link",
        "description": "What link to open when clicking the button."
      }
    ]
  },
  {
    "id": "title",
    "fields": [
      {
        "component": "text",
        "valueType": "string",
        "name": "jcr:title",
        "value": "",
        "label": "Text"
      },
      {
        "component": "select",
        "name": "type",
        "value": "h1",
        "label": "Type",
        "valueType": "string",
        "options": [
          {
            "name": "h1",
            "value": "h1"
          },
          {
            "name": "h2",
            "value": "h2"
          },
          {
            "name": "h3",
            "value": "h3"
          },
          {
            "name": "h4",
            "value": "h4"
          },
          {
            "name": "h5",
            "value": "h5"
          },
          {
            "name": "h6",
            "value": "h6"
          }
        ]
      }
    ]
  },
  {
    "id": "image",
    "fields": [
      {
        "component": "reference",
        "valueType": "string",
        "name": "fileReference",
        "label": "Image",
        "multi": false
      },
      {
        "component": "text",
        "valueType": "string",
        "name": "alt",
        "value": "Default alt",
        "label": "Alt Text"
      }
    ]
  },
  {
    "id": "button",
    "fields": [
      {
        "component": "text",
        "valueType": "string",
        "name": "href",
        "value": "",
        "label": "Link"
      },
      {
        "component": "text",
        "valueType": "string",
        "name": "text",
        "value": "",
        "label": "Text"
      },
      {
        "component": "select",
        "name": "type",
        "value": "",
        "label": "Type",
        "valueType": "string",
        "options": [
          {
            "name": "Hyperlink",
            "value": ""
          },
          {
            "name": "Primary",
            "value": "primary"
          },
          {
            "name": "Secondary",
            "value": "secondary"
          }
        ]
      }
    ]
  },
  {
    "id": "section",
    "fields": [
      {
        "component": "select",
        "name": "style",
        "value": "",
        "label": "Background Color",
        "description": "Section background color",
        "valueType": "string",
        "options": [
          {
            "name": "Default",
            "value": "default"
          },
          {
            "name": "White",
            "value": "bg-white"
          },
          {
            "name": "Dark Gray",
            "value": "bg-dark-gray"
          }
        ]
      },
      {
        "component": "boolean",
        "valueType": "boolean",
        "name": "center-aligned",
        "label": "Align the default blocks in this section to the center.",
        "description": "Enabling this option will align the default blocks in this section to the center."
      },
      {
        "component": "boolean",
        "valueType": "boolean",
        "name": "always-show",
        "label": "Do NOT hide on browse filter results?",
        "description": "When browse-filter block is used, on browse-filter results, all sections below the browse-filter is hidden. Above toggle makes an exception to show this section even if the browse filter results are displayed."
      }
    ]
  },
  {
    "id": "tab-section",
    "fields": [
      {
        "component": "select",
        "name": "style",
        "value": "",
        "label": "Style",
        "description": "The section style",
        "valueType": "string",
        "hidden": true,
        "options": []
      },
      {
        "component": "text",
        "valueType": "string",
        "name": "title",
        "value": "",
        "label": "Tab heading"
      }
    ]
  },
  {
    "id": "browse-rail-section",
    "fields": [
      {
        "component": "select",
        "name": "style",
        "value": "",
        "label": "Style",
        "description": "The section style",
        "valueType": "string",
        "hidden": true,
        "options": []
      }
    ]
  },
  {
    "id": "courses-section",
    "fields": [
      {
        "component": "select",
        "name": "style",
        "value": "",
        "label": "Background Color",
        "description": "Section background color",
        "valueType": "string",
        "options": [
          {
            "name": "Default",
            "value": ["courses-section", "default"]
          },
          {
            "name": "White",
            "value": ["courses-section", "bg-white"]
          },
          {
            "name": "Dark Gray",
            "value": ["courses-section", "bg-dark-gray"]
          }
        ]
      },
      {
        "component": "boolean",
        "valueType": "boolean",
        "name": "center-aligned",
        "label": "Align the default blocks in this section to the center.",
        "description": "Enabling this option will align the default blocks in this section to the center."
      }
    ]
  },
  {
    "id": "course-hub-section",
    "fields": [
      {
        "component": "select",
        "name": "style",
        "value": "",
        "label": "Background Color",
        "description": "Section background color",
        "valueType": "string",
        "options": [
          {
            "name": "Default",
            "value": ["course-hub-section", "default"]
          },
          {
            "name": "White",
            "value": ["course-hub-section", "bg-white"]
          },
          {
            "name": "Dark Gray",
            "value": ["course-hub-section", "bg-dark-gray"]
          }
        ]
      },
      {
        "component": "boolean",
        "valueType": "boolean",
        "name": "center-aligned",
        "label": "Align the default blocks in this section to the center.",
        "description": "Enabling this option will align the default blocks in this section to the center."
      }
    ]
  },
  {
    "id": "article-header-section",
    "fields": [
      {
        "component": "select",
        "name": "style",
        "value": "",
        "label": "Style",
        "description": "The section style",
        "valueType": "string",
        "hidden": true,
        "options": []
      }
    ]
  },
  {
    "id": "article-content-section",
    "fields": [
      {
        "component": "select",
        "name": "style",
        "value": "",
        "label": "Background Color",
        "description": "Section background color",
        "valueType": "string",
        "options": [
          {
            "name": "Default",
            "value": "default"
          },
          {
            "name": "White",
            "value": "bg-white"
          },
          {
            "name": "Dark Gray",
            "value": "bg-dark-gray"
          }
        ]
      },
      {
        "component": "boolean",
        "valueType": "boolean",
        "name": "center-aligned",
        "label": "Align the default blocks in this section to the center.",
        "description": "Enabling this option will align the default blocks in this section to the center."
      }
    ]
  },
  {
    "id": "icon-card",
    "fields": [
      {
        "component": "reference",
        "valueType": "string",
        "name": "cardIcon",
        "label": "Icon",
        "description": "Sets the Card icon",
        "multi": false
      },
      {
        "component": "text",
        "valueType": "string",
        "name": "cardIconAlt",
        "label": "Icon Description",
        "description": "Sets the Card icon's alternative text"
      },
      {
        "component": "text",
        "valueType": "string",
        "name": "cardHeading",
        "value": "",
        "label": "Heading",
        "description": "Sets the heading for Card."
      },
      {
        "component": "select",
        "valueType": "string",
        "name": "cardHeadingType",
        "value": "h3",
        "label": "Heading Type",
        "options": [
          {
            "name": "H1",
            "value": "h1"
          },
          {
            "name": "H2",
            "value": "h2"
          },
          {
            "name": "H3",
            "value": "h3"
          },
          {
            "name": "H4",
            "value": "h4"
          },
          {
            "name": "H5",
            "value": "h5"
          },
          {
            "name": "H6",
            "value": "h6"
          }
        ]
      },
      {
        "component": "richtext",
        "valueType": "string",
        "name": "cardDescription",
        "value": "",
        "label": "Description",
        "description": "Sets the description for Card."
      },
      {
        "component": "text",
        "valueType": "string",
        "name": "cardLinkText",
        "value": "",
        "label": "Link Text",
        "description": "Sets the link text for Card."
      },
      {
        "component": "text",
        "valueType": "string",
        "name": "cardLink",
        "value": "",
        "label": "Link URL",
        "description": "Sets the link URL for Card."
      },
      {
        "component": "boolean",
        "valueType": "boolean",
        "name": "linkTarget",
        "label": "Open Link in a New Tab?",
        "description": "Enabling this option will open the link in a new tab."
      }
    ]
  },
  {
    "id": "columns",
    "fields": [
      {
        "component": "text",
        "valueType": "number",
        "name": "columns",
        "value": "",
        "label": "Columns"
      },
      {
        "component": "text",
        "valueType": "number",
        "name": "rows",
        "value": "",
        "label": "Rows"
      },
      {
        "component": "select",
        "valueType": "string",
        "name": "classes",
        "label": "Style Type",
        "options": [
          {
            "name": "Default",
            "value": ""
          },
          {
            "name": "Border w/ alternating rows",
            "value": "b-alt-row"
          }
        ]
      }
    ]
  },
  {
    "id": "curated-cards",
    "fields": [
      {
        "component": "multiselect",
        "name": "classes",
        "label": "Block Options",
        "description": "Options that affect block appearance and behavior.",
        "valueType": "string",
        "required": true,
        "maxSize": 1,
        "options": [
          {
            "name": "Header Alignment",
            "children": [
              {
                "name": "Left",
                "value": "header-left"
              },
              {
                "name": "Center",
                "value": "header-center"
              }
            ]
          }
        ]
      },
      {
        "component": "text",
        "valueType": "string",
        "name": "heading",
        "value": "",
        "label": "Heading",
        "description": "Sets the heading."
      },
      {
        "component": "select",
        "valueType": "string",
        "name": "headingType",
        "value": "h3",
        "label": "Heading Type",
        "options": [
          {
            "name": "H1",
            "value": "h1"
          },
          {
            "name": "H2",
            "value": "h2"
          },
          {
            "name": "H3",
            "value": "h3"
          },
          {
            "name": "H4",
            "value": "h4"
          },
          {
            "name": "H5",
            "value": "h5"
          },
          {
            "name": "H6",
            "value": "h6"
          }
        ]
      },
      {
        "component": "text",
        "valueType": "string",
        "name": "tooltip",
        "value": "",
        "label": "Tooltip",
        "description": "Sets the tooltip."
      },
      {
        "component": "text",
        "valueType": "string",
        "name": "linkText",
        "value": "",
        "label": "Link text",
        "description": "Sets the text for link."
      },
      {
        "component": "text",
        "valueType": "string",
        "name": "link",
        "value": "",
        "label": "Link URL",
        "description": "Sets the text url."
      },
      {
        "component": "multiselect",
        "valueType": "string",
        "name": "contentTypes",
        "label": "Filter by Content Type",
        "description": "Select the content type(s).",
        "options": [
          {
            "name": "Certification",
            "value": "certification"
          },
          {
            "name": "Communities",
            "value": "community"
          },
          {
            "name": "Documentation",
            "value": "documentation"
          },
          {
            "name": "On-Demand Event",
            "value": "event"
          },
          {
            "name": "Perspectives",
            "value": "perspective"
          },
          {
            "name": "Playlists",
            "value": "playlist"
          },
          {
            "name": "Troubleshooting",
            "value": "troubleshooting"
          },
          {
            "name": "Tutorials",
            "value": "tutorial"
          }
        ]
      },
      {
        "component": "aem-tag",
        "name": "tags",
        "label": "Solution(s) or Feature(s)",
        "valueType": "string",
        "rootPath": "/content/cq:tags/exl",
        "description": "Optional - all are included if no selection is made."
      },
      {
        "component": "multiselect",
        "name": "roles",
        "label": "Role(s)",
        "valueType": "string",
        "description": "Sets the Role(s).",
        "options": [
          {
            "name": "Admin",
            "value": "Admin"
          },
          {
            "name": "Developer",
            "value": "Developer"
          },
          {
            "name": "Leader",
            "value": "Leader"
          },
          {
            "name": "User",
            "value": "User"
          }
        ]
      },
      {
        "component": "multiselect",
        "name": "experienceLevels",
        "label": "Experience Level(s)",
        "valueType": "string",
        "description": "Sets the Experience Level(s).",
        "options": [
          {
            "name": "Beginner",
            "value": "Beginner"
          },
          {
            "name": "Intermediate",
            "value": "Intermediate"
          },
          {
            "name": "Experienced",
            "value": "Experienced"
          }
        ]
      },
      {
        "component": "select",
        "valueType": "string",
        "name": "authorType",
        "value": "",
        "label": "Author Type",
        "options": [
          {
            "name": "Default",
            "value": ""
          },
          {
            "name": "Adobe",
            "value": "Adobe"
          },
          {
            "name": "External",
            "value": "External"
          }
        ]
      },
      {
        "component": "radio-group",
        "name": "sortBy",
        "value": "RELEVANCE",
        "label": "Sort by",
        "valueType": "string",
        "options": [
          {
            "name": "Relevance",
            "value": "RELEVANCE"
          },
          {
            "name": "Most recent",
            "value": "MOST_RECENT"
          },
          {
            "name": "Most popular",
            "value": "MOST_POPULAR"
          }
        ]
      }
    ]
  },
  {
    "id": "carousel",
    "fields": []
  },
  {
    "id": "marquee",
    "fields": [
      {
        "component": "multiselect",
        "name": "classes",
        "label": "Style",
        "valueType": "string",
        "required": true,
        "maxSize": 6,
        "options": [
          {
            "name": "Size Variant",
            "children": [
              {
                "name": "Large",
                "value": "large"
              },
              {
                "name": "Medium",
                "value": "medium"
              },
              {
                "name": "Small",
                "value": "small"
              }
            ]
          },
          {
            "name": "Style Variant",
            "children": [
              {
                "name": "Curved",
                "value": "curved"
              },
              {
                "name": "Straight",
                "value": "straight"
              }
            ]
          },
          {
            "name": "Style Options",
            "children": [
              {
                "name": "Fill marquee with given background color",
                "value": "fill-background"
              },
              {
                "name": "Select to insert a video as background",
                "value": "video"
              }
            ]
          },
          {
            "name": "Background Color",
            "children": [
              {
                "name": "Gray",
                "value": "bg-spectrum-gray-700"
              },
              {
                "name": "Blue",
                "value": "bg-spectrum-blue-700"
              },
              {
                "name": "Green",
                "value": "bg-spectrum-green-700"
              },
              {
                "name": "Orange",
                "value": "bg-spectrum-orange-700"
              },
              {
                "name": "Red",
                "value": "bg-spectrum-red-700"
              },
              {
                "name": "Celery",
                "value": "bg-spectrum-celery-700"
              },
              {
                "name": "Chartreuse",
                "value": "bg-spectrum-chartreuse-700"
              },
              {
                "name": "Cyan",
                "value": "bg-spectrum-cyan-700"
              },
              {
                "name": "Fuchsia",
                "value": "bg-spectrum-fuchsia-700"
              },
              {
                "name": "Indigo",
                "value": "bg-spectrum-indigo-700"
              },
              {
                "name": "Magenta",
                "value": "bg-spectrum-magenta-700"
              },
              {
                "name": "Purple",
                "value": "bg-spectrum-purple-700"
              },
              {
                "name": "Seafoam",
                "value": "bg-spectrum-seafoam-700"
              },
              {
                "name": "Yellow",
                "value": "bg-spectrum-yellow-700"
              },
              {
                "name": "White",
                "value": "bg-spectrum-gray-50"
              },
              {
                "name": "Adobe Red",
                "value": "bg-non-spectrum-adobe-red"
              },
              {
                "name": "Custom",
                "value": "custom"
              }
            ]
          },
          {
            "name": "Text Color",
            "children": [
              {
                "name": "Black",
                "value": "text-spectrum-gray-900"
              },
              {
                "name": "White",
                "value": "text-spectrum-gray-50"
              }
            ]
          }
        ]
      },
      {
        "condition": {
          "some": [{ "var": "classes" }, { "===": [{ "var": "" }, "custom"] }]
        },
        "component": "text",
        "valueType": "string",
        "name": "customHexCode",
        "value": "",
        "label": "Custom Background Color",
        "description": "Enter the custom hex code, such as FFFFFF (without the # symbol)."
      },

      {
        "condition": {
          "some": [{ "var": "classes" }, { "===": [{ "var": "" }, "video"] }]
        },
        "component": "text",
        "valueType": "string",
        "name": "videoUrl",
        "value": "",
        "label": "Video URL",
        "description": "Enter the MPC-hosted video URL (applicable only for style variant :straight and size variant : large)"
      },
      {
        "component": "reference",
        "valueType": "string",
        "name": "fileReference",
        "label": "Subject Image",
        "description": "Aspect Ratios & Recommended Image Dimensions: 'Large' - 12:7 (960x560px), 'Medium' - 12:5 (960x400px), 'Small' - 16:5 (960x300px). The image fills the screen width with a fixed height, causing cropping at top/bottom on larger screens and left/right on smaller screens. Keep key content in the 'central safe zone'. To avoid unexpected cropping, please preview the banner at different screen sizes (desktop, tablet, and mobile) and adjust the image if needed to ensure key content remains visible.",
        "multi": false
      },
      {
        "component": "text",
        "valueType": "string",
        "name": "fileReferenceAlt",
        "value": "",
        "label": "Subject Image Description",
        "description": "A descriptive text of the image will be shown as tooltip."
      },
      {
        "component": "text",
        "valueType": "string",
        "name": "eyebrow",
        "value": "",
        "label": "Eyebrow",
        "description": "Sets the small pre-title above the title."
      },
      {
        "component": "text",
        "valueType": "string",
        "name": "title",
        "value": "",
        "label": "Heading",
        "description": "Sets the main title of the marquee."
      },
      {
        "component": "select",
        "valueType": "string",
        "name": "titleType",
        "value": "h3",
        "label": "Heading Type",
        "options": [
          {
            "name": "H1",
            "value": "h1"
          },
          {
            "name": "H2",
            "value": "h2"
          },
          {
            "name": "H3",
            "value": "h3"
          },
          {
            "name": "H4",
            "value": "h4"
          },
          {
            "name": "H5",
            "value": "h5"
          }
        ]
      },
      {
        "component": "richtext",
        "valueType": "string",
        "name": "longDescr",
        "value": "",
        "label": "Long Description",
        "description": "The description shown in Desktop and Tablet view."
      },
      {
        "component": "select",
        "name": "cta1_Type",
        "value": "primary",
        "label": "First CTA Type",
        "description": "'Primary' will render a filled blue CTA, 'Secondary' will render a white CTA with a black border and black text, 'Tertiary' will render a filled black CTA, and 'Custom' will render a CTA with a custom hex color background.",
        "valueType": "string",
        "options": [
          {
            "name": "Primary",
            "value": "primary"
          },
          {
            "name": "Secondary",
            "value": "secondary"
          },
          {
            "name": "Tertiary",
            "value": "tertiary"
          },
          {
            "name": "Custom",
            "value": "custom"
          }
        ]
      },
      {
        "condition": {
          "===": [{ "var": "cta1_Type" }, "custom"]
        },
        "component": "select",
        "name": "cta1_customBgColor",
        "value": "",
        "label": "First CTA Background Color",
        "description": "Select First CTA background color. Select 'Custom Hexcode' to enter the custom color",
        "valueType": "string",
        "options": [
          {
            "name": "Gray",
            "value": "--spectrum-gray-700"
          },
          {
            "name": "Blue",
            "value": "--spectrum-blue-700"
          },
          {
            "name": "Green",
            "value": "--spectrum-green-700"
          },
          {
            "name": "Orange",
            "value": "--spectrum-orange-700"
          },
          {
            "name": "Red",
            "value": "--spectrum-red-700"
          },
          {
            "name": "Celery",
            "value": "--spectrum-celery-700"
          },
          {
            "name": "Chartreuse",
            "value": "--spectrum-chartreuse-700"
          },
          {
            "name": "Cyan",
            "value": "--spectrum-cyan-700"
          },
          {
            "name": "Fuchsia",
            "value": "--spectrum-fuchsia-700"
          },
          {
            "name": "Indigo",
            "value": "--spectrum-indigo-700"
          },
          {
            "name": "Magenta",
            "value": "--spectrum-magenta-700"
          },
          {
            "name": "Purple",
            "value": "--spectrum-purple-700"
          },
          {
            "name": "Seafoam",
            "value": "--spectrum-seafoam-700"
          },
          {
            "name": "Yellow",
            "value": "--spectrum-yellow-700"
          },
          {
            "name": "Adobe Red",
            "value": "--non-spectrum-adobe-red"
          },
          {
            "name": "Custom Hexcode",
            "value": "custom-hexcode"
          }
        ]
      },
      {
        "condition": {
          "and": [
            { "===": [{ "var": "cta1_customBgColor" }, "custom-hexcode"] },
            { "===": [{ "var": "cta1_Type" }, "custom"] }
          ]
        },
        "component": "text",
        "valueType": "string",
        "name": "cta1_customBgHexCode",
        "value": "",
        "label": "First CTA Custom Background Hexcode",
        "description": "Enter the custom hex code, such as FFFFFF (without the # symbol). Please ensure to follow the Adobe style guides when selecting CTA Colors"
      },
      {
        "condition": {
          "===": [{ "var": "cta1_Type" }, "custom"]
        },
        "component": "select",
        "valueType": "string",
        "name": "cta1_textColor",
        "value": "white",
        "label": "First CTA Text Color",
        "description": "Select the text color",
        "options": [
          {
            "name": "White",
            "value": "white"
          },
          {
            "name": "Black",
            "value": "black"
          }
        ]
      },
      {
        "component": "text",
        "valueType": "string",
        "name": "cta1_linkText",
        "value": "",
        "label": "First CTA Text",
        "description": "Text to be shown inside button."
      },
      {
        "component": "text",
        "valueType": "string",
        "name": "cta1_link",
        "value": "",
        "label": "First CTA Link",
        "description": "What link to open when clicking the button."
      },
      {
        "component": "select",
        "name": "firstCTALinkFunction",
        "value": "",
        "label": "First CTA Function",
        "description": "The 'Link' option will render a standard anchor button, the 'Video' option will render a button that opens the video player when clicked, and the 'Sign In' option will trigger the sign-in process.",
        "valueType": "string",
        "options": [
          {
            "name": "Link",
            "value": "link"
          },
          {
            "name": "Video",
            "value": "video"
          },
          {
            "name": "Sign In",
            "value": "signin"
          }
        ]
      },
      {
        "component": "select",
        "name": "cta2_Type",
        "value": "primary",
        "label": "Second CTA Type",
        "description": "'Primary' will render a filled blue CTA, 'Secondary' will render a white CTA with a black border and black text, 'Tertiary' will render a filled black CTA, and 'Custom' will render a CTA with a custom hex color background.",
        "valueType": "string",
        "options": [
          {
            "name": "Primary",
            "value": "primary"
          },
          {
            "name": "Secondary",
            "value": "secondary"
          },
          {
            "name": "Tertiary",
            "value": "tertiary"
          },
          {
            "name": "Custom",
            "value": "custom"
          }
        ]
      },
      {
        "condition": {
          "===": [{ "var": "cta2_Type" }, "custom"]
        },
        "component": "select",
        "name": "cta2_customBgColor",
        "value": "",
        "label": "Second CTA Background Color",
        "description": "Select Second CTA background color. Select 'Custom Hexcode' to enter the custom color",
        "valueType": "string",
        "options": [
          {
            "name": "Gray",
            "value": "--spectrum-gray-700"
          },
          {
            "name": "Blue",
            "value": "--spectrum-blue-700"
          },
          {
            "name": "Green",
            "value": "--spectrum-green-700"
          },
          {
            "name": "Orange",
            "value": "--spectrum-orange-700"
          },
          {
            "name": "Red",
            "value": "--spectrum-red-700"
          },
          {
            "name": "Celery",
            "value": "--spectrum-celery-700"
          },
          {
            "name": "Chartreuse",
            "value": "--spectrum-chartreuse-700"
          },
          {
            "name": "Cyan",
            "value": "--spectrum-cyan-700"
          },
          {
            "name": "Fuchsia",
            "value": "--spectrum-fuchsia-700"
          },
          {
            "name": "Indigo",
            "value": "--spectrum-indigo-700"
          },
          {
            "name": "Magenta",
            "value": "--spectrum-magenta-700"
          },
          {
            "name": "Purple",
            "value": "--spectrum-purple-700"
          },
          {
            "name": "Seafoam",
            "value": "--spectrum-seafoam-700"
          },
          {
            "name": "Yellow",
            "value": "--spectrum-yellow-700"
          },
          {
            "name": "Adobe Red",
            "value": "--non-spectrum-adobe-red"
          },
          {
            "name": "Custom Hexcode",
            "value": "custom-hexcode"
          }
        ]
      },
      {
        "condition": {
          "and": [
            { "===": [{ "var": "cta2_customBgColor" }, "custom-hexcode"] },
            { "===": [{ "var": "cta2_Type" }, "custom"] }
          ]
        },
        "component": "text",
        "valueType": "string",
        "name": "cta2_customBgHexCode",
        "value": "",
        "label": "Second CTA Custom Background Hexcode",
        "description": "Enter the custom hex code, such as FFFFFF (without the # symbol). Please ensure to follow the Adobe style guides when selecting CTA Colors"
      },
      {
        "condition": {
          "===": [{ "var": "cta2_Type" }, "custom"]
        },
        "component": "select",
        "valueType": "string",
        "name": "cta2_textColor",
        "value": "white",
        "label": "Second CTA Text Color",
        "description": "Select the text color",
        "options": [
          {
            "name": "White",
            "value": "white"
          },
          {
            "name": "Black",
            "value": "black"
          }
        ]
      },
      {
        "component": "text",
        "valueType": "string",
        "name": "cta2_linkText",
        "value": "",
        "label": "Second CTA Text",
        "description": "Text to be shown inside button."
      },
      {
        "component": "text",
        "valueType": "string",
        "name": "cta2_link",
        "value": "",
        "label": "Second CTA Link",
        "description": "What link to open when clicking the button."
      },
      {
        "component": "select",
        "name": "secondCTALinkFunction",
        "value": "",
        "label": "Second CTA Function",
        "description": "The 'Link' option will render a standard anchor button, the 'Video' option will render a button that opens the video player when clicked, and the 'Sign In' option will trigger the sign-in process.",
        "valueType": "string",
        "options": [
          {
            "name": "Link",
            "value": "link"
          },
          {
            "name": "Video",
            "value": "video"
          },
          {
            "name": "Sign In",
            "value": "signin"
          }
        ]
      }
    ]
  },
  {
    "id": "article-marquee",
    "fields": [
      {
        "component": "select",
        "name": "classes",
        "value": "",
        "label": "Content Creator Callout Shape",
        "description": "Article marquee background shape",
        "valueType": "string",
        "options": [
          {
            "name": "Straight",
            "value": "marquee-straight"
          },
          {
            "name": "Curved",
            "value": "marquee-curved"
          }
        ]
      },
      {
        "component": "text",
        "valueType": "string",
        "name": "articleReadingTime",
        "value": "",
        "label": "Reading time",
        "description": "Sets the reading time for the article."
      },
      {
        "component": "select",
        "valueType": "string",
        "name": "titleType",
        "value": "h1",
        "label": "Heading Type",
        "options": [
          {
            "name": "H1",
            "value": "h1"
          },
          {
            "name": "H2",
            "value": "h2"
          },
          {
            "name": "H3",
            "value": "h3"
          },
          {
            "name": "H4",
            "value": "h4"
          },
          {
            "name": "H5",
            "value": "h5"
          },
          {
            "name": "H6",
            "value": "h6"
          }
        ]
      }
    ]
  },
  {
    "id": "sign-up",
    "fields": [
      {
        "component": "reference",
        "valueType": "string",
        "name": "fileReference",
        "label": "Subject Image",
        "description": "The sign-up subject image, min Xpx x Ypx...",
        "multi": false
      },
      {
        "component": "text",
        "valueType": "string",
        "name": "fileReferenceAlt",
        "value": "",
        "label": "Subject Image Description",
        "description": "A descriptive text of the image will be shown as tooltip."
      },
      {
        "component": "select",
        "name": "classes",
        "value": "",
        "label": "Background Color",
        "description": "The sign-up background color",
        "valueType": "string",
        "options": [
          {
            "name": "Gray",
            "value": "bg-spectrum-gray-700"
          },
          {
            "name": "Blue",
            "value": "bg-spectrum-blue-700"
          },
          {
            "name": "Green",
            "value": "bg-spectrum-green-700"
          },
          {
            "name": "Orange",
            "value": "bg-spectrum-orange-700"
          },
          {
            "name": "Red",
            "value": "bg-spectrum-red-700"
          },
          {
            "name": "Celery",
            "value": "bg-spectrum-celery-700"
          },
          {
            "name": "Chartreuse",
            "value": "bg-spectrum-chartreuse-700"
          },
          {
            "name": "Cyan",
            "value": "bg-spectrum-cyan-700"
          },
          {
            "name": "Fuchsia",
            "value": "bg-spectrum-fuchsia-700"
          },
          {
            "name": "Indigo",
            "value": "bg-spectrum-indigo-700"
          },
          {
            "name": "Magenta",
            "value": "bg-spectrum-magenta-700"
          },
          {
            "name": "Purple",
            "value": "bg-spectrum-purple-700"
          },
          {
            "name": "Seafoam",
            "value": "bg-spectrum-seafoam-700"
          },
          {
            "name": "Yellow",
            "value": "bg-spectrum-yellow-700"
          }
        ]
      },
      {
        "component": "text",
        "valueType": "string",
        "name": "eyebrow",
        "value": "",
        "label": "Eyebrow",
        "description": "Sets the small pre-title above the title."
      },
      {
        "component": "text",
        "valueType": "string",
        "name": "title",
        "value": "",
        "label": "Heading",
        "description": "Sets the main title of the sign-up."
      },
      {
        "component": "select",
        "valueType": "string",
        "name": "titleType",
        "value": "h3",
        "label": "Heading Type",
        "options": [
          {
            "name": "H1",
            "value": "h1"
          },
          {
            "name": "H2",
            "value": "h2"
          },
          {
            "name": "H3",
            "value": "h3"
          },
          {
            "name": "H4",
            "value": "h4"
          },
          {
            "name": "H5",
            "value": "h5"
          },
          {
            "name": "H6",
            "value": "h6"
          }
        ]
      },
      {
        "component": "richtext",
        "valueType": "string",
        "name": "longDescr",
        "value": "",
        "label": "Long Description",
        "description": "The description shown in Desktop and Tablet view."
      },
      {
        "component": "text",
        "valueType": "string",
        "name": "cta1Text",
        "value": "",
        "label": "First CTA text",
        "description": "Text to be shown inside button."
      },
      {
        "component": "text",
        "valueType": "string",
        "name": "cta1",
        "value": "",
        "label": "First CTA Link",
        "description": "What link to open when clicking the button."
      },
      {
        "component": "select",
        "name": "firstCTALinkType",
        "value": "",
        "label": "First CTA Type",
        "description": "The 'Link' option will render a standard anchor button, and the 'Sign In' option will trigger the sign-in process.",
        "valueType": "string",
        "options": [
          {
            "name": "Link",
            "value": "link"
          },
          {
            "name": "Sign In",
            "value": "signin"
          }
        ]
      },
      {
        "component": "text",
        "valueType": "string",
        "name": "cta2Text",
        "value": "",
        "label": "Second CTA Text",
        "description": "Text to be shown inside button."
      },
      {
        "component": "text",
        "valueType": "string",
        "name": "cta2",
        "value": "",
        "label": "Second CTA Link",
        "description": "What link should be opened when clicking the button? Add a hash (#) when the sign-in option is getting selected"
      },
      {
        "component": "select",
        "name": "secondCTALinkType",
        "value": "",
        "label": "Second CTA Type",
        "description": "The 'Link' option will render a standard anchor button, and the 'Sign In' option will trigger the sign-in process.",
        "valueType": "string",
        "options": [
          {
            "name": "Link",
            "value": "link"
          },
          {
            "name": "Sign In",
            "value": "signin"
          }
        ]
      }
    ]
  },
  {
    "id": "video-embed",
    "fields": [
      {
        "component": "text",
        "valueType": "string",
        "name": "videoUrl",
        "value": "",
        "label": "MPC Video URL",
        "description": "Please provide a URL to an MPC video."
      }
    ]
  },
  {
    "id": "iframe-app",
    "fields": [
      {
        "component": "text",
        "valueType": "string",
        "name": "iframeUrl",
        "value": "",
        "label": "iFrame URL",
        "description": "Please provide a URL to an iFrame app."
      }
    ]
  },
  {
    "id": "html-app",
    "fields": [
      {
        "component": "text",
        "valueType": "string",
        "name": "htmlUrl",
        "value": "",
        "label": "HTML App URL",
        "description": "Please provide a URL to an HTML app."
      }
    ]
  },
  {
    "id": "secondary-search",
    "fields": [
      {
        "component": "text",
        "valueType": "string",
        "name": "heading",
        "value": "",
        "label": "Heading",
        "description": "Sets the title for Secondary Search"
      },
      {
        "component": "select",
        "valueType": "string",
        "name": "headingType",
        "value": "h2",
        "label": "Heading Type",
        "options": [
          {
            "name": "H1",
            "value": "h1"
          },
          {
            "name": "H2",
            "value": "h2"
          },
          {
            "name": "H3",
            "value": "h3"
          },
          {
            "name": "H4",
            "value": "h4"
          },
          {
            "name": "H5",
            "value": "h5"
          },
          {
            "name": "H6",
            "value": "h6"
          }
        ]
      },
      {
        "component": "text",
        "valueType": "string",
        "name": "searchBar",
        "value": "",
        "label": "Search Bar Placeholder Text"
      },
      {
        "component": "text",
        "valueType": "string",
        "name": "link",
        "value": "",
        "label": "Search Page URL"
      }
    ]
  },
  {
    "id": "accordion-group",
    "fields": []
  },
  {
    "id": "accordion",
    "fields": [
      {
        "component": "text",
        "valueType": "string",
        "name": "heading",
        "value": "",
        "label": "Heading"
      },
      {
        "component": "select",
        "valueType": "string",
        "name": "headingType",
        "value": "h3",
        "label": "Heading Type",
        "options": [
          {
            "name": "H2",
            "value": "h2"
          },
          {
            "name": "H3",
            "value": "h3"
          },
          {
            "name": "H4",
            "value": "h4"
          },
          {
            "name": "H5",
            "value": "h5"
          },
          {
            "name": "H6",
            "value": "h6"
          }
        ]
      },
      {
        "component": "richtext",
        "valueType": "string",
        "name": "body",
        "value": "",
        "label": "Body"
      }
    ]
  },
  {
    "id": "media",
    "fields": [
      {
        "component": "reference",
        "valueType": "string",
        "name": "fileReference",
        "label": "Image",
        "description": "The media image"
      },
      {
        "component": "text",
        "valueType": "string",
        "name": "fileReferenceAlt",
        "value": "",
        "label": "Image Description",
        "description": "A descriptive text of the image."
      },
      {
        "component": "select",
        "name": "classes",
        "label": "Image Alignment",
        "valueType": "string",
        "options": [
          {
            "name": "Right",
            "value": "right"
          },
          {
            "name": "Left",
            "value": "left"
          }
        ]
      },
      {
        "component": "text",
        "valueType": "string",
        "name": "eyebrow",
        "value": "",
        "label": "Eyebrow",
        "description": "Sets the small pre-title above the title."
      },
      {
        "component": "text",
        "valueType": "string",
        "name": "title",
        "value": "",
        "label": "Heading"
      },
      {
        "component": "select",
        "valueType": "string",
        "name": "titleType",
        "value": "h3",
        "label": "Heading Type",
        "options": [
          {
            "name": "H1",
            "value": "h1"
          },
          {
            "name": "H2",
            "value": "h2"
          },
          {
            "name": "H3",
            "value": "h3"
          },
          {
            "name": "H4",
            "value": "h4"
          },
          {
            "name": "H5",
            "value": "h5"
          }
        ]
      },
      {
        "component": "richtext",
        "valueType": "string",
        "name": "description",
        "value": "",
        "label": "Description"
      },
      {
        "component": "select",
        "name": "cta1_Type",
        "value": "primary",
        "label": "First CTA Type",
        "description": "'Primary' will render a filled blue CTA, 'Secondary' will render a white CTA with a black border and black text, 'Tertiary' will render a filled black CTA, and 'Custom' will render a CTA with a custom hex color background.",
        "valueType": "string",
        "options": [
          {
            "name": "Primary",
            "value": "primary"
          },
          {
            "name": "Secondary",
            "value": "secondary"
          },
          {
            "name": "Tertiary",
            "value": "tertiary"
          },
          {
            "name": "Custom",
            "value": "custom"
          }
        ]
      },
      {
        "condition": {
          "===": [{ "var": "cta1_Type" }, "custom"]
        },
        "component": "select",
        "name": "cta1_customBgColor",
        "value": "",
        "label": "First CTA Background Color",
        "description": "Select First CTA background color. Select 'Custom Hexcode' to enter the custom color",
        "valueType": "string",
        "options": [
          {
            "name": "Gray",
            "value": "--spectrum-gray-700"
          },
          {
            "name": "Blue",
            "value": "--spectrum-blue-700"
          },
          {
            "name": "Green",
            "value": "--spectrum-green-700"
          },
          {
            "name": "Orange",
            "value": "--spectrum-orange-700"
          },
          {
            "name": "Red",
            "value": "--spectrum-red-700"
          },
          {
            "name": "Celery",
            "value": "--spectrum-celery-700"
          },
          {
            "name": "Chartreuse",
            "value": "--spectrum-chartreuse-700"
          },
          {
            "name": "Cyan",
            "value": "--spectrum-cyan-700"
          },
          {
            "name": "Fuchsia",
            "value": "--spectrum-fuchsia-700"
          },
          {
            "name": "Indigo",
            "value": "--spectrum-indigo-700"
          },
          {
            "name": "Magenta",
            "value": "--spectrum-magenta-700"
          },
          {
            "name": "Purple",
            "value": "--spectrum-purple-700"
          },
          {
            "name": "Seafoam",
            "value": "--spectrum-seafoam-700"
          },
          {
            "name": "Yellow",
            "value": "--spectrum-yellow-700"
          },
          {
            "name": "Adobe Red",
            "value": "--non-spectrum-adobe-red"
          },
          {
            "name": "Custom Hexcode",
            "value": "custom-hexcode"
          }
        ]
      },
      {
        "condition": {
          "and": [
            { "===": [{ "var": "cta1_customBgColor" }, "custom-hexcode"] },
            { "===": [{ "var": "cta1_Type" }, "custom"] }
          ]
        },
        "component": "text",
        "valueType": "string",
        "name": "cta1_customBgHexCode",
        "value": "",
        "label": "First CTA Custom Background Hexcode",
        "description": "Enter the custom hex code, such as FFFFFF (without the # symbol). Please ensure to follow the Adobe style guides when selecting CTA Colors"
      },
      {
        "condition": {
          "===": [{ "var": "cta1_Type" }, "custom"]
        },
        "component": "select",
        "valueType": "string",
        "name": "cta1_textColor",
        "value": "white",
        "label": "First CTA Text Color",
        "description": "Select the text color",
        "options": [
          {
            "name": "White",
            "value": "white"
          },
          {
            "name": "Black",
            "value": "black"
          }
        ]
      },
      {
        "component": "text",
        "valueType": "string",
        "name": "cta1_linkText",
        "value": "",
        "label": "First CTA Text",
        "description": "Text to be shown inside button."
      },
      {
        "component": "text",
        "valueType": "string",
        "name": "cta1_link",
        "value": "",
        "label": "First CTA Link",
        "description": "What link to open when clicking the button."
      },
      {
        "component": "select",
        "name": "cta2_Type",
        "value": "primary",
        "label": "Second CTA Type",
        "description": "'Primary' will render a filled blue CTA, 'Secondary' will render a white CTA with a black border and black text, 'Tertiary' will render a filled black CTA, and 'Custom' will render a CTA with a custom hex color background.",
        "valueType": "string",
        "options": [
          {
            "name": "Primary",
            "value": "primary"
          },
          {
            "name": "Secondary",
            "value": "secondary"
          },
          {
            "name": "Tertiary",
            "value": "tertiary"
          },
          {
            "name": "Custom",
            "value": "custom"
          }
        ]
      },
      {
        "condition": {
          "===": [{ "var": "cta2_Type" }, "custom"]
        },
        "component": "select",
        "name": "cta2_customBgColor",
        "value": "",
        "label": "Second CTA Background Color",
        "description": "Select Second CTA background color. Select 'Custom Hexcode' to enter the custom color",
        "valueType": "string",
        "options": [
          {
            "name": "Gray",
            "value": "--spectrum-gray-700"
          },
          {
            "name": "Blue",
            "value": "--spectrum-blue-700"
          },
          {
            "name": "Green",
            "value": "--spectrum-green-700"
          },
          {
            "name": "Orange",
            "value": "--spectrum-orange-700"
          },
          {
            "name": "Red",
            "value": "--spectrum-red-700"
          },
          {
            "name": "Celery",
            "value": "--spectrum-celery-700"
          },
          {
            "name": "Chartreuse",
            "value": "--spectrum-chartreuse-700"
          },
          {
            "name": "Cyan",
            "value": "--spectrum-cyan-700"
          },
          {
            "name": "Fuchsia",
            "value": "--spectrum-fuchsia-700"
          },
          {
            "name": "Indigo",
            "value": "--spectrum-indigo-700"
          },
          {
            "name": "Magenta",
            "value": "--spectrum-magenta-700"
          },
          {
            "name": "Purple",
            "value": "--spectrum-purple-700"
          },
          {
            "name": "Seafoam",
            "value": "--spectrum-seafoam-700"
          },
          {
            "name": "Yellow",
            "value": "--spectrum-yellow-700"
          },
          {
            "name": "Adobe Red",
            "value": "--non-spectrum-adobe-red"
          },
          {
            "name": "Custom Hexcode",
            "value": "custom-hexcode"
          }
        ]
      },
      {
        "condition": {
          "and": [
            { "===": [{ "var": "cta2_customBgColor" }, "custom-hexcode"] },
            { "===": [{ "var": "cta2_Type" }, "custom"] }
          ]
        },
        "component": "text",
        "valueType": "string",
        "name": "cta2_customBgHexCode",
        "value": "",
        "label": "Second CTA Custom Background Hexcode",
        "description": "Enter the custom hex code, such as FFFFFF (without the # symbol). Please ensure to follow the Adobe style guides when selecting CTA Colors"
      },
      {
        "condition": {
          "===": [{ "var": "cta2_Type" }, "custom"]
        },
        "component": "select",
        "valueType": "string",
        "name": "cta2_textColor",
        "value": "white",
        "label": "Second CTA Text Color",
        "description": "Select the text color",
        "options": [
          {
            "name": "White",
            "value": "white"
          },
          {
            "name": "Black",
            "value": "black"
          }
        ]
      },
      {
        "component": "text",
        "valueType": "string",
        "name": "cta2_linkText",
        "value": "",
        "label": "Second CTA Text",
        "description": "Text to be shown inside button."
      },
      {
        "component": "text",
        "valueType": "string",
        "name": "cta2_link",
        "value": "",
        "label": "Second CTA Link",
        "description": "What link to open when clicking the button."
      }
    ]
  },
  {
    "id": "authorable-card",
    "fields": [
      {
        "component": "multiselect",
        "name": "classes",
        "label": "Block Options",
        "description": "Options that affect block appearance and behavior.",
        "valueType": "string",
        "required": true,
        "maxSize": 1,
        "options": [
          {
            "name": "Header Alignment",
            "children": [
              {
                "name": "Left",
                "value": "header-left"
              },
              {
                "name": "Center",
                "value": "header-center"
              }
            ]
          }
        ]
      },
      {
        "component": "text",
        "valueType": "string",
        "name": "heading",
        "value": "",
        "label": "Heading",
        "description": "Sets the heading."
      },
      {
        "component": "select",
        "valueType": "string",
        "name": "headingType",
        "value": "h2",
        "label": "Heading Type",
        "options": [
          {
            "name": "H1",
            "value": "h1"
          },
          {
            "name": "H2",
            "value": "h2"
          },
          {
            "name": "H3",
            "value": "h3"
          },
          {
            "name": "H4",
            "value": "h4"
          },
          {
            "name": "H5",
            "value": "h5"
          },
          {
            "name": "H6",
            "value": "h6"
          }
        ]
      },
      {
        "component": "text",
        "valueType": "string",
        "name": "tooltip",
        "value": "",
        "label": "Tooltip",
        "description": "Sets the tooltip."
      },
      {
        "component": "text",
        "valueType": "string",
        "name": "linkText",
        "value": "",
        "label": "Link text",
        "description": "Sets the text for link."
      },
      {
        "component": "text",
        "valueType": "string",
        "name": "link",
        "value": "",
        "label": "Link URL",
        "description": "Sets the text url."
      }
    ]
  },
  {
    "id": "authored-card",
    "fields": [
      {
        "component": "text",
        "valueType": "string",
        "name": "contentURL",
        "value": "",
        "label": "Content URL",
        "description": "Provide a link to one of the following content types: Playlist, Tutorial, Documentation, Troubleshooting, On-Demand Event, Certification or Perspective"
      }
    ]
  },
  {
    "id": "browse-filters",
    "fields": [
      {
        "component": "aem-tag",
        "name": "solutions",
        "label": "Results solution filter",
        "valueType": "string",
        "rootPath": "/content/cq:tags/exl/solution",
        "description": "Optional - filter results to specific solution(s)."
      },
      {
        "component": "text",
        "valueType": "string",
        "name": "heading",
        "value": "",
        "label": "Topics heading",
        "description": "Sets the headings for topics."
      },
      {
        "component": "select",
        "valueType": "string",
        "name": "headingType",
        "value": "h2",
        "label": "Heading Type",
        "options": [
          {
            "name": "H1",
            "value": "h1"
          },
          {
            "name": "H2",
            "value": "h2"
          },
          {
            "name": "H3",
            "value": "h3"
          },
          {
            "name": "H4",
            "value": "h4"
          },
          {
            "name": "H5",
            "value": "h5"
          },
          {
            "name": "H6",
            "value": "h6"
          }
        ]
      },
      {
        "component": "aem-tag",
        "name": "tags",
        "label": "Topics buttons",
        "valueType": "string",
        "rootPath": "/content/cq:tags/exl",
        "description": "Select up to 15 topics or features."
      },
      {
        "component": "multiselect",
        "valueType": "string",
        "name": "contentTypes",
        "label": "Filter by Content Type",
        "description": "Select the content type(s).",
        "options": [
          {
            "name": "Certification",
            "value": "certification"
          },
          {
            "name": "Communities",
            "value": "community"
          },
          {
            "name": "Documentation",
            "value": "documentation"
          },
          {
            "name": "On-Demand Event",
            "value": "event"
          },
          {
            "name": "Perspectives",
            "value": "perspective"
          },
          {
            "name": "Playlists",
            "value": "playlist"
          },
          {
            "name": "Troubleshooting",
            "value": "troubleshooting"
          },
          {
            "name": "Tutorials",
            "value": "tutorial"
          }
        ]
      }
    ]
  },
  {
    "id": "featured-cards",
    "fields": [
      {
        "component": "text",
        "name": "heading",
        "value": "",
        "label": "Heading",
        "valueType": "string",
        "description": "Sets the heading."
      },
      {
        "component": "select",
        "valueType": "string",
        "name": "headingType",
        "value": "h2",
        "label": "Heading Type",
        "options": [
          {
            "name": "H1",
            "value": "h1"
          },
          {
            "name": "H2",
            "value": "h2"
          },
          {
            "name": "H3",
            "value": "h3"
          },
          {
            "name": "H4",
            "value": "h4"
          },
          {
            "name": "H5",
            "value": "h5"
          },
          {
            "name": "H6",
            "value": "h6"
          }
        ]
      },
      {
        "component": "richtext",
        "name": "description",
        "value": "",
        "label": "Description",
        "valueType": "string",
        "description": "Sets the description."
      },
      {
        "component": "multiselect",
        "valueType": "string",
        "name": "contentTypes",
        "label": "Content type(s)",
        "description": "Select the content type(s).",
        "options": [
          {
            "name": "Certification",
            "value": "certification"
          },
          {
            "name": "Communities",
            "value": "community"
          },
          {
            "name": "Documentation",
            "value": "documentation"
          },
          {
            "name": "On-Demand Event",
            "value": "event"
          },
          {
            "name": "Perspectives",
            "value": "perspective"
          },
          {
            "name": "Playlists",
            "value": "playlist"
          },
          {
            "name": "Troubleshooting",
            "value": "troubleshooting"
          },
          {
            "name": "Tutorials",
            "value": "tutorial"
          }
        ]
      },
      {
        "component": "text",
        "name": "linkText",
        "value": "",
        "label": "Link Text",
        "valueType": "string",
        "description": "Sets the text for link."
      },
      {
        "component": "text",
        "name": "keyword",
        "value": "",
        "label": "Keyword",
        "valueType": "string",
        "description": "Keyword for filtering the featured card data"
      },
      {
        "component": "radio-group",
        "name": "sortBy",
        "value": "RELEVANCE",
        "label": "Sort by",
        "valueType": "string",
        "options": [
          {
            "name": "Relevance",
            "value": "RELEVANCE"
          },
          {
            "name": "Most recent",
            "value": "MOST_RECENT"
          },
          {
            "name": "Most popular",
            "value": "MOST_POPULAR"
          }
        ]
      }
    ]
  },
  {
    "id": "featured-content",
    "fields": [
      {
        "component": "reference",
        "valueType": "string",
        "name": "img",
        "label": "Image",
        "required": true
      },
      {
        "component": "text",
        "valueType": "string",
        "name": "imgAlt",
        "value": "",
        "label": "Image Description",
        "description": "A descriptive text of the image."
      },
      {
        "component": "multiselect",
        "name": "classes",
        "label": "Image Border and Alignment",
        "valueType": "string",
        "required": true,
        "maxSize": 2,
        "options": [
          {
            "name": "Content Source",
            "children": [
              {
                "name": "Adobe",
                "value": "adobe"
              },
              {
                "name": "External",
                "value": "External"
              }
            ]
          },
          {
            "name": "Alignment",
            "children": [
              {
                "name": "Left",
                "value": "left"
              },
              {
                "name": "Right",
                "value": "right"
              }
            ]
          }
        ]
      },
      {
        "component": "richtext",
        "valueType": "string",
        "name": "description",
        "value": "",
        "label": "Alternate Description",
        "description": "Override the article's summary with this description."
      },
      {
        "component": "select",
        "name": "cta1_Type",
        "value": "primary",
        "label": "CTA Type",
        "description": "'Primary' will render a filled blue CTA, 'Secondary' will render a white CTA with a black border and black text, 'Tertiary' will render a filled black CTA, and 'Custom' will render a CTA with a custom hex color background.",
        "valueType": "string",
        "options": [
          {
            "name": "Primary",
            "value": "primary"
          },
          {
            "name": "Secondary",
            "value": "secondary"
          },
          {
            "name": "Tertiary",
            "value": "tertiary"
          },
          {
            "name": "Custom",
            "value": "custom"
          }
        ]
      },
      {
        "condition": {
          "===": [{ "var": "cta1_Type" }, "custom"]
        },
        "component": "select",
        "name": "cta1_customBgColor",
        "value": "",
        "label": "CTA Background Color",
        "description": "Select First CTA background color. Select 'Custom Hexcode' to enter the custom color",
        "valueType": "string",
        "options": [
          {
            "name": "Gray",
            "value": "--spectrum-gray-700"
          },
          {
            "name": "Blue",
            "value": "--spectrum-blue-700"
          },
          {
            "name": "Green",
            "value": "--spectrum-green-700"
          },
          {
            "name": "Orange",
            "value": "--spectrum-orange-700"
          },
          {
            "name": "Red",
            "value": "--spectrum-red-700"
          },
          {
            "name": "Celery",
            "value": "--spectrum-celery-700"
          },
          {
            "name": "Chartreuse",
            "value": "--spectrum-chartreuse-700"
          },
          {
            "name": "Cyan",
            "value": "--spectrum-cyan-700"
          },
          {
            "name": "Fuchsia",
            "value": "--spectrum-fuchsia-700"
          },
          {
            "name": "Indigo",
            "value": "--spectrum-indigo-700"
          },
          {
            "name": "Magenta",
            "value": "--spectrum-magenta-700"
          },
          {
            "name": "Purple",
            "value": "--spectrum-purple-700"
          },
          {
            "name": "Seafoam",
            "value": "--spectrum-seafoam-700"
          },
          {
            "name": "Yellow",
            "value": "--spectrum-yellow-700"
          },
          {
            "name": "Adobe Red",
            "value": "--non-spectrum-adobe-red"
          },
          {
            "name": "Custom Hexcode",
            "value": "custom-hexcode"
          }
        ]
      },
      {
        "condition": {
          "and": [
            { "===": [{ "var": "cta1_customBgColor" }, "custom-hexcode"] },
            { "===": [{ "var": "cta1_Type" }, "custom"] }
          ]
        },
        "component": "text",
        "valueType": "string",
        "name": "cta1_customBgHexCode",
        "value": "",
        "label": "CTA Custom Background Hexcode",
        "description": "Enter the custom hex code, such as FFFFFF (without the # symbol). Please ensure to follow the Adobe style guides when selecting CTA Colors"
      },
      {
        "condition": {
          "===": [{ "var": "cta1_Type" }, "custom"]
        },
        "component": "select",
        "valueType": "string",
        "name": "cta1_textColor",
        "value": "white",
        "label": "CTA Text Color",
        "description": "Select the text color",
        "options": [
          {
            "name": "White",
            "value": "white"
          },
          {
            "name": "Black",
            "value": "black"
          }
        ]
      },
      {
        "component": "aem-content",
        "valueType": "string",
        "name": "cta1_link",
        "value": "",
        "label": "Content Page",
        "required": true
      },
      {
        "component": "text",
        "valueType": "string",
        "name": "cta1_linkText",
        "value": "",
        "label": "CTA Text",
        "description": "Text to be shown inside button."
      }
    ]
  },
  {
    "id": "events-cards",
    "fields": [
      {
        "component": "multiselect",
        "name": "classes",
        "label": "Block Options",
        "description": "Options that affect block appearance and behavior.",
        "valueType": "string",
        "required": true,
        "maxSize": 1,
        "options": [
          {
            "name": "Header Alignment",
            "children": [
              {
                "name": "Left",
                "value": "header-left"
              },
              {
                "name": "Center",
                "value": "header-center"
              }
            ]
          }
        ]
      },
      {
        "component": "text",
        "valueType": "string",
        "name": "heading",
        "value": "",
        "label": "Heading",
        "description": "Sets the heading."
      },
      {
        "component": "select",
        "valueType": "string",
        "name": "headingType",
        "value": "h2",
        "label": "Heading Type",
        "options": [
          {
            "name": "H1",
            "value": "h1"
          },
          {
            "name": "H2",
            "value": "h2"
          },
          {
            "name": "H3",
            "value": "h3"
          },
          {
            "name": "H4",
            "value": "h4"
          },
          {
            "name": "H5",
            "value": "h5"
          },
          {
            "name": "H6",
            "value": "h6"
          }
        ]
      },
      {
        "component": "text",
        "valueType": "string",
        "name": "tooltip",
        "value": "",
        "label": "Tooltip",
        "description": "Sets the tooltip."
      },
      {
        "component": "text",
        "valueType": "string",
        "name": "linkText",
        "value": "",
        "label": "Link text",
        "description": "Sets the text for link."
      },
      {
        "component": "text",
        "valueType": "string",
        "name": "link",
        "value": "",
        "label": "Link URL",
        "description": "Sets the text url."
      },
      {
        "component": "aem-tag",
        "name": "tags",
        "label": "Solution(s)",
        "valueType": "string",
        "rootPath": "/content/cq:tags/exl/solution",
        "description": "Optional - all are included if no selection is made."
      }
    ]
  },
  {
    "id": "adls-cards",
    "fields": [
      {
        "component": "multiselect",
        "name": "classes",
        "label": "Block Options",
        "description": "Options that affect block appearance and behavior.",
        "valueType": "string",
        "required": true,
        "maxSize": 1,
        "options": [
          {
            "name": "Header Alignment",
            "children": [
              {
                "name": "Left",
                "value": "header-left"
              },
              {
                "name": "Center",
                "value": "header-center"
              }
            ]
          }
        ]
      },
      {
        "component": "text",
        "valueType": "string",
        "name": "heading",
        "value": "",
        "label": "Heading",
        "description": "Sets the heading."
      },
      {
        "component": "select",
        "valueType": "string",
        "name": "headingType",
        "value": "h2",
        "label": "Heading Type",
        "options": [
          {
            "name": "H1",
            "value": "h1"
          },
          {
            "name": "H2",
            "value": "h2"
          },
          {
            "name": "H3",
            "value": "h3"
          },
          {
            "name": "H4",
            "value": "h4"
          },
          {
            "name": "H5",
            "value": "h5"
          },
          {
            "name": "H6",
            "value": "h6"
          }
        ]
      },
      {
        "component": "text",
        "valueType": "string",
        "name": "tooltip",
        "value": "",
        "label": "Tooltip",
        "description": "Sets the tooltip."
      },
      {
        "component": "text",
        "valueType": "string",
        "name": "linkText",
        "value": "",
        "label": "Link text",
        "description": "Sets the text for link."
      },
      {
        "component": "text",
        "valueType": "string",
        "name": "link",
        "value": "",
        "label": "Link URL",
        "description": "Sets the text url."
      },
      {
        "component": "multiselect",
        "valueType": "string",
        "name": "solutions",
        "label": "Solution(s)",
        "description": "All are included if no selection is made",
        "options": [
          {
            "name": "AEM Assets",
            "value": "AEM Assets"
          },
          {
            "name": "AEM Forms",
            "value": "AEM Forms"
          },
          {
            "name": "AEM Sites",
            "value": "AEM Sites"
          },
          {
            "name": "Analytics",
            "value": "Analytics"
          },
          {
            "name": "Audience Manager",
            "value": "Audience Manager"
          },
          {
            "name": "Campaign Classic",
            "value": "Campaign Classic"
          },
          {
            "name": "Campaign Standard",
            "value": "Campaign Standard"
          },
          {
            "name": "Commerce",
            "value": "Commerce"
          },
          {
            "name": "Content Supply Chain",
            "value": "Content Supply Chain"
          },
          {
            "name": "Customer Journey Analytics",
            "value": "Customer Journey Analytics"
          },
          {
            "name": "Experience Cloud Integrations",
            "value": "Experience Cloud Integrations"
          },
          {
            "name": "Experience Platform",
            "value": "Experience Platform"
          },
          {
            "name": "Journey Optimizer",
            "value": "Journey Optimizer"
          },
          {
            "name": "Marketo Engage",
            "value": "Marketo Engage"
          },
          {
            "name": "Real-Time CDP",
            "value": "Real-Time CDP"
          },
          {
            "name": "Target",
            "value": "Target"
          },
          {
            "name": "Workfront",
            "value": "Workfront"
          }
        ]
      },
      {
        "component": "multiselect",
        "valueType": "string",
        "name": "roles",
        "label": "Role(s)",
        "description": "All are included if no selection is made",
        "options": [
          {
            "name": "Administrator",
            "value": "Administrator"
          },
          {
            "name": "Architect",
            "value": "Architect"
          },
          {
            "name": "Business User",
            "value": "Business User"
          },
          {
            "name": "Creative",
            "value": "Creative"
          },
          {
            "name": "Developer",
            "value": "Developer"
          }
        ]
      },
      {
        "component": "radio-group",
        "name": "sortby",
        "value": "recommended",
        "label": "Sort by",
        "description": "'Sorts baseed on the Options",
        "valueType": "string",
        "options": [
          {
            "name": "Recommended",
            "value": "recommended"
          },
          {
            "name": "Alphabetical (A-Z)",
            "value": "ascending"
          },
          {
            "name": "Alphabetical (Z-A)",
            "value": "descending"
          }
        ]
      }
    ]
  },
  {
    "id": "tabbed-cards",
    "fields": [
      {
        "component": "multiselect",
        "name": "classes",
        "label": "Block Options",
        "description": "Options that affect block appearance and behavior.",
        "valueType": "string",
        "required": true,
        "maxSize": 1,
        "options": [
          {
            "name": "Header Alignment",
            "children": [
              {
                "name": "Left",
                "value": "header-left"
              },
              {
                "name": "Center",
                "value": "header-center"
              }
            ]
          }
        ]
      },
      {
        "component": "text",
        "valueType": "string",
        "name": "heading",
        "value": "",
        "label": "Heading",
        "description": "Sets the heading."
      },
      {
        "component": "select",
        "valueType": "string",
        "name": "headingType",
        "value": "h2",
        "label": "Heading Type",
        "options": [
          {
            "name": "H1",
            "value": "h1"
          },
          {
            "name": "H2",
            "value": "h2"
          },
          {
            "name": "H3",
            "value": "h3"
          },
          {
            "name": "H4",
            "value": "h4"
          },
          {
            "name": "H5",
            "value": "h5"
          },
          {
            "name": "H6",
            "value": "h6"
          }
        ]
      },
      {
        "component": "text",
        "valueType": "string",
        "name": "tooltip",
        "value": "",
        "label": "Tooltip",
        "description": "Sets the tooltip."
      },
      {
        "component": "multiselect",
        "valueType": "string",
        "name": "contentTypes",
        "label": "Filter by Content Type",
        "description": "Select the content type(s).",
        "options": [
          {
            "name": "Playlists",
            "value": "playlist"
          },
          {
            "name": "Tutorials",
            "value": "tutorial"
          },
          {
            "name": "Documentation",
            "value": "documentation"
          },
          {
            "name": "Troubleshooting",
            "value": "troubleshooting"
          },
          {
            "name": "On-Demand Events",
            "value": "event"
          },
          {
            "name": "Community Posts",
            "value": "community"
          },
          {
            "name": "Certification",
            "value": "certification"
          },
          {
            "name": "Perspectives",
            "value": "perspective"
          }
        ]
      },
      {
        "component": "multiselect",
        "name": "sortByDate",
        "label": "Filter by Date",
        "valueType": "string",
        "options": [
          {
            "name": "Within one month",
            "value": "within_one_month"
          },
          {
            "name": "Within six months",
            "value": "within_six_months"
          },
          {
            "name": "Within one year",
            "value": "within_one_year"
          },
          {
            "name": "More than one year ago",
            "value": "more_than_one_year_ago"
          }
        ]
      },
      {
        "component": "radio-group",
        "name": "sortBy",
        "value": "most_recent",
        "label": "Sort by",
        "valueType": "string",
        "options": [
          {
            "name": "Most Recent",
            "value": "most_recent"
          },
          {
            "name": "Most Popular",
            "value": "most_popular"
          }
        ]
      }
    ]
  },
  {
    "id": "tabs",
    "fields": []
  },
  {
    "id": "tab",
    "fields": [
      {
        "component": "text",
        "valueType": "string",
        "name": "title",
        "value": "",
        "label": "Heading"
      },
      {
        "component": "richtext",
        "valueType": "string",
        "name": "content",
        "value": "",
        "label": "Body"
      }
    ]
  },
  {
    "id": "recommended-courses",
    "fields": [
      {
        "component": "text",
        "valueType": "string",
        "name": "heading",
        "value": "",
        "label": "Heading",
        "description": "Sets the heading."
      },
      {
        "component": "select",
        "valueType": "string",
        "name": "headingType",
        "value": "h2",
        "label": "Heading Type",
        "options": [
          {
            "name": "H1",
            "value": "h1"
          },
          {
            "name": "H2",
            "value": "h2"
          },
          {
            "name": "H3",
            "value": "h3"
          },
          {
            "name": "H4",
            "value": "h4"
          },
          {
            "name": "H5",
            "value": "h5"
          },
          {
            "name": "H6",
            "value": "h6"
          }
        ]
      },
      {
        "component": "text",
        "valueType": "string",
        "name": "tooltip",
        "value": "",
        "label": "Tooltip",
        "description": "Sets the tooltip."
      },
      {
        "component": "text",
        "valueType": "string",
        "name": "linkText",
        "value": "",
        "label": "Link text",
        "description": "Sets the text for link."
      },
      {
        "component": "text",
        "valueType": "string",
        "name": "link",
        "value": "",
        "label": "Link URL",
        "description": "Sets the text url."
      }
    ]
  },
  {
    "id": "browse-rail",
    "fields": [
      {
        "component": "richtext",
        "valueType": "string",
        "name": "navigation",
        "value": "",
        "label": "Product Navigation",
        "description": "Override default behaviour with custom Navigation"
      }
    ]
  },
  {
    "id": "page-metadata",
    "fields": [
      {
        "component": "text",
        "valueType": "string",
        "name": "jcr:title",
        "label": "Page Title",
        "description": "Sets the title of the page in page meta."
      },
      {
        "component": "aem-content",
        "valueType": "string",
        "name": "signout-redirect-url",
        "label": "Sign out Redirect URL",
        "validation": {
          "rootPath": "/content/exlm/global"
        }
      }
    ]
  },
  {
    "id": "article-metadata",
    "fields": [
      {
        "component": "text",
        "valueType": "string",
        "name": "jcr:title",
        "label": "Page Title",
        "description": "Sets the title of the page in page meta."
      },
      {
        "component": "aem-content",
        "valueType": "string[]",
        "value": [],
        "name": "author-bio-page",
        "multi": true,
        "label": "Author Bio page URL",
        "validation": {
          "rootPath": "/content/exlm/global/en/perspectives/authors"
        }
      },
      {
        "component": "aem-tag",
        "valueType": "string",
        "name": "coveo-solution",
        "label": "Solution(s)",
        "rootPath": "/content/cq:tags/exl/solution",
        "description": "Sets the Coveo Solution(s) in page meta."
      },
      {
        "component": "aem-tag",
        "valueType": "string",
        "name": "feature",
        "label": "Feature(s)",
        "rootPath": "/content/cq:tags/exl/feature",
        "description": "Sets the Coveo Feature(s) in page meta."
      },
      {
        "component": "aem-tag",
        "name": "role",
        "label": "Role(s)",
        "valueType": "string",
        "rootPath": "/content/cq:tags/exl/role",
        "description": "Sets the role(s) in page meta."
      },
      {
        "component": "aem-tag",
        "name": "level",
        "label": "Experience Level(s)",
        "valueType": "string",
        "rootPath": "/content/cq:tags/exl/experience-level",
        "description": "Sets the level(s) in page meta."
      },
      {
        "component": "aem-content",
        "valueType": "string",
        "name": "signout-redirect-url",
        "label": "Sign out Redirect URL",
        "validation": {
          "rootPath": "/content/exlm/global"
        }
      }
    ]
  },
  {
    "id": "author-metadata",
    "fields": [
      {
        "component": "text",
        "valueType": "string",
        "name": "jcr:title",
        "label": "Page Title",
        "description": "Sets the title of the page in page meta."
      }
    ]
  },
  {
    "id": "course-metadata",
    "fields": [
      {
        "component": "text",
        "valueType": "string",
        "name": "jcr:title",
        "label": "Page Title",
        "description": "Sets the title of the page in page meta."
      },
      {
        "component": "aem-content",
        "valueType": "string[]",
        "value": [],
        "name": "instructor-page",
        "multi": true,
        "label": "Instructor page URL",
        "validation": {
          "rootPath": "/content/exlm/global/en/courses/instructors"
        }
      },
      {
        "component": "aem-tag",
        "valueType": "string",
        "name": "coveo-solution",
        "label": "Solution(s)",
        "rootPath": "/content/cq:tags/exl/solution",
        "description": "Sets the Coveo Solution(s) in page meta."
      },
      {
        "component": "aem-tag",
        "valueType": "string",
        "name": "feature",
        "label": "Feature(s)",
        "rootPath": "/content/cq:tags/exl/feature",
        "description": "Sets the Coveo Feature(s) in page meta."
      },
      {
        "component": "aem-tag",
        "name": "role",
        "label": "Role(s)",
        "valueType": "string",
        "rootPath": "/content/cq:tags/exl/role",
        "description": "Sets the role(s) in page meta."
      },
      {
        "component": "aem-tag",
        "name": "level",
        "label": "Experience Level(s)",
        "valueType": "string",
        "rootPath": "/content/cq:tags/exl/experience-level",
        "description": "Sets the level(s) in page meta."
      },
      {
        "component": "aem-content",
        "valueType": "string",
        "name": "signout-redirect-url",
        "label": "Sign out Redirect URL",
        "validation": {
          "rootPath": "/content/exlm/global"
        }
      }
    ]
  },
  {
    "id": "course-hub-metadata",
    "fields": [
      {
        "component": "text",
        "valueType": "string",
        "name": "jcr:title",
        "label": "Page Title",
        "description": "Sets the title of the page in page meta."
      },
      {
        "component": "aem-tag",
        "valueType": "string",
        "name": "coveo-solution",
        "label": "Solution(s)",
        "rootPath": "/content/cq:tags/exl/solution",
        "description": "Sets the Coveo Solution(s) in page meta."
      },
      {
        "component": "aem-tag",
        "valueType": "string",
        "name": "feature",
        "label": "Feature(s)",
        "rootPath": "/content/cq:tags/exl/feature",
        "description": "Sets the Coveo Feature(s) in page meta."
      },
      {
        "component": "aem-tag",
        "name": "role",
        "label": "Role(s)",
        "valueType": "string",
        "rootPath": "/content/cq:tags/exl/role",
        "description": "Sets the role(s) in page meta."
      },
      {
        "component": "aem-tag",
        "name": "level",
        "label": "Experience Level(s)",
        "valueType": "string",
        "rootPath": "/content/cq:tags/exl/experience-level",
        "description": "Sets the level(s) in page meta."
      },
      {
        "component": "aem-content",
        "valueType": "string",
        "name": "signout-redirect-url",
        "label": "Sign out Redirect URL",
        "validation": {
          "rootPath": "/content/exlm/global"
        }
      }
    ]
  },
  {
    "id": "block-quote",
    "fields": [
      {
        "component": "select",
        "valueType": "string",
        "name": "classes",
        "label": "Block Quote source",
        "value": "",
        "options": [
          {
            "name": "Adobe",
            "value": "adobe"
          },
          {
            "name": "External",
            "value": "external"
          }
        ]
      },
      {
        "component": "richtext",
        "valueType": "string",
        "name": "block-quote",
        "value": "",
        "label": "Block quote Text",
        "description": "Sets the text"
      }
    ]
  },
  {
    "id": "callout",
    "fields": [
      {
        "component": "richtext",
        "valueType": "string",
        "name": "first-callout-text",
        "value": "",
        "label": "First Callout Text",
        "description": "Sets the text for first callout block"
      },
      {
        "component": "select",
        "valueType": "string",
        "name": "first-callout-source",
        "value": "",
        "label": "First Callout Source",
        "options": [
          {
            "name": "Adobe",
            "value": "adobe"
          },
          {
            "name": "External",
            "value": "external"
          }
        ]
      },
      {
        "component": "richtext",
        "valueType": "string",
        "name": "second-callout-text",
        "value": "",
        "label": "Second Callout Text",
        "description": "Sets the text for second callout block"
      },
      {
        "component": "select",
        "valueType": "string",
        "name": "second-callout-source",
        "value": "",
        "label": "Second Callout Source",
        "options": [
          {
            "name": "Adobe",
            "value": "adobe"
          },
          {
            "name": "External",
            "value": "external"
          }
        ]
      }
    ]
  },
  {
    "id": "author-bio",
    "fields": [
      {
        "component": "reference",
        "valueType": "string",
        "name": "fileReference",
        "label": "Author image",
        "description": "Sets the image of Author",
        "multi": false
      },
      {
        "component": "text",
        "valueType": "string",
        "name": "author-name",
        "value": "",
        "label": "Author name",
        "description": "Sets the name of Author"
      },
      {
        "component": "text",
        "valueType": "string",
        "name": "author-title",
        "value": "",
        "label": "Author title",
        "description": "Sets the title of Author"
      },
      {
        "component": "select",
        "valueType": "string",
        "name": "author-company",
        "value": "",
        "label": "Author company",
        "options": [
          {
            "name": "Adobe",
            "value": "Adobe"
          },
          {
            "name": "External",
            "value": "External"
          }
        ]
      },
      {
        "component": "richtext",
        "valueType": "string",
        "name": "author-description",
        "value": "",
        "label": "Author description",
        "description": "Sets the description of author"
      },
      {
        "component": "text",
        "valueType": "string",
        "name": "author-social-link-text",
        "value": "",
        "label": "Author social link text",
        "description": "Sets the social link text for author"
      },
      {
        "component": "text",
        "valueType": "string",
        "name": "author-social-link-URL",
        "value": "",
        "label": "Author social link URL",
        "description": "Sets the social link url for author"
      }
    ]
  },
  {
    "id": "featured-authors",
    "fields": [
      {
        "component": "reference",
        "valueType": "string",
        "name": "img",
        "label": "Image"
      },
      {
        "component": "text",
        "valueType": "string",
        "name": "imgAlt",
        "value": "",
        "label": "Image Description",
        "description": "A descriptive text of the image."
      },
      {
        "component": "multiselect",
        "name": "classes",
        "label": "Image Border and Alignment",
        "valueType": "string",
        "required": true,
        "maxSize": 2,
        "options": [
          {
            "name": "Content Source",
            "children": [
              {
                "name": "Adobe",
                "value": "adobe"
              },
              {
                "name": "External",
                "value": "External"
              }
            ]
          },
          {
            "name": "Alignment",
            "children": [
              {
                "name": "Left",
                "value": "left"
              },
              {
                "name": "Right",
                "value": "right"
              }
            ]
          }
        ]
      },
      {
        "component": "text",
        "valueType": "string",
        "name": "authors_heading",
        "value": "",
        "label": "Heading"
      },
      {
        "component": "select",
        "valueType": "string",
        "name": "authors_headingType",
        "value": "h3",
        "label": "Heading Type",
        "options": [
          {
            "name": "H1",
            "value": "h1"
          },
          {
            "name": "H2",
            "value": "h2"
          },
          {
            "name": "H3",
            "value": "h3"
          },
          {
            "name": "H4",
            "value": "h4"
          },
          {
            "name": "H5",
            "value": "h5"
          },
          {
            "name": "H6",
            "value": "h6"
          }
        ]
      },
      {
        "component": "richtext",
        "valueType": "string",
        "name": "authors_description",
        "value": "",
        "label": "Description"
      },
      {
        "component": "aem-content",
        "valueType": "string",
        "name": "author1_bio",
        "value": "",
        "label": "Author 1 Bio Page"
      },
      {
        "condition": {
          "!==": [{ "var": "author1_bio" }, ""]
        },
        "component": "text",
        "name": "author1_cta",
        "value": "",
        "label": "Author 1 CTA URL",
        "valueType": "string"
      },
      {
        "condition": {
          "!==": [{ "var": "author1_bio" }, ""]
        },
        "component": "text",
        "name": "author1_ctaText",
        "value": "",
        "label": "Author 1 CTA Text",
        "valueType": "string"
      },
      {
        "component": "aem-content",
        "valueType": "string",
        "name": "author2_bio",
        "value": "",
        "label": "Author 2 Bio Page"
      },
      {
        "condition": {
          "!==": [{ "var": "author2_bio" }, ""]
        },
        "component": "text",
        "name": "author2_cta",
        "value": "",
        "label": "Author 2 CTA URL",
        "valueType": "string"
      },
      {
        "condition": {
          "!==": [{ "var": "author2_bio" }, ""]
        },
        "component": "text",
        "name": "author2_ctaText",
        "value": "",
        "label": "Author 2 CTA Text",
        "valueType": "string"
      }
    ]
  },
  {
    "id": "social-share",
    "fields": [
      {
        "component": "multiselect",
        "valueType": "string",
        "name": "social network",
        "label": "Select Social Network",
        "description": "Select Social Network",
        "options": [
          {
            "name": "Facebook",
            "value": "facebook"
          },
          {
            "name": "Twitter",
            "value": "twitter"
          },
          {
            "name": "LinkedIn",
            "value": "linkedin"
          }
        ]
      }
    ]
  },
  {
    "id": "data-and-email-consent",
    "fields": [
      {
        "component": "text",
        "valueType": "string",
        "name": "collect-data-heading",
        "value": "",
        "label": "Collect data heading"
      },
      {
        "component": "richtext",
        "valueType": "string",
        "name": "collect-data-description",
        "value": "",
        "label": "Collect data description"
      },
      {
        "component": "text",
        "valueType": "string",
        "name": "email-heading",
        "value": "",
        "label": "Email heading"
      },
      {
        "component": "richtext",
        "valueType": "string",
        "name": "email-description",
        "value": "",
        "label": "Email description"
      },
      {
        "component": "richtext",
        "valueType": "string",
        "name": "legal",
        "value": "",
        "label": "Legal"
      }
    ]
  },
  {
    "id": "profile-section",
    "fields": [
      {
        "component": "select",
        "name": "style",
        "value": "",
        "label": "Background Color",
        "description": "Section background color",
        "valueType": "string",
        "options": [
          {
            "name": "Default",
            "value": ["profile-section", "default"]
          },
          {
            "name": "White",
            "value": ["profile-section", "bg-white"]
          },
          {
            "name": "Dark Gray",
            "value": ["profile-section", "bg-dark-gray"]
          }
        ]
      },
      {
        "component": "boolean",
        "valueType": "boolean",
        "name": "two-column-layout",
        "label": "Enable two-column layout for this section?",
        "description": "This will enable two-column layout for this particular section."
      },
      {
        "component": "boolean",
        "valueType": "boolean",
        "name": "center-aligned",
        "label": "Align the default blocks in this section to the center.",
        "description": "Enabling this option will align the default blocks in this section to the center."
      }
    ]
  },
  {
    "id": "profile-bottom-section",
    "fields": [
      {
        "component": "select",
        "name": "style",
        "value": "",
        "label": "Background Color",
        "description": "Section background color",
        "valueType": "string",
        "options": [
          {
            "name": "Default",
            "value": ["profile-bottom-section", "default"]
          },
          {
            "name": "White",
            "value": ["profile-bottom-section", "bg-white"]
          },
          {
            "name": "Dark Gray",
            "value": ["profile-bottom-section", "bg-dark-gray"]
          }
        ]
      },
      {
        "component": "boolean",
        "valueType": "boolean",
        "name": "center-aligned",
        "label": "Align the default blocks in this section to the center.",
        "description": "Enabling this option will align the default blocks in this section to the center."
      }
    ]
  },
  {
    "id": "sign-up-flow-section",
    "fields": [
      {
        "component": "select",
        "name": "style",
        "value": "",
        "label": "Background Color",
        "description": "Section background color",
        "valueType": "string",
        "options": [
          {
            "name": "Default",
            "value": "default"
          },
          {
            "name": "White",
            "value": "bg-white"
          },
          {
            "name": "Dark Gray",
            "value": "bg-dark-gray"
          }
        ]
      }
    ]
  },
  {
    "id": "product-interests",
    "fields": [
      {
        "component": "text",
        "valueType": "string",
        "name": "heading",
        "value": "",
        "label": "Heading"
      },
      {
        "component": "select",
        "valueType": "string",
        "name": "headingType",
        "value": "h3",
        "label": "Heading Type",
        "options": [
          {
            "name": "H1",
            "value": "h1"
          },
          {
            "name": "H2",
            "value": "h2"
          },
          {
            "name": "H3",
            "value": "h3"
          },
          {
            "name": "H4",
            "value": "h4"
          },
          {
            "name": "H5",
            "value": "h5"
          },
          {
            "name": "H6",
            "value": "h6"
          }
        ]
      },
      {
        "component": "richtext",
        "valueType": "string",
        "name": "description",
        "value": "",
        "label": "Description"
      }
    ]
  },
  {
    "id": "product-experience-level",
    "fields": [
      {
        "component": "text",
        "valueType": "string",
        "name": "heading",
        "value": "",
        "label": "Heading"
      },
      {
        "component": "select",
        "valueType": "string",
        "name": "headingType",
        "value": "h3",
        "label": "Heading Type",
        "options": [
          {
            "name": "H1",
            "value": "h1"
          },
          {
            "name": "H2",
            "value": "h2"
          },
          {
            "name": "H3",
            "value": "h3"
          },
          {
            "name": "H4",
            "value": "h4"
          },
          {
            "name": "H5",
            "value": "h5"
          },
          {
            "name": "H6",
            "value": "h6"
          }
        ]
      },
      {
        "component": "richtext",
        "valueType": "string",
        "name": "description",
        "value": "",
        "label": "Description"
      }
    ]
  },
  {
    "id": "icon-block",
    "fields": [
      {
        "component": "select",
        "name": "classes",
        "label": "Block options",
        "description": "Options that affect block appearance and behavior.",
        "valueType": "string",
        "value": "",
        "options": [
          {
            "name": "Default",
            "value": ""
          },
          {
            "name": "Center align Icon Cards Block",
            "value": "icon-block-center-align"
          }
        ]
      }
    ]
  },
  {
    "id": "note",
    "fields": [
      {
        "component": "select",
        "valueType": "string",
        "name": "note-type",
        "label": "Note Type",
        "value": "",
        "options": [
          {
            "name": "Note",
            "value": "NOTE"
          },
          {
            "name": "Tip",
            "value": "TIP"
          },
          {
            "name": "Important",
            "value": "IMPORTANT"
          },
          {
            "name": "Warning",
            "value": "WARNING"
          },
          {
            "name": "Caution",
            "value": "CAUTION"
          },
          {
            "name": "Admin",
            "value": "ADMIN"
          },
          {
            "name": "Availability",
            "value": "AVAILABILITY"
          },
          {
            "name": "Prerequisites",
            "value": "PREREQUISITES"
          },
          {
            "name": "Info",
            "value": "INFO"
          },
          {
            "name": "Error",
            "value": "ERROR"
          },
          {
            "name": "Success",
            "value": "SUCCESS"
          }
        ]
      },
      {
        "component": "richtext",
        "valueType": "string",
        "name": "description",
        "value": "",
        "label": "Note Description",
        "description": "Sets the Note description"
      }
    ]
  },
  {
    "id": "bookmarks",
    "fields": [
      {
        "component": "text",
        "valueType": "string",
        "name": "heading",
        "value": "",
        "label": "Heading"
      },
      {
        "component": "select",
        "valueType": "string",
        "name": "headingType",
        "value": "h3",
        "label": "Heading Type",
        "options": [
          {
            "name": "H1",
            "value": "h1"
          },
          {
            "name": "H2",
            "value": "h2"
          },
          {
            "name": "H3",
            "value": "h3"
          },
          {
            "name": "H4",
            "value": "h4"
          },
          {
            "name": "H5",
            "value": "h5"
          },
          {
            "name": "H6",
            "value": "h6"
          }
        ]
      },
      {
        "component": "richtext",
        "valueType": "string",
        "name": "description",
        "value": "",
        "label": "Description"
      }
    ]
  },
  {
    "id": "role-and-industry",
    "fields": [
      {
        "component": "text",
        "valueType": "string",
        "name": "title",
        "value": "",
        "label": "Role and Industry Heading"
      },
      {
        "component": "select",
        "valueType": "string",
        "name": "titleType",
        "value": "h2",
        "label": "Title Type",
        "options": [
          {
            "name": "H1",
            "value": "h1"
          },
          {
            "name": "H2",
            "value": "h2"
          },
          {
            "name": "H3",
            "value": "h3"
          },
          {
            "name": "H4",
            "value": "h4"
          },
          {
            "name": "H5",
            "value": "h5"
          },
          {
            "name": "H6",
            "value": "h6"
          }
        ]
      },
      {
        "component": "text",
        "valueType": "string",
        "name": "description",
        "value": "",
        "label": "Role and Industry Description"
      }
    ]
  },
  {
    "id": "profile-welcome",
    "fields": [
      {
        "component": "text",
        "valueType": "string",
        "name": "eyebrow",
        "value": "",
        "label": "Profile welcome block eyebrow text"
      },
      {
        "component": "text",
        "valueType": "string",
        "name": "heading",
        "value": "",
        "label": "Profile welcome block heading"
      },
      {
        "component": "select",
        "valueType": "string",
        "name": "headingType",
        "value": "h2",
        "label": "Heading Type",
        "options": [
          {
            "name": "H1",
            "value": "h1"
          },
          {
            "name": "H2",
            "value": "h2"
          },
          {
            "name": "H3",
            "value": "h3"
          },
          {
            "name": "H4",
            "value": "h4"
          },
          {
            "name": "H5",
            "value": "h5"
          },
          {
            "name": "H6",
            "value": "h6"
          }
        ]
      },
      {
        "component": "richtext",
        "valueType": "string",
        "name": "description",
        "value": "",
        "label": "Profile welcome block description"
      },
      {
        "component": "select",
        "name": "cta1_Type",
        "value": "primary",
        "label": "CTA Type",
        "description": "'Primary' will render a filled blue CTA, 'Secondary' will render a white CTA with a black border and black text, 'Tertiary' will render a filled black CTA, and 'Custom' will render a CTA with a custom hex color background.",
        "valueType": "string",
        "options": [
          {
            "name": "Primary",
            "value": "primary"
          },
          {
            "name": "Secondary",
            "value": "secondary"
          },
          {
            "name": "Tertiary",
            "value": "tertiary"
          },
          {
            "name": "Custom",
            "value": "custom"
          }
        ]
      },
      {
        "condition": {
          "===": [{ "var": "cta1_Type" }, "custom"]
        },
        "component": "select",
        "name": "cta1_customBgColor",
        "value": "",
        "label": "CTA Background Color",
        "description": "Select First CTA background color. Select 'Custom Hexcode' to enter the custom color",
        "valueType": "string",
        "options": [
          {
            "name": "Gray",
            "value": "--spectrum-gray-700"
          },
          {
            "name": "Blue",
            "value": "--spectrum-blue-700"
          },
          {
            "name": "Green",
            "value": "--spectrum-green-700"
          },
          {
            "name": "Orange",
            "value": "--spectrum-orange-700"
          },
          {
            "name": "Red",
            "value": "--spectrum-red-700"
          },
          {
            "name": "Celery",
            "value": "--spectrum-celery-700"
          },
          {
            "name": "Chartreuse",
            "value": "--spectrum-chartreuse-700"
          },
          {
            "name": "Cyan",
            "value": "--spectrum-cyan-700"
          },
          {
            "name": "Fuchsia",
            "value": "--spectrum-fuchsia-700"
          },
          {
            "name": "Indigo",
            "value": "--spectrum-indigo-700"
          },
          {
            "name": "Magenta",
            "value": "--spectrum-magenta-700"
          },
          {
            "name": "Purple",
            "value": "--spectrum-purple-700"
          },
          {
            "name": "Seafoam",
            "value": "--spectrum-seafoam-700"
          },
          {
            "name": "Yellow",
            "value": "--spectrum-yellow-700"
          },
          {
            "name": "Adobe Red",
            "value": "--non-spectrum-adobe-red"
          },
          {
            "name": "Custom Hexcode",
            "value": "custom-hexcode"
          }
        ]
      },
      {
        "condition": {
          "and": [
            { "===": [{ "var": "cta1_customBgColor" }, "custom-hexcode"] },
            { "===": [{ "var": "cta1_Type" }, "custom"] }
          ]
        },
        "component": "text",
        "valueType": "string",
        "name": "cta1_customBgHexCode",
        "value": "",
        "label": "CTA Custom Background Hexcode",
        "description": "Enter the custom hex code, such as FFFFFF (without the # symbol). Please ensure to follow the Adobe style guides when selecting CTA Colors"
      },
      {
        "condition": {
          "===": [{ "var": "cta1_Type" }, "custom"]
        },
        "component": "select",
        "valueType": "string",
        "name": "cta1_textColor",
        "value": "white",
        "label": "CTA Text Color",
        "description": "Select the text color",
        "options": [
          {
            "name": "White",
            "value": "white"
          },
          {
            "name": "Black",
            "value": "black"
          }
        ]
      },
      {
        "component": "text",
        "valueType": "string",
        "name": "cta1_linkText",
        "value": "",
        "label": "CTA Text",
        "description": "Text to be shown inside button."
      },
      {
        "component": "text",
        "valueType": "string",
        "name": "cta1_link",
        "value": "",
        "label": "CTA Link",
        "description": "What link to open when clicking the button."
      },
      {
        "component": "text",
        "valueType": "string",
        "name": "incompleteProfileText",
        "value": "",
        "label": "Text to be shown for incomplete profile."
      },
      {
        "component": "select",
        "name": "classes",
        "label": "Block options",
        "description": "Options that affect block appearance and behavior.",
        "valueType": "string",
        "value": "",
        "options": [
          {
            "name": "Default",
            "value": ""
          },
          {
            "name": "Enable profile card",
            "value": "enable-profile-card"
          }
        ]
      }
    ]
  },
  {
    "id": "recommended-content",
    "fields": [
      {
        "component": "text",
        "valueType": "string",
        "name": "heading",
        "value": "",
        "label": "Heading",
        "description": "Sets the heading."
      },
      {
        "component": "select",
        "valueType": "string",
        "name": "headingType",
        "value": "h2",
        "label": "Heading Type",
        "options": [
          {
            "name": "H1",
            "value": "h1"
          },
          {
            "name": "H2",
            "value": "h2"
          },
          {
            "name": "H3",
            "value": "h3"
          },
          {
            "name": "H4",
            "value": "h4"
          },
          {
            "name": "H5",
            "value": "h5"
          },
          {
            "name": "H6",
            "value": "h6"
          }
        ]
      },
      {
        "component": "richtext",
        "valueType": "string",
        "name": "description",
        "value": "",
        "label": "Description",
        "description": "Sets the description."
      },
      {
        "component": "text",
        "valueType": "string",
        "name": "filterLabel",
        "value": "",
        "label": "Filter Label",
        "description": "Sets the text for filter label"
      },
      {
        "component": "select",
        "name": "cardOne",
        "value": "",
        "label": "Card One",
        "description": "Recommendation results will be placed on the page based on content type by order selected, if no content type is selected will be dynamic based on profile context.",
        "valueType": "string",
        "options": [
          {
            "name": "Default",
            "value": ""
          },
          {
            "name": "Certification",
            "value": "certification"
          },
          {
            "name": "Communities",
            "value": "community"
          },
          {
            "name": "Documentation",
            "value": "documentation"
          },
          {
            "name": "On-Demand Event",
            "value": "event"
          },
          {
            "name": "Playlists",
            "value": "playlist"
          },
          {
            "name": "Perspectives",
            "value": "perspective"
          },
          {
            "name": "Troubleshooting",
            "value": "troubleshooting"
          },
          {
            "name": "Tutorials",
            "value": "tutorial"
          }
        ]
      },
      {
        "component": "select",
        "name": "cardTwo",
        "value": "",
        "label": "Card Two",
        "description": "Recommendation results will be placed on the page based on content type by order selected, if no content type is selected will be dynamic based on profile context.",
        "valueType": "string",
        "options": [
          {
            "name": "Default",
            "value": ""
          },
          {
            "name": "Certification",
            "value": "certification"
          },
          {
            "name": "Communities",
            "value": "community"
          },
          {
            "name": "Documentation",
            "value": "documentation"
          },
          {
            "name": "On-Demand Event",
            "value": "event"
          },
          {
            "name": "Playlists",
            "value": "playlist"
          },
          {
            "name": "Perspectives",
            "value": "perspective"
          },
          {
            "name": "Troubleshooting",
            "value": "troubleshooting"
          },
          {
            "name": "Tutorials",
            "value": "tutorial"
          }
        ]
      },
      {
        "component": "select",
        "name": "cardThree",
        "value": "",
        "label": "Card Three",
        "description": "Recommendation results will be placed on the page based on content type by order selected, if no content type is selected will be dynamic based on profile context.",
        "valueType": "string",
        "options": [
          {
            "name": "Default",
            "value": ""
          },
          {
            "name": "Certification",
            "value": "certification"
          },
          {
            "name": "Communities",
            "value": "community"
          },
          {
            "name": "Documentation",
            "value": "documentation"
          },
          {
            "name": "On-Demand Event",
            "value": "event"
          },
          {
            "name": "Playlists",
            "value": "playlist"
          },
          {
            "name": "Perspectives",
            "value": "perspective"
          },
          {
            "name": "Troubleshooting",
            "value": "troubleshooting"
          },
          {
            "name": "Tutorials",
            "value": "tutorial"
          }
        ]
      },
      {
        "component": "select",
        "name": "cardFour",
        "value": "",
        "label": "Card Four",
        "description": "Recommendation results will be placed on the page based on content type by order selected, if no content type is selected will be dynamic based on profile context.",
        "valueType": "string",
        "options": [
          {
            "name": "Default",
            "value": ""
          },
          {
            "name": "Certification",
            "value": "certification"
          },
          {
            "name": "Communities",
            "value": "community"
          },
          {
            "name": "Documentation",
            "value": "documentation"
          },
          {
            "name": "On-Demand Event",
            "value": "event"
          },
          {
            "name": "Playlists",
            "value": "playlist"
          },
          {
            "name": "Perspectives",
            "value": "perspective"
          },
          {
            "name": "Troubleshooting",
            "value": "troubleshooting"
          },
          {
            "name": "Tutorials",
            "value": "tutorial"
          }
        ]
      },
      {
        "component": "radio-group",
        "name": "filterProductBy",
        "value": "",
        "label": "Filter Product By:",
        "valueType": "string",
        "options": [
          {
            "name": "All Adobe Products ",
            "value": "all_adobe_products"
          },
          {
            "name": "Profile Context",
            "value": "profile_context"
          },
          {
            "name": "Specific Products",
            "value": "specific_products"
          }
        ]
      },
      {
        "condition": {
          "===": [{ "var": "filterProductBy" }, "specific_products"]
        },
        "component": "aem-tag",
        "name": "tags",
        "label": "Solution(s) or Feature(s)",
        "valueType": "string",
        "rootPath": "/content/cq:tags/exl",
        "description": "Optional - based on Profile Context if no selection is made."
      },
      {
        "component": "multiselect",
        "name": "roles",
        "label": "Role(s)",
        "valueType": "string",
        "description": "Sets the Role(s).",
        "options": [
          {
            "name": "Profile Context",
            "value": "profile_context"
          },
          {
            "name": "Admin",
            "value": "Admin"
          },
          {
            "name": "Developer",
            "value": "Developer"
          },
          {
            "name": "Leader",
            "value": "Leader"
          },
          {
            "name": "User",
            "value": "User"
          }
        ]
      },
      {
        "component": "radio-group",
        "name": "sortBy",
        "value": "",
        "label": "Sort by",
        "valueType": "string",
        "options": [
          {
            "name": "Relevance",
            "value": "RELEVANCE"
          },
          {
            "name": "Most recent",
            "value": "MOST_RECENT"
          },
          {
            "name": "Most popular",
            "value": "MOST_POPULAR"
          }
        ]
      },
      {
        "component": "text",
        "valueType": "string",
        "name": "resultText",
        "value": "",
        "label": "Result text",
        "description": "Sets the result text."
      },
      {
        "component": "text",
        "valueType": "string",
        "name": "linkText",
        "value": "",
        "label": "Link text",
        "description": "Sets the text for link."
      },
      {
        "component": "text",
        "valueType": "string",
        "name": "link",
        "value": "",
        "label": "Link URL",
        "description": "Sets the text url."
      },
      {
        "component": "select",
        "name": "classes",
        "label": "Block options",
        "description": "Options that affect block appearance and behavior.",
        "valueType": "string",
        "value": "",
        "options": [
          {
            "name": "Default",
            "value": ""
          },
          {
            "name": "Default to Coveo",
            "value": "coveo-only"
          }
        ]
      }
    ]
  },
  {
    "id": "recommendation-marquee",
    "fields": [
      {
        "component": "text",
        "valueType": "string",
        "name": "heading",
        "value": "",
        "label": "Heading",
        "description": "Sets the heading."
      },
      {
        "component": "select",
        "valueType": "string",
        "name": "headingType",
        "value": "h2",
        "label": "Heading Type",
        "options": [
          {
            "name": "H1",
            "value": "h1"
          },
          {
            "name": "H2",
            "value": "h2"
          },
          {
            "name": "H3",
            "value": "h3"
          },
          {
            "name": "H4",
            "value": "h4"
          },
          {
            "name": "H5",
            "value": "h5"
          },
          {
            "name": "H6",
            "value": "h6"
          }
        ]
      },
      {
        "component": "richtext",
        "valueType": "string",
        "name": "description",
        "value": "",
        "label": "Description",
        "description": "Sets the description."
      },
      {
        "component": "select",
        "name": "cardOne",
        "value": "",
        "label": "Card One",
        "description": "Recommendation results will be placed on the page based on content type by order selected, if no content type is selected will be dynamic based on profile context.",
        "valueType": "string",
        "options": [
          {
            "name": "Default",
            "value": ""
          },
          {
            "name": "Certification",
            "value": "certification"
          },
          {
            "name": "Communities",
            "value": "community"
          },
          {
            "name": "Documentation",
            "value": "documentation"
          },
          {
            "name": "On-Demand Event",
            "value": "event"
          },
          {
            "name": "Playlists",
            "value": "playlist"
          },
          {
            "name": "Perspectives",
            "value": "perspective"
          },
          {
            "name": "Troubleshooting",
            "value": "troubleshooting"
          },
          {
            "name": "Tutorials",
            "value": "tutorial"
          }
        ]
      },
      {
        "component": "select",
        "name": "cardTwo",
        "value": "",
        "label": "Card Two",
        "description": "Recommendation results will be placed on the page based on content type by order selected, if no content type is selected will be dynamic based on profile context.",
        "valueType": "string",
        "options": [
          {
            "name": "Default",
            "value": ""
          },
          {
            "name": "Certification",
            "value": "certification"
          },
          {
            "name": "Communities",
            "value": "community"
          },
          {
            "name": "Documentation",
            "value": "documentation"
          },
          {
            "name": "On-Demand Event",
            "value": "event"
          },
          {
            "name": "Playlists",
            "value": "playlist"
          },
          {
            "name": "Perspectives",
            "value": "perspective"
          },
          {
            "name": "Troubleshooting",
            "value": "troubleshooting"
          },
          {
            "name": "Tutorials",
            "value": "tutorial"
          }
        ]
      },
      {
        "component": "select",
        "name": "cardThree",
        "value": "",
        "label": "Card Three",
        "description": "Recommendation results will be placed on the page based on content type by order selected, if no content type is selected will be dynamic based on profile context.",
        "valueType": "string",
        "options": [
          {
            "name": "Default",
            "value": ""
          },
          {
            "name": "Certification",
            "value": "certification"
          },
          {
            "name": "Communities",
            "value": "community"
          },
          {
            "name": "Documentation",
            "value": "documentation"
          },
          {
            "name": "On-Demand Event",
            "value": "event"
          },
          {
            "name": "Playlists",
            "value": "playlist"
          },
          {
            "name": "Perspectives",
            "value": "perspective"
          },
          {
            "name": "Troubleshooting",
            "value": "troubleshooting"
          },
          {
            "name": "Tutorials",
            "value": "tutorial"
          }
        ]
      },
      {
        "component": "select",
        "name": "cardFour",
        "value": "",
        "label": "Card Four",
        "description": "Recommendation results will be placed on the page based on content type by order selected, if no content type is selected will be dynamic based on profile context.",
        "valueType": "string",
        "options": [
          {
            "name": "Default",
            "value": ""
          },
          {
            "name": "Certification",
            "value": "certification"
          },
          {
            "name": "Communities",
            "value": "community"
          },
          {
            "name": "Documentation",
            "value": "documentation"
          },
          {
            "name": "On-Demand Event",
            "value": "event"
          },
          {
            "name": "Playlists",
            "value": "playlist"
          },
          {
            "name": "Perspectives",
            "value": "perspective"
          },
          {
            "name": "Troubleshooting",
            "value": "troubleshooting"
          },
          {
            "name": "Tutorials",
            "value": "tutorial"
          }
        ]
      },
      {
        "component": "select",
        "name": "cardFive",
        "value": "",
        "label": "Card Five",
        "description": "Recommendation results will be placed on the page based on content type by order selected, if no content type is selected will be dynamic based on profile context.",
        "valueType": "string",
        "options": [
          {
            "name": "Default",
            "value": ""
          },
          {
            "name": "Certification",
            "value": "certification"
          },
          {
            "name": "Communities",
            "value": "community"
          },
          {
            "name": "Documentation",
            "value": "documentation"
          },
          {
            "name": "On-Demand Event",
            "value": "event"
          },
          {
            "name": "Playlists",
            "value": "playlist"
          },
          {
            "name": "Perspectives",
            "value": "perspective"
          },
          {
            "name": "Troubleshooting",
            "value": "troubleshooting"
          },
          {
            "name": "Tutorials",
            "value": "tutorial"
          }
        ]
      },
      {
        "component": "radio-group",
        "name": "filterProductBy",
        "value": "",
        "label": "Filter Product By:",
        "valueType": "string",
        "options": [
          {
            "name": "All Adobe Products ",
            "value": "all_adobe_products"
          },
          {
            "name": "Profile Context",
            "value": "profile_context"
          },
          {
            "name": "Specific Products",
            "value": "specific_products"
          }
        ]
      },
      {
        "condition": {
          "===": [{ "var": "filterProductBy" }, "specific_products"]
        },
        "component": "aem-tag",
        "name": "tags",
        "label": "Solution(s) or Feature(s)",
        "valueType": "string",
        "rootPath": "/content/cq:tags/exl",
        "description": "Optional - based on Profile Context if no selection is made."
      },
      {
        "component": "multiselect",
        "name": "roles",
        "label": "Role(s)",
        "valueType": "string",
        "description": "Sets the Role(s).",
        "options": [
          {
            "name": "Profile Context",
            "value": "profile_context"
          },
          {
            "name": "Admin",
            "value": "Admin"
          },
          {
            "name": "Developer",
            "value": "Developer"
          },
          {
            "name": "Leader",
            "value": "Leader"
          },
          {
            "name": "User",
            "value": "User"
          }
        ]
      },
      {
        "component": "radio-group",
        "name": "sortBy",
        "value": "",
        "label": "Sort by",
        "valueType": "string",
        "options": [
          {
            "name": "Relevance",
            "value": "RELEVANCE"
          },
          {
            "name": "Most recent",
            "value": "MOST_RECENT"
          },
          {
            "name": "Most popular",
            "value": "MOST_POPULAR"
          }
        ]
      },
      {
        "component": "text",
        "valueType": "string",
        "name": "resultText",
        "value": "",
        "label": "Result text",
        "description": "Sets the result text."
      },
      {
        "component": "text",
        "valueType": "string",
        "name": "linkText",
        "value": "",
        "label": "Link text",
        "description": "Sets the text for link."
      },
      {
        "component": "text",
        "valueType": "string",
        "name": "link",
        "value": "",
        "label": "Link URL",
        "description": "Sets the text url."
      },
      {
        "component": "select",
        "name": "classes",
        "label": "Block options",
        "description": "Options that affect block appearance and behavior.",
        "valueType": "string",
        "value": "",
        "options": [
          {
            "name": "Default",
            "value": ""
          },
          {
            "name": "Default to Coveo",
            "value": "coveo-only"
          }
        ]
      }
    ]
  },
  {
    "id": "personalized-content-placeholder",
    "fields": [
      {
        "component": "aem-content",
        "valueType": "string",
        "name": "complete-profile-url",
        "label": "Complete profile page URL"
      },
      {
        "component": "aem-content",
        "valueType": "string",
        "name": "incomplete-profile-url",
        "label": "Incomplete profile page URL"
      }
    ]
  },
  {
    "id": "announcement-ribbon",
    "fields": [
      {
        "component": "reference",
        "valueType": "string",
        "name": "iconImage",
        "label": "Icon Image",
        "description": "Sets the Icon Image",
        "multi": false
      },
      {
        "component": "text",
        "valueType": "string",
        "name": "iconImageAlt",
        "label": "Icon Image Alt Text",
        "description": "Sets the icon image's alternative text"
      },
      {
        "component": "text",
        "valueType": "string",
        "name": "title",
        "value": "",
        "label": "Heading"
      },
      {
        "component": "select",
        "valueType": "string",
        "name": "titleType",
        "value": "h3",
        "label": "Heading Type",
        "options": [
          {
            "name": "H1",
            "value": "h1"
          },
          {
            "name": "H2",
            "value": "h2"
          },
          {
            "name": "H3",
            "value": "h3"
          },
          {
            "name": "H4",
            "value": "h4"
          },
          {
            "name": "H5",
            "value": "h5"
          },
          {
            "name": "H6",
            "value": "h6"
          }
        ]
      },
      {
        "component": "richtext",
        "valueType": "string",
        "name": "description",
        "value": "",
        "label": "Description"
      },
      {
        "component": "multiselect",
        "name": "classes",
        "label": "Block options",
        "valueType": "string",
        "required": true,
        "maxSize": 4,
        "options": [
          {
            "name": "Theme",
            "children": [
              {
                "name": "Light",
                "value": "light"
              },
              {
                "name": "Dark",
                "value": "dark"
              }
            ]
          },
          {
            "name": "Display Preferences",
            "children": [
              {
                "name": "Banner for Adobe employee only?",
                "value": "internal-banner"
              }
            ]
          },
          {
            "name": "Features",
            "children": [
              {
                "name": "Dismissable",
                "value": "dismissable"
              }
            ]
          },
          {
            "name": "Background Color",
            "children": [
              {
                "name": "Gray",
                "value": "bg-spectrum-gray-700"
              },
              {
                "name": "Blue",
                "value": "bg-spectrum-blue-700"
              },
              {
                "name": "Green",
                "value": "bg-spectrum-green-700"
              },
              {
                "name": "Orange",
                "value": "bg-spectrum-orange-700"
              },
              {
                "name": "Red",
                "value": "bg-spectrum-red-700"
              },
              {
                "name": "Celery",
                "value": "bg-spectrum-celery-700"
              },
              {
                "name": "Chartreuse",
                "value": "bg-spectrum-chartreuse-700"
              },
              {
                "name": "Cyan",
                "value": "bg-spectrum-cyan-700"
              },
              {
                "name": "Fuchsia",
                "value": "bg-spectrum-fuchsia-700"
              },
              {
                "name": "Indigo",
                "value": "bg-spectrum-indigo-700"
              },
              {
                "name": "Magenta",
                "value": "bg-spectrum-magenta-700"
              },
              {
                "name": "Purple",
                "value": "bg-spectrum-purple-700"
              },
              {
                "name": "Seafoam",
                "value": "bg-spectrum-seafoam-700"
              },
              {
                "name": "Yellow",
                "value": "bg-spectrum-yellow-700"
              },
              {
                "name": "Adobe Red",
                "value": "bg-non-spectrum-adobe-red"
              },
              {
                "name": "Custom",
                "value": "custom"
              }
            ]
          }
        ]
      },
      {
        "condition": {
          "some": [{ "var": "classes" }, { "===": [{ "var": "" }, "custom"] }]
        },
        "component": "text",
        "valueType": "string",
        "name": "customHexCode",
        "value": "",
        "label": "Custom Hexcode",
        "description": "Enter the custom hex code, such as FFFFFF (without the # symbol)."
      },
      {
        "component": "select",
        "name": "cta1_Type",
        "value": "primary",
        "label": "First CTA Type",
        "description": "'Primary' will render a filled blue CTA, 'Secondary' will render a white CTA with a black border and black text, 'Tertiary' will render a filled black CTA, and 'Custom' will render a CTA with a custom hex color background.",
        "valueType": "string",
        "options": [
          {
            "name": "Primary",
            "value": "primary"
          },
          {
            "name": "Secondary",
            "value": "secondary"
          },
          {
            "name": "Tertiary",
            "value": "tertiary"
          },
          {
            "name": "Custom",
            "value": "custom"
          }
        ]
      },
      {
        "condition": {
          "===": [{ "var": "cta1_Type" }, "custom"]
        },
        "component": "select",
        "name": "cta1_customBgColor",
        "value": "",
        "label": "First CTA Background Color",
        "description": "Select First CTA background color. Select 'Custom Hexcode' to enter the custom color",
        "valueType": "string",
        "options": [
          {
            "name": "Gray",
            "value": "--spectrum-gray-700"
          },
          {
            "name": "Blue",
            "value": "--spectrum-blue-700"
          },
          {
            "name": "Green",
            "value": "--spectrum-green-700"
          },
          {
            "name": "Orange",
            "value": "--spectrum-orange-700"
          },
          {
            "name": "Red",
            "value": "--spectrum-red-700"
          },
          {
            "name": "Celery",
            "value": "--spectrum-celery-700"
          },
          {
            "name": "Chartreuse",
            "value": "--spectrum-chartreuse-700"
          },
          {
            "name": "Cyan",
            "value": "--spectrum-cyan-700"
          },
          {
            "name": "Fuchsia",
            "value": "--spectrum-fuchsia-700"
          },
          {
            "name": "Indigo",
            "value": "--spectrum-indigo-700"
          },
          {
            "name": "Magenta",
            "value": "--spectrum-magenta-700"
          },
          {
            "name": "Purple",
            "value": "--spectrum-purple-700"
          },
          {
            "name": "Seafoam",
            "value": "--spectrum-seafoam-700"
          },
          {
            "name": "Yellow",
            "value": "--spectrum-yellow-700"
          },
          {
            "name": "Adobe Red",
            "value": "--non-spectrum-adobe-red"
          },
          {
            "name": "Custom Hexcode",
            "value": "custom-hexcode"
          }
        ]
      },
      {
        "condition": {
          "and": [
            { "===": [{ "var": "cta1_customBgColor" }, "custom-hexcode"] },
            { "===": [{ "var": "cta1_Type" }, "custom"] }
          ]
        },
        "component": "text",
        "valueType": "string",
        "name": "cta1_customBgHexCode",
        "value": "",
        "label": "First CTA Custom Background Hexcode",
        "description": "Enter the custom hex code, such as FFFFFF (without the # symbol). Please ensure to follow the Adobe style guides when selecting CTA Colors"
      },
      {
        "condition": {
          "===": [{ "var": "cta1_Type" }, "custom"]
        },
        "component": "select",
        "valueType": "string",
        "name": "cta1_textColor",
        "value": "white",
        "label": "First CTA Text Color",
        "description": "Select the text color",
        "options": [
          {
            "name": "White",
            "value": "white"
          },
          {
            "name": "Black",
            "value": "black"
          }
        ]
      },
      {
        "component": "text",
        "valueType": "string",
        "name": "cta1_linkText",
        "value": "",
        "label": "First CTA Text",
        "description": "Text to be shown inside button."
      },
      {
        "component": "text",
        "valueType": "string",
        "name": "cta1_link",
        "value": "",
        "label": "First CTA Link",
        "description": "What link to open when clicking the button."
      },
      {
        "component": "select",
        "name": "cta2_Type",
        "value": "primary",
        "label": "Second CTA Type",
        "description": "'Primary' will render a filled blue CTA, 'Secondary' will render a white CTA with a black border and black text, 'Tertiary' will render a filled black CTA, and 'Custom' will render a CTA with a custom hex color background.",
        "valueType": "string",
        "options": [
          {
            "name": "Primary",
            "value": "primary"
          },
          {
            "name": "Secondary",
            "value": "secondary"
          },
          {
            "name": "Tertiary",
            "value": "tertiary"
          },
          {
            "name": "Custom",
            "value": "custom"
          }
        ]
      },
      {
        "condition": {
          "===": [{ "var": "cta2_Type" }, "custom"]
        },
        "component": "select",
        "name": "cta2_customBgColor",
        "value": "",
        "label": "Second CTA Background Color",
        "description": "Select Second CTA background color. Select 'Custom Hexcode' to enter the custom color",
        "valueType": "string",
        "options": [
          {
            "name": "Gray",
            "value": "--spectrum-gray-700"
          },
          {
            "name": "Blue",
            "value": "--spectrum-blue-700"
          },
          {
            "name": "Green",
            "value": "--spectrum-green-700"
          },
          {
            "name": "Orange",
            "value": "--spectrum-orange-700"
          },
          {
            "name": "Red",
            "value": "--spectrum-red-700"
          },
          {
            "name": "Celery",
            "value": "--spectrum-celery-700"
          },
          {
            "name": "Chartreuse",
            "value": "--spectrum-chartreuse-700"
          },
          {
            "name": "Cyan",
            "value": "--spectrum-cyan-700"
          },
          {
            "name": "Fuchsia",
            "value": "--spectrum-fuchsia-700"
          },
          {
            "name": "Indigo",
            "value": "--spectrum-indigo-700"
          },
          {
            "name": "Magenta",
            "value": "--spectrum-magenta-700"
          },
          {
            "name": "Purple",
            "value": "--spectrum-purple-700"
          },
          {
            "name": "Seafoam",
            "value": "--spectrum-seafoam-700"
          },
          {
            "name": "Yellow",
            "value": "--spectrum-yellow-700"
          },
          {
            "name": "Adobe Red",
            "value": "--non-spectrum-adobe-red"
          },
          {
            "name": "Custom Hexcode",
            "value": "custom-hexcode"
          }
        ]
      },
      {
        "condition": {
          "and": [
            { "===": [{ "var": "cta2_customBgColor" }, "custom-hexcode"] },
            { "===": [{ "var": "cta2_Type" }, "custom"] }
          ]
        },
        "component": "text",
        "valueType": "string",
        "name": "cta2_customBgHexCode",
        "value": "",
        "label": "Second CTA Custom Background Hexcode",
        "description": "Enter the custom hex code, such as FFFFFF (without the # symbol). Please ensure to follow the Adobe style guides when selecting CTA Colors"
      },
      {
        "condition": {
          "===": [{ "var": "cta2_Type" }, "custom"]
        },
        "component": "select",
        "valueType": "string",
        "name": "cta2_textColor",
        "value": "white",
        "label": "Second CTA Text Color",
        "description": "Select the text color",
        "options": [
          {
            "name": "White",
            "value": "white"
          },
          {
            "name": "Black",
            "value": "black"
          }
        ]
      },
      {
        "component": "text",
        "valueType": "string",
        "name": "cta2_linkText",
        "value": "",
        "label": "Second CTA Text",
        "description": "Text to be shown inside button."
      },
      {
        "component": "text",
        "valueType": "string",
        "name": "cta2_link",
        "value": "",
        "label": "Second CTA Link",
        "description": "What link to open when clicking the button."
      }
    ]
  },
  {
    "id": "recently-reviewed",
    "fields": [
      {
        "component": "text",
        "valueType": "string",
        "name": "heading",
        "value": "",
        "label": "Heading",
        "description": "Sets the headline for recently reviewed."
      },
      {
        "component": "select",
        "valueType": "string",
        "name": "headingType",
        "value": "h3",
        "label": "Heading Type",
        "options": [
          {
            "name": "H1",
            "value": "h1"
          },
          {
            "name": "H2",
            "value": "h2"
          },
          {
            "name": "H3",
            "value": "h3"
          },
          {
            "name": "H4",
            "value": "h4"
          },
          {
            "name": "H5",
            "value": "h5"
          },
          {
            "name": "H6",
            "value": "h6"
          }
        ]
      },
      {
        "component": "richtext",
        "valueType": "string",
        "name": "description",
        "value": "",
        "label": "Description",
        "description": "Sets the description for the recently reviewed."
      }
    ]
  },
  {
    "id": "qualtrics",
    "fields": [
      {
        "component": "text",
        "valueType": "string",
        "name": "qualtrics-selector",
        "value": "",
        "label": "Qualtrics selector",
        "description": "Enter the 'Qualtrics selector'."
      }
    ]
  },
  {
    "id": "upcoming-event",
    "fields": [
      {
        "component": "text",
        "valueType": "string",
        "name": "heading",
        "value": "",
        "label": "Heading",
        "description": "Sets the headline for Upcoming events."
      },
      {
        "component": "select",
        "valueType": "string",
        "name": "headingType",
        "value": "h3",
        "label": "Heading Type",
        "options": [
          {
            "name": "H1",
            "value": "h1"
          },
          {
            "name": "H2",
            "value": "h2"
          },
          {
            "name": "H3",
            "value": "h3"
          },
          {
            "name": "H4",
            "value": "h4"
          },
          {
            "name": "H5",
            "value": "h5"
          },
          {
            "name": "H6",
            "value": "h6"
          }
        ]
      },
      {
        "component": "richtext",
        "valueType": "string",
        "name": "description",
        "value": "",
        "label": "Description",
        "description": "Sets the description for the Upcoming Events."
      },
      {
        "component": "text",
        "valueType": "string",
        "name": "filterLabel",
        "value": "",
        "label": "Filter Label",
        "description": "Sets the text for Products filter label in dropdown."
      }
    ]
  },
  {
    "id": "upcoming-event-v2",
    "fields": [
      {
        "component": "text",
        "valueType": "string",
        "name": "heading",
        "value": "",
        "label": "Heading",
        "description": "Sets the headline for Upcoming events."
      },
      {
        "component": "select",
        "valueType": "string",
        "name": "headingType",
        "value": "h3",
        "label": "Heading Type",
        "options": [
          {
            "name": "H1",
            "value": "h1"
          },
          {
            "name": "H2",
            "value": "h2"
          },
          {
            "name": "H3",
            "value": "h3"
          },
          {
            "name": "H4",
            "value": "h4"
          },
          {
            "name": "H5",
            "value": "h5"
          },
          {
            "name": "H6",
            "value": "h6"
          }
        ]
      },
      {
        "component": "richtext",
        "valueType": "string",
        "name": "description",
        "value": "",
        "label": "Description",
        "description": "Sets the description for the Upcoming Events."
      },
      {
        "component": "text",
        "valueType": "string",
        "name": "filterLabel",
        "value": "",
        "label": "Filter Label",
        "description": "Sets the text for Products filter label in dropdown."
      }
    ]
  },
  {
    "id": "notification-banner",
    "fields": [
      {
        "component": "multiselect",
        "name": "classes",
        "label": "Block Options",
        "description": "Options that affect block appearance and behavior.",
        "valueType": "string",
        "required": true,
        "maxSize": 2,
        "options": [
          {
            "name": "Background Color",
            "children": [
              {
                "name": "Dark Gray",
                "value": "bg-dark-gray"
              },
              {
                "name": "Blue (default)",
                "value": "bg-blue"
              },
              {
                "name": "Red",
                "value": "bg-red"
              }
            ]
          },
          {
            "name": "Features",
            "children": [
              {
                "name": "Dismissable",
                "value": "dismissable"
              }
            ]
          }
        ]
      },
      {
        "component": "text",
        "valueType": "string",
        "name": "title",
        "value": "",
        "label": "Heading"
      },
      {
        "component": "richtext",
        "valueType": "string",
        "name": "description",
        "value": "",
        "label": "Description"
      },
      {
        "component": "text",
        "valueType": "string",
        "name": "cta_linkText",
        "value": "",
        "label": "CTA Text",
        "description": "Text displayed on the button."
      },
      {
        "component": "text",
        "valueType": "string",
        "name": "cta_link",
        "value": "",
        "label": "CTA Link",
        "description": "URL to open when the button is clicked."
      }
    ]
  },
  {
    "id": "adobe-logo",
    "fields": [
      {
        "component": "richtext",
        "valueType": "string",
        "name": "text",
        "value": "<a href=\"/\">:adobe-red-logo:</a>",
        "label": "Brand Link",
        "description": "Should only be the icon as a link to the home page."
      }
    ]
  },
  {
    "id": "brand",
    "fields": [
      {
        "component": "richtext",
        "valueType": "string",
        "name": "text",
        "value": "<a href=\"/\">Experience League</a>",
        "label": "Brand Link",
        "description": "Should only include the brand name and link to the brand page."
      }
    ]
  },
  {
    "id": "nav",
    "fields": [
      {
        "component": "richtext",
        "valueType": "string",
        "name": "text",
        "value": "",
        "label": "Nav List",
        "description": "Should be authored as a nested list. Link attributes should be defined explicitly. For example: https://example.com@newtab will open link in new tab."
      }
    ]
  },
  {
    "id": "search",
    "fields": [
      {
        "component": "richtext",
        "valueType": "string",
        "name": "link",
        "value": "<a href=\"/en/search\">Search</a>",
        "label": "Seach Link/Text",
        "description": "Should be a link to the search page. The text should be the search label."
      },
      {
        "component": "text",
        "valueType": "string",
        "name": "placeholder",
        "value": "Search Experience League",
        "label": "Placeholder Text",
        "description": "Text to be shown as a placeholder in the search input field."
      },
      {
        "component": "richtext",
        "valueType": "string",
        "name": "list",
        "value": "<ul><li>All:All</li><li>Certification:Certification</li><li>Community:Community</li><li>Documentation:Documentation</li><li>Events:Event</li><li>Perspectives:Perspective</li><li>Playlists:Playlist</li><li>Troubleshooting:Troubleshooting</li><li>Tutorials:Tutorial</li></ul>",
        "label": "Seach Dropdown list",
        "description": "a list of items shown in the search dropdown"
      }
    ]
  },
  {
    "id": "language-selector",
    "fields": [
      {
        "component": "text",
        "valueType": "string",
        "name": "change-region-text",
        "value": "Change Region",
        "label": "Change Region Text",
        "description": "The text for the change region button."
      }
    ]
  },
  {
    "id": "sign-in",
    "fields": [
      {
        "component": "richtext",
        "valueType": "string",
        "name": "sign-in-link",
        "value": "<a href=\"#\">Sign in</a>",
        "label": "Sign In Link/Text",
        "description": "Should be a link for the sign-in page. The text should be the sign-in label."
      }
    ]
  },
  {
    "id": "profile-menu",
    "fields": [
      {
        "component": "richtext",
        "valueType": "string",
        "name": "profile-menu-links",
        "value": "<a href=\"/en/home/profile-settings\" title=\"My learning profile\">My learning profile</a><a href=\"/en/home/bookmarks\" title=\"Bookmarked content\">Bookmarked content</a><a href=\"#\" title=\"Sign out\">Sign out</a>",
        "label": "Profile Menu Links",
        "description": "Links for the profile menu. Last one has to be a sign out link."
      }
    ]
  },
  {
    "id": "product-grid",
    "fields": [
      {
        "component": "richtext",
        "valueType": "string",
        "name": "product-grid-links",
        "value": "<a href=\"https://experience.adobe.com/\" title=\"Adobe Experience Cloud\">Adobe Experience Cloud</a><a href=\"https://documentcloud.adobe.com/link/home/\" title=\"Adobe Document Cloud\">Adobe Document Cloud</a>",
        "label": "Product Grid Links",
        "description": "Links for the product grid."
      }
    ]
  },
  {
    "id": "code",
    "fields": [
      {
        "component": "multiselect",
        "name": "classes",
        "label": "Block Options",
        "description": "Options that affect block appearance and behavior.",
        "valueType": "string",
        "required": true,
        "maxSize": 3,
        "options": [
          {
            "name": "Code Language",
            "children": [
              {
                "name": "None",
                "value": "language-none"
              },
              {
                "name": "JSON",
                "value": "language-json"
              },
              {
                "name": "Javascript",
                "value": "language-javascript"
              },
              {
                "name": "Markdown",
                "value": "language-markdown"
              },
              {
                "name": "HTML",
                "value": "language-html"
              },
              {
                "name": "Java",
                "value": "language-java"
              },
              {
                "name": "CSS",
                "value": "language-css"
              },
              {
                "name": "Python",
                "value": "language-python"
              },
              {
                "name": "Markup",
                "value": "language-markup"
              },
              {
                "name": "JSON5",
                "value": "language-json5"
              },
              {
                "name": "JSONP",
                "value": "language-jsonp"
              },
              {
                "name": "Git",
                "value": "language-git"
              },
              {
                "name": "GraphQL",
                "value": "language-graphql"
              },
              {
                "name": "HTTP",
                "value": "language-http"
              },
              {
                "name": "HTTP Pulbic-Key-Pins",
                "value": "language-hpkp"
              },
              {
                "name": "HTTPS",
                "value": "language-https"
              },
              {
                "name": "R",
                "value": "language-r"
              },
              {
                "name": "React JSX",
                "value": "language-jsx"
              },
              {
                "name": "React TSX",
                "value": "language-tsx"
              }
            ]
          },
          {
            "name": "Style Options",
            "children": [
              {
                "name": "Enable line numbering",
                "value": "line-numbers"
              },
              {
                "name": "Enable adjustable code block height",
                "value": "expandable"
              }
            ]
          }
        ]
      },
      {
        "component": "richtext",
        "valueType": "string",
        "name": "code",
        "value": "",
        "label": "Code",
        "description": "Enter the code and ensure the text is wrapped inside a preformatted <pre> tag."
      },
      {
        "component": "text",
        "valueType": "string",
        "name": "start-line",
        "value": "",
        "label": "Line numbering",
        "description": "Add a number to start the numbering the code on a number other than 1."
      },
      {
        "component": "text",
        "valueType": "string",
        "name": "highlight",
        "value": "",
        "label": "Line highlighting",
        "description": "Add number to highlight rows within a code block. E.g. 1-3, 6 will highlight lines 1 through 3 and 6."
      },
      {
        "condition": {
          "some": [{ "var": "classes" }, { "===": [{ "var": "" }, "expandable"] }]
        },
        "component": "text",
        "valueType": "string",
        "name": "initial-code-lines",
        "value": "",
        "label": "Default code lines to display",
        "description": "Set how many code lines are visible before expanding to show more."
      }
    ]
  },
  {
    "id": "footer-breadcrumb",
    "fields": [
      {
        "component": "richtext",
        "valueType": "string",
        "name": "text",
        "value": "<a href='/'>Home</a><a data-id='footer-breadcrumb' href='/'>Experience League</a>",
        "label": "Footer Breadcrumb"
      }
    ]
  },
  {
    "id": "footer-item",
    "fields": [
      {
        "component": "richtext",
        "valueType": "string",
        "name": "text",
        "value": "",
        "label": "Footer List",
        "description": "Should be authores as a nested list."
      }
    ]
  },
  {
    "id": "social",
    "fields": [
      {
        "component": "richtext",
        "valueType": "string",
        "name": "text",
        "value": "",
        "label": "Social Links"
      }
    ]
  },
  {
    "id": "footer-copyrights",
    "fields": [
      {
        "component": "richtext",
        "valueType": "string",
        "name": "text",
        "value": "",
        "label": "Footer copyrights"
      }
    ]
  },
  {
    "id": "playlist-browse",
    "fields": []
  },
  {
    "id": "atomic-search",
    "fields": []
  },
  {
    "id": "module-meta",
    "fields": [
      {
        "component": "text",
        "valueType": "string",
        "name": "title",
        "value": "",
        "label": "Title",
        "description": "Sets the title for the module."
      },
      {
        "component": "select",
        "valueType": "string",
        "name": "titleType",
        "value": "h1",
        "label": "Heading Type",
        "options": [
          {
            "name": "H1",
            "value": "h1"
          },
          {
            "name": "H2",
            "value": "h2"
          },
          {
            "name": "H3",
            "value": "h3"
          },
          {
            "name": "H4",
            "value": "h4"
          },
          {
            "name": "H5",
            "value": "h5"
          },
          {
            "name": "H6",
            "value": "h6"
          }
        ]
      },
      {
        "component": "richtext",
        "valueType": "string",
        "name": "description",
        "value": "",
        "label": "Description",
        "description": "Sets the description for the module."
      },
      {
        "component": "aem-content",
        "valueType": "string",
        "name": "recap_url",
        "value": "",
        "label": "Recap URL",
        "description": "URL to recap",
        "validation": {
          "rootPath": "/content/exlm/global/en/courses"
        }
      },
      {
        "component": "aem-content",
        "valueType": "string",
        "name": "quiz_url",
        "value": "",
        "label": "Quiz page URL",
        "description": "URL to the quiz page",
        "validation": {
          "rootPath": "/content/exlm/global/en/courses"
        }
      },
      {
        "component": "text",
        "valueType": "string",
        "name": "time",
        "value": "",
        "label": "Estimated time to complete (in minutes/hours)"
      }
    ]
  },
  {
    "id": "module",
    "fields": []
  },
  {
    "id": "step",
    "fields": [
      {
        "component": "aem-content",
        "valueType": "string",
        "name": "step_url",
        "value": "",
        "label": "Step Page URL",
        "description": "URL to the step",
        "validation": {
          "rootPath": "/content/exlm/global/en/courses"
        }
      },
      {
        "component": "text",
        "valueType": "string",
        "name": "title",
        "value": "",
        "label": "Step Page Title",
        "description": "Page title of the step"
      }
    ]
  },
  {
    "id": "quiz",
    "fields": [
      {
        "component": "text",
        "valueType": "string",
        "name": "title",
        "value": "",
        "label": "Quiz Title",
        "description": "Enter the module quiz title"
      },
      {
        "component": "select",
        "valueType": "string",
        "name": "titleType",
        "value": "h2",
        "label": "Heading Type",
        "options": [
          {
            "name": "H1",
            "value": "h1"
          },
          {
            "name": "H2",
            "value": "h2"
          },
          {
            "name": "H3",
            "value": "h3"
          },
          {
            "name": "H4",
            "value": "h4"
          },
          {
            "name": "H5",
            "value": "h5"
          },
          {
            "name": "H6",
            "value": "h6"
          }
        ]
      },
      {
        "component": "richtext",
        "valueType": "string",
        "name": "quizDescription",
        "value": "",
        "label": "Quiz Description",
        "description": "Enter the module quiz description"
      }
    ]
  },
  {
    "id": "question",
    "fields": [
      {
        "component": "richtext",
        "valueType": "string",
        "name": "question",
        "value": "",
        "label": "Question",
        "description": "Enter the question text"
      },
      {
        "component": "boolean",
        "valueType": "boolean",
        "name": "isMultipleChoice",
        "label": "Multiple Choice Question",
        "description": "Toggle on for multiple choice question, off for single choice question"
      },
      {
        "component": "richtext",
        "valueType": "string",
        "name": "answers",
        "value": "",
        "label": "Answers",
        "description": "Enter the answer as an ordered list upto maximum 10 options"
      },
      {
        "component": "text",
        "valueType": "string",
        "name": "correctAnswers",
        "value": "",
        "label": "Correct Answers",
        "description": "Enter the correct answer numbers as comma-delimited values (e.g., '3,5')"
      },
      {
        "component": "text",
        "valueType": "string",
        "name": "correctFeedback",
        "value": "",
        "label": "Correct Answer Feedback",
        "description": "Enter the feedback message to display when the answer is correct"
      },
      {
        "component": "text",
        "valueType": "string",
        "name": "incorrectFeedback",
        "value": "",
        "label": "Incorrect Answer Feedback",
        "description": "Enter the feedback message to display when the answer is incorrect"
      }
    ]
  },
  {
    "id": "drill-in",
    "fields": [
      {
        "component": "reference",
        "valueType": "string",
        "name": "fileReference",
        "label": "Image",
        "description": "The main image for the drill-in block",
        "multi": false
      },
      {
        "component": "text",
        "valueType": "string",
        "name": "fileReferenceAlt",
        "value": "",
        "label": "Image Alt Text",
        "description": "A descriptive text of the image for accessibility"
      }
    ]
  },
  {
    "id": "drill-in-callout",
    "fields": [
      {
        "component": "text",
        "valueType": "string",
        "name": "cardTitle",
        "value": "",
        "label": "Card Title",
        "description": "Title for the pop-out card"
      },
      {
        "component": "richtext",
        "valueType": "string",
        "name": "cardDescription",
        "value": "",
        "label": "Card Description",
        "description": "Description text for the pop-out card"
      },
      {
        "component": "text",
        "valueType": "number",
        "name": "positionX",
        "value": "50",
        "label": "X Position",
        "description": "Horizontal position of the callout, measured from the top-left corner (0–100%)"
      },
      {
        "component": "text",
        "valueType": "number",
        "name": "positionY",
        "value": "50",
        "label": "Y Position",
        "description": "Vertical position of the callout, measured from the top-left corner (0–100%)"
      }
    ]
  },
  {
    "id": "flip-card",
    "fields": []
  },
  {
    "id": "flip-card-item",
    "fields": [
      {
        "component": "text",
        "valueType": "string",
        "name": "frontTitle",
        "value": "",
        "label": "Front Title",
        "description": "Optional title for the front of the flip card. If provided, it will be displayed with an underline."
      },
      {
        "component": "select",
        "valueType": "string",
        "name": "frontTitleType",
        "value": "h3",
        "label": "Front Title Heading Type",
        "options": [
          {
            "name": "H1",
            "value": "h1"
          },
          {
            "name": "H2",
            "value": "h2"
          },
          {
            "name": "H3",
            "value": "h3"
          },
          {
            "name": "H4",
            "value": "h4"
          },
          {
            "name": "H5",
            "value": "h5"
          },
          {
            "name": "H6",
            "value": "h6"
          }
        ]
      },
      {
        "component": "text",
        "valueType": "string",
        "name": "backTitle",
        "value": "",
        "label": "Back Title",
        "description": "Optional title for the back of the flip card. If provided, it will be displayed with an underline."
      },
      {
        "component": "select",
        "valueType": "string",
        "name": "backTitleType",
        "value": "h3",
        "label": "Back Title Heading Type",
        "options": [
          {
            "name": "H1",
            "value": "h1"
          },
          {
            "name": "H2",
            "value": "h2"
          },
          {
            "name": "H3",
            "value": "h3"
          },
          {
            "name": "H4",
            "value": "h4"
          },
          {
            "name": "H5",
            "value": "h5"
          },
          {
            "name": "H6",
            "value": "h6"
          }
        ]
      },
      {
        "component": "richtext",
        "valueType": "string",
        "name": "frontContent",
        "value": "",
        "label": "Front Content",
        "description": "Content displayed on the front of the flip card."
      },
      {
        "component": "richtext",
        "valueType": "string",
        "name": "backContent",
        "value": "",
        "label": "Back Content",
        "description": "Content displayed on the back of the flip card when flipped."
      }
    ]
  },
  {
    "id": "course-breakdown",
    "fields": [
      {
        "component": "text",
        "valueType": "string",
        "name": "title",
        "value": "",
        "label": "Title",
        "description": "Title for the course breakdown"
      },
      {
        "component": "select",
        "valueType": "string",
        "name": "titleType",
        "value": "h1",
        "label": "Title Type",
        "options": [
          {
            "name": "H1",
            "value": "h1"
          },
          {
            "name": "H2",
            "value": "h2"
          },
          {
            "name": "H3",
            "value": "h3"
          },
          {
            "name": "H4",
            "value": "h4"
          },
          {
            "name": "H5",
            "value": "h5"
          },
          {
            "name": "H6",
            "value": "h6"
          }
        ]
      },
      {
        "component": "text",
        "valueType": "string",
        "name": "moduleTimeText",
        "value": "",
        "label": "Module Time",
        "description": "Time Taken to Complete the module"
      },
      {
        "component": "text",
        "valueType": "string",
        "name": "courseInfoTitle",
        "value": "",
        "label": "Course info Title",
        "description": "Title for the course Breadown info section"
      },
      {
        "component": "select",
        "valueType": "string",
        "name": "courseInfoTitleType",
        "value": "h2",
        "label": "Course info Title Type",
        "options": [
          {
            "name": "H1",
            "value": "h1"
          },
          {
            "name": "H2",
            "value": "h2"
          },
          {
            "name": "H3",
            "value": "h3"
          },
          {
            "name": "H4",
            "value": "h4"
          },
          {
            "name": "H5",
            "value": "h5"
          },
          {
            "name": "H6",
            "value": "h6"
          }
        ]
      },
      {
        "component": "richtext",
        "valueType": "string",
        "name": "courseInfoDescription",
        "value": "",
        "label": "Course info Description",
        "description": "Description for the course Breadown info section"
      }
    ]
  },
  {
    "id": "course-breakdown-item",
    "fields": [
      {
        "component": "aem-content",
        "valueType": "string",
        "name": "skill_track_url",
        "value": "",
        "label": "Module Page URL",
        "description": "URL to the Module",
        "validation": {
          "rootPath": "/content/exlm/global/en/courses"
        }
      }
    ]
  },
  {
    "id": "course-marquee",
    "fields": [
      {
        "component": "text",
        "valueType": "string",
        "name": "title",
        "value": "",
        "label": "Title",
        "description": "Sets the title for the course."
      },
      {
        "component": "select",
        "valueType": "string",
        "name": "titleType",
        "value": "h3",
        "label": "Title Heading Type",
        "options": [
          {
            "name": "H1",
            "value": "h1"
          },
          {
            "name": "H2",
            "value": "h2"
          },
          {
            "name": "H3",
            "value": "h3"
          },
          {
            "name": "H4",
            "value": "h4"
          },
          {
            "name": "H5",
            "value": "h5"
          },
          {
            "name": "H6",
            "value": "h6"
          }
        ]
      },
      {
        "component": "richtext",
        "valueType": "string",
        "name": "description",
        "value": "",
        "label": "Description",
        "description": "Sets the description for the course. Please keep content brief as it will be limited to 3 lines in display."
      }
    ]
  },
  {
<<<<<<< HEAD
    "id": "course-completion",
=======
    "id": "browse-courses",
>>>>>>> daf8081f
    "fields": [
      {
        "component": "text",
        "valueType": "string",
<<<<<<< HEAD
        "name": "title",
        "value": "",
        "label": "Title",
        "description": "Sets the title for the course completion block."
=======
        "name": "heading",
        "value": "",
        "label": "Heading",
        "description": "Sets the headline for Upcoming events."
>>>>>>> daf8081f
      },
      {
        "component": "select",
        "valueType": "string",
<<<<<<< HEAD
        "name": "titleType",
        "value": "h3",
        "label": "Title Heading Type",
=======
        "name": "headingType",
        "value": "h3",
        "label": "Heading Type",
>>>>>>> daf8081f
        "options": [
          {
            "name": "H1",
            "value": "h1"
          },
          {
            "name": "H2",
            "value": "h2"
          },
          {
            "name": "H3",
            "value": "h3"
          },
          {
            "name": "H4",
            "value": "h4"
          },
          {
            "name": "H5",
            "value": "h5"
          },
          {
            "name": "H6",
            "value": "h6"
          }
        ]
      },
      {
<<<<<<< HEAD
        "component": "richtext",
        "valueType": "string",
        "name": "description",
        "value": "",
        "label": "Description",
        "description": "Sets the description for the course completion block."
      },
      {
        "component": "text",
        "valueType": "string",
        "name": "shareButtonText",
        "value": "",
        "label": "Button Text for Share",
        "description": "Label for the share button"
      },
      {
        "component": "text",
        "valueType": "string",
        "name": "downloadButtonText",
        "value": "",
        "label": "Button Text for certificate Download",
        "description": "Label for the download certificate button"
=======
        "component": "text",
        "valueType": "string",
        "name": "filterLabel",
        "value": "",
        "label": "Filter Label",
        "description": "Sets the text for Products filter label in dropdown."
      }
    ]
  },
  {
    "id": "course-recap",
    "fields": [
      {
        "component": "text",
        "valueType": "string",
        "name": "title",
        "value": "",
        "label": "Title",
        "description": "Sets the title for the course summary."
      },
      {
        "component": "select",
        "valueType": "string",
        "name": "titleType",
        "value": "h3",
        "label": "Title Heading Type",
        "options": [
          {
            "name": "H1",
            "value": "h1"
          },
          {
            "name": "H2",
            "value": "h2"
          },
          {
            "name": "H3",
            "value": "h3"
          },
          {
            "name": "H4",
            "value": "h4"
          },
          {
            "name": "H5",
            "value": "h5"
          },
          {
            "name": "H6",
            "value": "h6"
          }
        ]
      },
      {
        "component": "richtext",
        "valueType": "string",
        "name": "description",
        "value": "",
        "label": "Description",
        "description": "Sets the description of course summary from the current module. Make sure all the take aways are mentioned as bullet points."
>>>>>>> daf8081f
      }
    ]
  }
]<|MERGE_RESOLUTION|>--- conflicted
+++ resolved
@@ -7985,39 +7985,76 @@
     ]
   },
   {
-<<<<<<< HEAD
+    "id": "browse-courses",
+    "fields": [
+      {
+        "component": "text",
+        "valueType": "string",
+        "name": "heading",
+        "value": "",
+        "label": "Heading",
+        "description": "Sets the headline for Upcoming events."
+      },
+      {
+        "component": "select",
+        "valueType": "string",
+        "name": "headingType",
+        "value": "h3",
+        "label": "Heading Type",
+        "options": [
+          {
+            "name": "H1",
+            "value": "h1"
+          },
+          {
+            "name": "H2",
+            "value": "h2"
+          },
+          {
+            "name": "H3",
+            "value": "h3"
+          },
+          {
+            "name": "H4",
+            "value": "h4"
+          },
+          {
+            "name": "H5",
+            "value": "h5"
+          },
+          {
+            "name": "H6",
+            "value": "h6"
+          }
+        ]
+      },
+      {
+        "component": "text",
+        "valueType": "string",
+        "name": "filterLabel",
+        "value": "",
+        "label": "Filter Label",
+        "description": "Sets the text for Products filter label in dropdown."
+      }
+    ]
+  },
+  {
     "id": "course-completion",
-=======
-    "id": "browse-courses",
->>>>>>> daf8081f
-    "fields": [
-      {
-        "component": "text",
-        "valueType": "string",
-<<<<<<< HEAD
+    "fields": [
+      {
+        "component": "text",
+        "valueType": "string",
         "name": "title",
         "value": "",
         "label": "Title",
         "description": "Sets the title for the course completion block."
-=======
-        "name": "heading",
-        "value": "",
-        "label": "Heading",
-        "description": "Sets the headline for Upcoming events."
->>>>>>> daf8081f
-      },
-      {
-        "component": "select",
-        "valueType": "string",
-<<<<<<< HEAD
+      },
+      {
+        "component": "select",
+        "valueType": "string",
         "name": "titleType",
         "value": "h3",
         "label": "Title Heading Type",
-=======
-        "name": "headingType",
-        "value": "h3",
-        "label": "Heading Type",
->>>>>>> daf8081f
         "options": [
           {
             "name": "H1",
@@ -8046,7 +8083,6 @@
         ]
       },
       {
-<<<<<<< HEAD
         "component": "richtext",
         "valueType": "string",
         "name": "description",
@@ -8069,13 +8105,6 @@
         "value": "",
         "label": "Button Text for certificate Download",
         "description": "Label for the download certificate button"
-=======
-        "component": "text",
-        "valueType": "string",
-        "name": "filterLabel",
-        "value": "",
-        "label": "Filter Label",
-        "description": "Sets the text for Products filter label in dropdown."
       }
     ]
   },
@@ -8130,7 +8159,6 @@
         "value": "",
         "label": "Description",
         "description": "Sets the description of course summary from the current module. Make sure all the take aways are mentioned as bullet points."
->>>>>>> daf8081f
       }
     ]
   }
