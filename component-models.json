--- conflicted
+++ resolved
@@ -4803,11 +4803,7 @@
         "name": "filterLabel",
         "value": "",
         "label": "Filter Label",
-<<<<<<< HEAD
-        "description": "Sets the text for filter label in dropdown"
-=======
         "description": "Sets the text for Products filter label in dropdown."
->>>>>>> 55cb364c
       }
     ]
   }
