--- conflicted
+++ resolved
@@ -456,30 +456,6 @@
         "description": "Sets the text url."
       },
       {
-<<<<<<< HEAD
-        "component": "aem-tag",
-        "name": "contentTypes",
-        "label": "Content Type(s)",
-        "valueType": "string",
-        "rootPath": "/content/cq:tags/exl/type",
-        "description": "Sets the content type(s)."
-      },
-      {
-        "component": "aem-tag",
-        "name": "solutions",
-        "label": "Solution(s)",
-        "valueType": "string",
-        "rootPath": "/content/cq:tags/exl/solution",
-        "description": "Sets the solution(s) param."
-      },
-      {
-        "component": "aem-tag",
-        "name": "features",
-        "label": "Feature(s)",
-        "valueType": "string",
-        "rootPath": "/content/cq:tags/exl/feature",
-        "description": "Sets the Feature(s) param."
-=======
         "component": "multiselect",
         "valueType": "string",
         "name": "contentTypes",
@@ -523,7 +499,6 @@
         "valueType": "string",
         "rootPath": "/content/cq:tags/exl",
         "description": "Optional - all are included if no selection is made."
->>>>>>> 540ae513
       },
       {
         "component": "aem-tag",
@@ -531,9 +506,6 @@
         "label": "Roles",
         "rootPath": "/content/cq:tags/exl/role",
         "valueType": "string",
-<<<<<<< HEAD
-        "description": "Sets the Role(s)."
-=======
         "description": "Sets the Role(s).",
         "options": [
           {
@@ -553,28 +525,12 @@
             "value": "User"
           }
         ]
->>>>>>> 540ae513
       },
       {
         "component": "aem-tag",
         "name": "experienceLevels",
         "label": "Experience Level(s)",
         "valueType": "string",
-<<<<<<< HEAD
-        "rootPath": "/content/cq:tags/exl/experience-level",
-        "description": "Sets the Experience Level(s)."
-      },
-      {
-        "component": "aem-tag",
-        "name": "industries",
-        "label": "Industries",
-        "valueType": "string",
-        "rootPath": "/content/cq:tags/exl/industry",
-        "description": "Sets the industries param."
-      },
-      {
-        "component": "select",
-=======
         "description": "Sets the Experience Level(s).",
         "options": [
           {
@@ -593,7 +549,6 @@
       },
       {
         "component": "radio-group",
->>>>>>> 540ae513
         "name": "sortBy",
         "value": "RELEVANCE",
         "label": "Sort by",
