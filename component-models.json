[
  {
    "id": "teaser",
    "fields": [
      {
        "component": "reference",
        "valueType": "string",
        "name": "fileReference",
        "label": "Image",
        "description": "The teaser image, min Xpx x Ypx...",
        "multi": false
      },
      {
        "component": "text",
        "valueType": "string",
        "name": "fileReferenceAlt",
        "value": "",
        "label": "Image Description",
        "description": "A descriptive text of the image will be shown as tooltip."
      },
      {
        "component": "multiselect",
        "name": "classes",
        "label": "Style",
        "valueType": "string",
        "required": true,
        "maxSize": 3,
        "options": [
          {
            "name": "Theme",
            "children": [
              {
                "name": "Light",
                "value": "light"
              },
              {
                "name": "Dark",
                "value": "dark"
              }
            ]
          },
          {
            "name": "Alignment",
            "children": [
              {
                "name": "Left",
                "value": "left"
              },
              {
                "name": "Right",
                "value": "right"
              }
            ]
          },
          {
            "name": "Background Color",
            "children": [
              {
                "name": "Grey",
                "value": "bg-spectrum-gray-700"
              },
              {
                "name": "Blue",
                "value": "bg-spectrum-blue-700"
              },
              {
                "name": "Green",
                "value": "bg-spectrum-green-700"
              },
              {
                "name": "Orange",
                "value": "bg-spectrum-orange-700"
              },
              {
                "name": "Red",
                "value": "bg-spectrum-red-700"
              },
              {
                "name": "Celery",
                "value": "bg-spectrum-celery-700"
              },
              {
                "name": "Chartreuse",
                "value": "bg-spectrum-chartreuse-700"
              },
              {
                "name": "Cyan",
                "value": "bg-spectrum-cyan-700"
              },
              {
                "name": "Fuchsia",
                "value": "bg-spectrum-fuchsia-700"
              },
              {
                "name": "Indigo",
                "value": "bg-spectrum-indigo-700"
              },
              {
                "name": "Magenta",
                "value": "bg-spectrum-magenta-700"
              },
              {
                "name": "Purple",
                "value": "bg-spectrum-purple-700"
              },
              {
                "name": "Seafoam",
                "value": "bg-spectrum-seafoam-700"
              },
              {
                "name": "Yellow",
                "value": "bg-spectrum-yellow-700"
              }
            ]
          }
        ]
      },
      {
        "component": "text",
        "valueType": "string",
        "name": "eyebrow",
        "value": "",
        "label": "Eyebrow",
        "description": "Sets the small pre-title above the title."
      },
      {
        "component": "text",
        "valueType": "string",
        "name": "title",
        "value": "",
        "label": "Heading",
        "description": "Sets the main title of the teaser."
      },
      {
        "component": "select",
        "valueType": "string",
        "name": "titleType",
        "value": "h3",
        "label": "Heading Type",
        "options": [
          {
            "name": "H1",
            "value": "h1"
          },
          {
            "name": "H2",
            "value": "h2"
          },
          {
            "name": "H3",
            "value": "h3"
          },
          {
            "name": "H4",
            "value": "h4"
          },
          {
            "name": "H5",
            "value": "h5"
          },
          {
            "name": "H6",
            "value": "h6"
          }
        ]
      },
      {
        "component": "richtext",
        "valueType": "string",
        "name": "longDescr",
        "value": "",
        "label": "Long Description",
        "description": "The description shown in Desktop and Tablet view."
      },
      {
        "component": "richtext",
        "valueType": "string",
        "name": "shortDescr",
        "value": "",
        "label": "Short Description",
        "description": "The description shown in Mobile view. If not set long text is used."
      },
      {
        "component": "select",
        "name": "cta1Type",
        "value": "primary",
        "label": "First CTA Type",
        "description": "'Primary' will render button filled, 'Secondary' with an outline.",
        "valueType": "string",
        "options": [
          {
            "name": "Primary",
            "value": "primary"
          },
          {
            "name": "Secondary",
            "value": "secondary"
          }
        ]
      },
      {
        "component": "text",
        "valueType": "string",
        "name": "cta1Text",
        "value": "",
        "label": "First CTA Text",
        "description": "Text to be shown inside button."
      },
      {
        "component": "text",
        "valueType": "string",
        "name": "cta1",
        "value": "",
        "label": "First CTA Link",
        "description": "What link to open when clicking the button."
      },
      {
        "component": "select",
        "name": "cta2Type",
        "value": "primary",
        "label": "Second CTA Type",
        "description": "'Primary' will render button filled, 'Secondary' with an outline.",
        "valueType": "string",
        "options": [
          {
            "name": "Primary",
            "value": "primary"
          },
          {
            "name": "Secondary",
            "value": "secondary"
          }
        ]
      },
      {
        "component": "text",
        "valueType": "string",
        "name": "cta2Text",
        "value": "",
        "label": "Second CTA Text",
        "description": "Text to be shown inside button."
      },
      {
        "component": "text",
        "valueType": "string",
        "name": "cta2",
        "value": "",
        "label": "Second CTA Link",
        "description": "What link to open when clicking the button."
      }
    ]
  },
  {
    "id": "detailed-teaser",
    "fields": [
      {
        "component": "reference",
        "valueType": "string",
        "name": "fileReference",
        "label": "Background Image",
        "multi": false
      },
      {
        "component": "multiselect",
        "name": "classes",
        "label": "Style",
        "valueType": "string",
        "required": true,
        "maxSize": 2,
        "options": [
          {
            "name": "Theme",
            "children": [
              {
                "name": "Light",
                "value": "light"
              },
              {
                "name": "Dark",
                "value": "dark"
              }
            ]
          },
          {
            "name": "Alignment",
            "children": [
              {
                "name": "Left",
                "value": "left"
              },
              {
                "name": "Right",
                "value": "right"
              }
            ]
          }
        ]
      },
      {
        "component": "reference",
        "valueType": "string",
        "name": "eyebrow_logo",
        "label": "Logo Image",
        "description": "Optional Logo above eyebrow.",
        "multi": false
      },
      {
        "component": "text",
        "valueType": "string",
        "name": "eyebrow_logoAlt",
        "value": "",
        "label": "Logo Image alt text",
        "description": "A descriptive text of the logo image."
      },
      {
        "component": "text",
        "valueType": "string",
        "name": "eyebrow_title",
        "value": "",
        "label": "Eyebrow Main Title",
        "description": "Sets the small Eyebrow above the title."
      },
      {
        "component": "text",
        "valueType": "string",
        "name": "eyebrow_subtitle",
        "value": "",
        "label": "Eybrow Sub Title",
        "description": "Second, smaller eyebrow line."
      },
      {
        "component": "text",
        "valueType": "string",
        "name": "title",
        "value": "",
        "label": "Heading",
        "description": "Sets the main title of the teaser."
      },
      {
        "component": "select",
        "valueType": "string",
        "name": "titleType",
        "value": "h3",
        "label": "Heading Type",
        "options": [
          {
            "name": "H1",
            "value": "h1"
          },
          {
            "name": "H2",
            "value": "h2"
          },
          {
            "name": "H3",
            "value": "h3"
          },
          {
            "name": "H4",
            "value": "h4"
          },
          {
            "name": "H5",
            "value": "h5"
          },
          {
            "name": "H6",
            "value": "h6"
          }
        ]
      },
      {
        "component": "richtext",
        "valueType": "string",
        "name": "description",
        "value": "",
        "label": "Teaser Text"
      },
      {
        "component": "reference",
        "valueType": "string",
        "name": "subject",
        "label": "Subject Image",
        "description": "Optional Subject Image.",
        "multi": false
      },
      {
        "component": "text",
        "valueType": "string",
        "name": "subjectAlt",
        "value": "",
        "label": "Subject Alt Text",
        "description": "A descriptive text of the subject image."
      },
      {
        "component": "select",
        "name": "cta1Type",
        "value": "primary",
        "label": "First CTA Type",
        "description": "'Primary' will render button filled, 'Secondary' with an outline.",
        "valueType": "string",
        "options": [
          {
            "name": "Primary",
            "value": "primary"
          },
          {
            "name": "Secondary",
            "value": "secondary"
          }
        ]
      },
      {
        "component": "text",
        "valueType": "string",
        "name": "cta1Text",
        "value": "",
        "label": "First CTA Text",
        "description": "Text to be shown inside button."
      },
      {
        "component": "text",
        "valueType": "string",
        "name": "cta1",
        "value": "",
        "label": "First CTA Link",
        "description": "What link to open when clicking the button."
      },
      {
        "component": "select",
        "name": "cta2Type",
        "value": "primary",
        "label": "Second CTA Type",
        "description": "'Primary' will render button filled, 'Secondary' with an outline.",
        "valueType": "string",
        "options": [
          {
            "name": "Primary",
            "value": "primary"
          },
          {
            "name": "Secondary",
            "value": "secondary"
          }
        ]
      },
      {
        "component": "text",
        "valueType": "string",
        "name": "cta2Text",
        "value": "",
        "label": "Second CTA Text",
        "description": "Text to be shown inside button."
      },
      {
        "component": "text",
        "valueType": "string",
        "name": "cta2",
        "value": "",
        "label": "Second CTA Link",
        "description": "What link to open when clicking the button."
      }
    ]
  },
  {
    "id": "title",
    "fields": [
      {
        "component": "text",
        "valueType": "string",
        "name": "jcr:title",
        "value": "",
        "label": "Text"
      },
      {
        "component": "select",
        "name": "type",
        "value": "h1",
        "label": "Type",
        "valueType": "string",
        "options": [
          {
            "name": "h1",
            "value": "h1"
          },
          {
            "name": "h2",
            "value": "h2"
          },
          {
            "name": "h3",
            "value": "h3"
          },
          {
            "name": "h4",
            "value": "h4"
          },
          {
            "name": "h5",
            "value": "h5"
          },
          {
            "name": "h6",
            "value": "h6"
          }
        ]
      }
    ]
  },
  {
    "id": "image",
    "fields": [
      {
        "component": "reference",
        "valueType": "string",
        "name": "fileReference",
        "label": "Image",
        "multi": false
      },
      {
        "component": "text",
        "valueType": "string",
        "name": "alt",
        "value": "Default alt",
        "label": "Alt Text"
      }
    ]
  },
  {
    "id": "button",
    "fields": [
      {
        "component": "text",
        "valueType": "string",
        "name": "href",
        "value": "",
        "label": "Link"
      },
      {
        "component": "text",
        "valueType": "string",
        "name": "text",
        "value": "",
        "label": "Text"
      },
      {
        "component": "select",
        "name": "type",
        "value": "",
        "label": "Type",
        "valueType": "string",
        "options": [
          {
            "name": "Hyperlink",
            "value": ""
          },
          {
            "name": "Primary",
            "value": "primary"
          },
          {
            "name": "Secondary",
            "value": "secondary"
          }
        ]
      }
    ]
  },
  {
    "id": "section",
    "fields": [
      {
        "component": "select",
        "name": "style",
        "value": "",
        "label": "Style",
        "description": "The section style",
        "valueType": "string",
        "options": [
          {
            "name": "default",
            "value": "default"
          },
          {
            "name": "highlight",
            "value": "highlight"
          }
        ]
      },
      {
        "component": "boolean",
        "valueType": "boolean",
        "name": "always-show",
        "label": "Do NOT hide on browse filter results?",
        "description": "When browse-filter block is used, on browse-filter results, all sections below the browse-filter is hidden. Above toggle makes an exception to show this section even if the browse filter results are displayed."
      }
    ]
  },
  {
    "id": "browse-rail-section",
    "fields": [
      {
        "component": "select",
        "name": "style",
        "value": "",
        "label": "Style",
        "description": "The section style",
        "valueType": "string",
        "hidden": true,
        "options": []
      }
    ]
  },
  {
    "id": "article-header-section",
    "fields": [
      {
        "component": "select",
        "name": "style",
        "value": "",
        "label": "Style",
        "description": "The section style",
        "valueType": "string",
        "hidden": true,
        "options": []
      }
    ]
  },
  {
    "id": "article-content-section",
    "fields": [
      {
        "component": "select",
        "name": "style",
        "value": "",
        "label": "Style",
        "description": "The section style",
        "valueType": "string",
        "hidden": true,
        "options": []
      }
    ]
  },
  {
    "id": "icon-card",
    "fields": [
      {
        "component": "reference",
        "valueType": "string",
        "name": "cardIcon",
        "label": "Icon",
        "description": "Sets the Card icon",
        "multi": false
      },
      {
        "component": "text",
        "valueType": "string",
        "name": "cardIconAlt",
        "label": "Icon Description",
        "description": "Sets the Card icon's alternative text"
      },
      {
        "component": "text",
        "valueType": "string",
        "name": "cardHeading",
        "value": "",
        "label": "Heading",
        "description": "Sets the heading for Card."
      },
      {
        "component": "select",
        "valueType": "string",
        "name": "cardHeadingType",
        "value": "h3",
        "label": "Heading Type",
        "options": [
          {
            "name": "H1",
            "value": "h1"
          },
          {
            "name": "H2",
            "value": "h2"
          },
          {
            "name": "H3",
            "value": "h3"
          },
          {
            "name": "H4",
            "value": "h4"
          },
          {
            "name": "H5",
            "value": "h5"
          },
          {
            "name": "H6",
            "value": "h6"
          }
        ]
      },
      {
        "component": "richtext",
        "valueType": "string",
        "name": "cardDescription",
        "value": "",
        "label": "Description",
        "description": "Sets the description for Card."
      },
      {
        "component": "text",
        "valueType": "string",
        "name": "cardLinkText",
        "value": "",
        "label": "Link Text",
        "description": "Sets the link text for Card."
      },
      {
        "component": "text",
        "valueType": "string",
        "name": "cardLink",
        "value": "",
        "label": "Link URL",
        "description": "Sets the link URL for Card."
      }
    ]
  },
  {
    "id": "columns",
    "fields": [
      {
        "component": "text",
        "valueType": "number",
        "name": "columns",
        "value": "",
        "label": "Columns"
      },
      {
        "component": "text",
        "valueType": "number",
        "name": "rows",
        "value": "",
        "label": "Rows"
      }
    ]
  },
  {
    "id": "curated-cards",
    "fields": [
      {
        "component": "text",
        "valueType": "string",
        "name": "heading",
        "value": "",
        "label": "Heading",
        "description": "Sets the heading."
      },
      {
        "component": "select",
        "valueType": "string",
        "name": "headingType",
        "value": "h3",
        "label": "Heading Type",
        "options": [
          {
            "name": "H1",
            "value": "h1"
          },
          {
            "name": "H2",
            "value": "h2"
          },
          {
            "name": "H3",
            "value": "h3"
          },
          {
            "name": "H4",
            "value": "h4"
          },
          {
            "name": "H5",
            "value": "h5"
          },
          {
            "name": "H6",
            "value": "h6"
          }
        ]
      },
      {
        "component": "text",
        "valueType": "string",
        "name": "tooltip",
        "value": "",
        "label": "Tooltip",
        "description": "Sets the tooltip."
      },
      {
        "component": "text",
        "valueType": "string",
        "name": "linkText",
        "value": "",
        "label": "Link text",
        "description": "Sets the text for link."
      },
      {
        "component": "text",
        "valueType": "string",
        "name": "link",
        "value": "",
        "label": "Link URL",
        "description": "Sets the text url."
      },
      {
        "component": "multiselect",
        "valueType": "string",
        "name": "contentTypes",
        "label": "Filter by Content Type",
        "description": "Select the content type(s).",
        "options": [
          {
            "name": "Certification",
            "value": "certification"
          },
          {
            "name": "Communities",
            "value": "community"
          },
          {
            "name": "Courses",
            "value": "course"
          },
          {
            "name": "Documentation",
            "value": "documentation"
          },
          {
            "name": "On-Demand Event",
            "value": "event"
          },
          {
            "name": "Troubleshooting",
            "value": "troubleshooting"
          },
          {
            "name": "Tutorials",
            "value": "tutorial"
          }
        ]
      },
      {
        "component": "aem-tag",
        "name": "tags",
        "label": "Solution(s) or Feature(s)",
        "valueType": "string",
        "rootPath": "/content/cq:tags/exl",
        "description": "Optional - all are included if no selection is made."
      },
      {
        "component": "multiselect",
        "name": "roles",
        "label": "Role(s)",
        "valueType": "string",
        "description": "Sets the Role(s).",
        "options": [
          {
            "name": "Admin",
            "value": "Admin"
          },
          {
            "name": "Developer",
            "value": "Developer"
          },
          {
            "name": "Leader",
            "value": "Leader"
          },
          {
            "name": "User",
            "value": "User"
          }
        ]
      },
      {
        "component": "multiselect",
        "name": "experienceLevels",
        "label": "Experience Level(s)",
        "valueType": "string",
        "description": "Sets the Experience Level(s).",
        "options": [
          {
            "name": "Beginner",
            "value": "Beginner"
          },
          {
            "name": "Intermediate",
            "value": "Intermediate"
          },
          {
            "name": "Advanced",
            "value": "Advanced"
          }
        ]
      },
      {
        "component": "radio-group",
        "name": "sortBy",
        "value": "RELEVANCE",
        "label": "Sort by",
        "valueType": "string",
        "options": [
          {
            "name": "Relevance",
            "value": "RELEVANCE"
          },
          {
            "name": "Most recent",
            "value": "MOST_RECENT"
          },
          {
            "name": "Most popular",
            "value": "MOST_POPULAR"
          }
        ]
      }
    ]
  },
  {
    "id": "carousel",
    "fields": []
  },
  {
    "id": "marquee",
    "fields": [
      {
        "component": "reference",
        "valueType": "string",
        "name": "fileReference",
        "label": "Subject Image",
        "description": "The marquee subject image, min Xpx x Ypx...",
        "multi": false
      },
      {
        "component": "text",
        "valueType": "string",
        "name": "fileReferenceAlt",
        "value": "",
        "label": "Subject Image Description",
        "description": "A descriptive text of the image will be shown as tooltip."
      },
      {
        "component": "select",
        "name": "classes",
        "value": "",
        "label": "Background Color",
        "description": "The marquee background color",
        "valueType": "string",
        "options": [
          {
            "name": "Gray",
            "value": "bg-spectrum-gray-700"
          },
          {
            "name": "Blue",
            "value": "bg-spectrum-blue-700"
          },
          {
            "name": "Green",
            "value": "bg-spectrum-green-700"
          },
          {
            "name": "Orange",
            "value": "bg-spectrum-orange-700"
          },
          {
            "name": "Red",
            "value": "bg-spectrum-red-700"
          },
          {
            "name": "Celery",
            "value": "bg-spectrum-celery-700"
          },
          {
            "name": "Chartreuse",
            "value": "bg-spectrum-chartreuse-700"
          },
          {
            "name": "Cyan",
            "value": "bg-spectrum-cyan-700"
          },
          {
            "name": "Fuchsia",
            "value": "bg-spectrum-fuchsia-700"
          },
          {
            "name": "Indigo",
            "value": "bg-spectrum-indigo-700"
          },
          {
            "name": "Magenta",
            "value": "bg-spectrum-magenta-700"
          },
          {
            "name": "Purple",
            "value": "bg-spectrum-purple-700"
          },
          {
            "name": "Seafoam",
            "value": "bg-spectrum-seafoam-700"
          },
          {
            "name": "Yellow",
            "value": "bg-spectrum-yellow-700"
          }
        ]
      },
      {
        "component": "text",
        "valueType": "string",
        "name": "eyebrow",
        "value": "",
        "label": "Eyebrow",
        "description": "Sets the small pre-title above the title."
      },
      {
        "component": "text",
        "valueType": "string",
        "name": "title",
        "value": "",
        "label": "Heading",
        "description": "Sets the main title of the marquee."
      },
      {
        "component": "select",
        "valueType": "string",
        "name": "titleType",
        "value": "h3",
        "label": "Heading Type",
        "options": [
          {
            "name": "H1",
            "value": "h1"
          },
          {
            "name": "H2",
            "value": "h2"
          },
          {
            "name": "H3",
            "value": "h3"
          },
          {
            "name": "H4",
            "value": "h4"
          },
          {
            "name": "H5",
            "value": "h5"
          },
          {
            "name": "H6",
            "value": "h6"
          }
        ]
      },
      {
        "component": "richtext",
        "valueType": "string",
        "name": "longDescr",
        "value": "",
        "label": "Long Description",
        "description": "The description shown in Desktop and Tablet view."
      },
      {
        "component": "text",
        "valueType": "string",
        "name": "cta1Text",
        "value": "",
        "label": "First CTA Text",
        "description": "Text to be shown inside button."
      },
      {
        "component": "text",
        "valueType": "string",
        "name": "cta1",
        "value": "",
        "label": "First CTA Link",
        "description": "What link to open when clicking the button."
      },
      {
        "component": "select",
        "name": "linkType",
        "value": "link",
        "label": "Link Type",
        "description": "Link will render a normal Anchor button, video will render a video button that opens the video player when clicked.",
        "valueType": "string",
        "options": [
          {
            "name": "Link",
            "value": "link"
          },
          {
            "name": "Video",
            "value": "video"
          }
        ]
      },
      {
        "component": "text",
        "valueType": "string",
        "name": "cta2Text",
        "value": "",
        "label": "Sign up CTA Text",
        "description": "Text to be shown inside button."
      }
    ]
  },
  {
    "id": "author-summary",
    "fields": [
      {
        "component": "aem-content",
        "valueType": "string",
        "name": "author-bio-page",
        "value": "",
        "label": "Author"
      }
    ]
  },
  {
    "id": "article-marquee",
    "fields": [
      {
        "component": "aem-content",
        "valueType": "string",
        "name": "author-bio-page",
        "value": "",
        "label": "Author"
      },
      {
        "component": "text",
        "valueType": "string",
        "name": "articleReadingTime",
        "value": "",
        "label": "Reading time",
        "description": "Sets the reading time for the article."
      },
      {
        "component": "select",
        "valueType": "string",
        "name": "titleType",
        "value": "h3",
        "label": "Heading Type",
        "options": [
          {
            "name": "H1",
            "value": "h1"
          },
          {
            "name": "H2",
            "value": "h2"
          },
          {
            "name": "H3",
            "value": "h3"
          },
          {
            "name": "H4",
            "value": "h4"
          },
          {
            "name": "H5",
            "value": "h5"
          },
          {
            "name": "H6",
            "value": "h6"
          }
        ]
      }
    ]
  },
  {
    "id": "sign-up",
    "fields": [
      {
        "component": "reference",
        "valueType": "string",
        "name": "fileReference",
        "label": "Subject Image",
        "description": "The sign-up subject image, min Xpx x Ypx...",
        "multi": false
      },
      {
        "component": "text",
        "valueType": "string",
        "name": "fileReferenceAlt",
        "value": "",
        "label": "Subject Image Description",
        "description": "A descriptive text of the image will be shown as tooltip."
      },
      {
        "component": "select",
        "name": "classes",
        "value": "",
        "label": "Background Color",
        "description": "The sign-up background color",
        "valueType": "string",
        "options": [
          {
            "name": "Gray",
            "value": "bg-spectrum-gray-700"
          },
          {
            "name": "Blue",
            "value": "bg-spectrum-blue-700"
          },
          {
            "name": "Green",
            "value": "bg-spectrum-green-700"
          },
          {
            "name": "Orange",
            "value": "bg-spectrum-orange-700"
          },
          {
            "name": "Red",
            "value": "bg-spectrum-red-700"
          },
          {
            "name": "Celery",
            "value": "bg-spectrum-celery-700"
          },
          {
            "name": "Chartreuse",
            "value": "bg-spectrum-chartreuse-700"
          },
          {
            "name": "Cyan",
            "value": "bg-spectrum-cyan-700"
          },
          {
            "name": "Fuchsia",
            "value": "bg-spectrum-fuchsia-700"
          },
          {
            "name": "Indigo",
            "value": "bg-spectrum-indigo-700"
          },
          {
            "name": "Magenta",
            "value": "bg-spectrum-magenta-700"
          },
          {
            "name": "Purple",
            "value": "bg-spectrum-purple-700"
          },
          {
            "name": "Seafoam",
            "value": "bg-spectrum-seafoam-700"
          },
          {
            "name": "Yellow",
            "value": "bg-spectrum-yellow-700"
          }
        ]
      },
      {
        "component": "text",
        "valueType": "string",
        "name": "eyebrow",
        "value": "",
        "label": "Eyebrow",
        "description": "Sets the small pre-title above the title."
      },
      {
        "component": "text",
        "valueType": "string",
        "name": "title",
        "value": "",
        "label": "Heading",
        "description": "Sets the main title of the sign-up."
      },
      {
        "component": "select",
        "valueType": "string",
        "name": "titleType",
        "value": "h3",
        "label": "Heading Type",
        "options": [
          {
            "name": "H1",
            "value": "h1"
          },
          {
            "name": "H2",
            "value": "h2"
          },
          {
            "name": "H3",
            "value": "h3"
          },
          {
            "name": "H4",
            "value": "h4"
          },
          {
            "name": "H5",
            "value": "h5"
          },
          {
            "name": "H6",
            "value": "h6"
          }
        ]
      },
      {
        "component": "richtext",
        "valueType": "string",
        "name": "longDescr",
        "value": "",
        "label": "Long Description",
        "description": "The description shown in Desktop and Tablet view."
      },
      {
        "component": "text",
        "valueType": "string",
        "name": "cta1Text",
        "value": "",
        "label": "Sign in CTA text",
        "description": "Text to be shown inside button."
      },
      {
        "component": "text",
        "valueType": "string",
        "name": "cta2Text",
        "value": "",
        "label": "Second CTA Text",
        "description": "Text to be shown inside button."
      },
      {
        "component": "text",
        "valueType": "string",
        "name": "cta2",
        "value": "",
        "label": "Second CTA Link",
        "description": "What link to open when clicking the button."
      }
    ]
  },
  {
    "id": "video-embed",
    "fields": [
      {
        "component": "text",
        "valueType": "string",
        "name": "videoUrl",
        "value": "",
        "label": "MPC Video URL",
        "description": "Please provide a URL to an MPC video."
      }
    ]
  },
  {
    "id": "secondary-search",
    "fields": [
      {
        "component": "text",
        "valueType": "string",
        "name": "heading",
        "value": "",
        "label": "Heading",
        "description": "Sets the title for Secondary Search"
      },
      {
        "component": "select",
        "valueType": "string",
        "name": "headingType",
        "value": "h2",
        "label": "Heading Type",
        "options": [
          {
            "name": "H1",
            "value": "h1"
          },
          {
            "name": "H2",
            "value": "h2"
          },
          {
            "name": "H3",
            "value": "h3"
          },
          {
            "name": "H4",
            "value": "h4"
          },
          {
            "name": "H5",
            "value": "h5"
          },
          {
            "name": "H6",
            "value": "h6"
          }
        ]
      },
      {
        "component": "text",
        "valueType": "string",
        "name": "searchBar",
        "value": "",
        "label": "Search Bar Text",
        "description": "Search the search bar Placeholder Text"
      }
    ]
  },
  {
    "id": "accordion-group",
    "fields": []
  },
  {
    "id": "accordion",
    "fields": [
      {
        "component": "text",
        "valueType": "string",
        "name": "heading",
        "value": "",
        "label": "Heading"
      },
      {
        "component": "select",
        "valueType": "string",
        "name": "headingType",
        "value": "h3",
        "label": "Heading Type",
        "options": [
          {
            "name": "H2",
            "value": "h2"
          },
          {
            "name": "H3",
            "value": "h3"
          },
          {
            "name": "H4",
            "value": "h4"
          },
          {
            "name": "H5",
            "value": "h5"
          },
          {
            "name": "H6",
            "value": "h6"
          }
        ]
      },
      {
        "component": "richtext",
        "valueType": "string",
        "name": "body",
        "value": "",
        "label": "Body"
      }
    ]
  },
  {
    "id": "media",
    "fields": [
      {
        "component": "reference",
        "valueType": "string",
        "name": "fileReference",
        "label": "Image",
        "description": "The media image"
      },
      {
        "component": "text",
        "valueType": "string",
        "name": "fileReferenceAlt",
        "value": "",
        "label": "Image Description",
        "description": "A descriptive text of the image."
      },
      {
        "component": "select",
        "name": "classes",
        "label": "Image Alignment",
        "valueType": "string",
        "options": [
          {
            "name": "Right",
            "value": "right"
          },
          {
            "name": "Left",
            "value": "left"
          }
        ]
      },
      {
        "component": "text",
        "valueType": "string",
        "name": "eyebrow",
        "value": "",
        "label": "Eyebrow",
        "description": "Sets the small pre-title above the title."
      },
      {
        "component": "text",
        "valueType": "string",
        "name": "title",
        "value": "",
        "label": "Heading"
      },
      {
        "component": "select",
        "valueType": "string",
        "name": "titleType",
        "value": "h3",
        "label": "Heading Type",
        "options": [
          {
            "name": "H1",
            "value": "h1"
          },
          {
            "name": "H2",
            "value": "h2"
          },
          {
            "name": "H3",
            "value": "h3"
          },
          {
            "name": "H4",
            "value": "h4"
          },
          {
            "name": "H5",
            "value": "h5"
          },
          {
            "name": "H6",
            "value": "h6"
          }
        ]
      },
      {
        "component": "richtext",
        "valueType": "string",
        "name": "description",
        "value": "",
        "label": "Description"
      },
      {
        "component": "select",
        "name": "cta1Type",
        "value": "primary",
        "label": "First CTA Type",
        "description": "'Primary' will render button filled, 'Secondary' with an outline.",
        "valueType": "string",
        "options": [
          {
            "name": "Primary",
            "value": "primary"
          },
          {
            "name": "Secondary",
            "value": "secondary"
          }
        ]
      },
      {
        "component": "text",
        "valueType": "string",
        "name": "cta1Text",
        "value": "",
        "label": "First CTA Text",
        "description": "Text to be shown inside button."
      },
      {
        "component": "text",
        "valueType": "string",
        "name": "cta1",
        "value": "",
        "label": "First CTA Link",
        "description": "What link to open when clicking the button."
      },
      {
        "component": "select",
        "name": "cta2Type",
        "value": "primary",
        "label": "Second CTA Type",
        "description": "'Primary' will render button filled, 'Secondary' with an outline.",
        "valueType": "string",
        "options": [
          {
            "name": "Primary",
            "value": "primary"
          },
          {
            "name": "Secondary",
            "value": "secondary"
          }
        ]
      },
      {
        "component": "text",
        "valueType": "string",
        "name": "cta2Text",
        "value": "",
        "label": "Second CTA Text",
        "description": "Text to be shown inside button."
      },
      {
        "component": "text",
        "valueType": "string",
        "name": "cta2",
        "value": "",
        "label": "Second CTA Link",
        "description": "What link to open when clicking the button."
      }
    ]
  },
  {
    "id": "authorable-card",
    "fields": [
      {
        "component": "text",
        "valueType": "string",
        "name": "heading",
        "value": "",
        "label": "Heading",
        "description": "Sets the heading."
      },
      {
        "component": "select",
        "valueType": "string",
        "name": "headingType",
        "value": "h2",
        "label": "Heading Type",
        "options": [
          {
            "name": "H1",
            "value": "h1"
          },
          {
            "name": "H2",
            "value": "h2"
          },
          {
            "name": "H3",
            "value": "h3"
          },
          {
            "name": "H4",
            "value": "h4"
          },
          {
            "name": "H5",
            "value": "h5"
          },
          {
            "name": "H6",
            "value": "h6"
          }
        ]
      },
      {
        "component": "text",
        "valueType": "string",
        "name": "tooltip",
        "value": "",
        "label": "Tooltip",
        "description": "Sets the tooltip."
      },
      {
        "component": "text",
        "valueType": "string",
        "name": "linkText",
        "value": "",
        "label": "Link text",
        "description": "Sets the text for link."
      },
      {
        "component": "text",
        "valueType": "string",
        "name": "link",
        "value": "",
        "label": "Link URL",
        "description": "Sets the text url."
      }
    ]
  },
  {
    "id": "authored-card",
    "fields": [
      {
        "component": "text",
        "valueType": "string",
        "name": "contentURL",
        "value": "",
        "label": "Content URL",
        "description": "Provide a link to one of the following content types: Course, Tutorial, Documentation, Troubleshooting, On-Demand Event, or Certification"
      }
    ]
  },
  {
    "id": "browse-filters",
    "fields": [
      {
        "component": "aem-tag",
        "name": "solutions",
        "label": "Results solution filter",
        "valueType": "string",
        "rootPath": "/content/cq:tags/exl/solution",
        "description": "Optional - filter results to specific solution(s)."
      },
      {
        "component": "text",
        "valueType": "string",
        "name": "heading",
        "value": "",
        "label": "Topics heading",
        "description": "Sets the headings for topics."
      },
      {
        "component": "select",
        "valueType": "string",
        "name": "headingType",
        "value": "h2",
        "label": "Heading Type",
        "options": [
          {
            "name": "H1",
            "value": "h1"
          },
          {
            "name": "H2",
            "value": "h2"
          },
          {
            "name": "H3",
            "value": "h3"
          },
          {
            "name": "H4",
            "value": "h4"
          },
          {
            "name": "H5",
            "value": "h5"
          },
          {
            "name": "H6",
            "value": "h6"
          }
        ]
      },
      {
        "component": "aem-tag",
        "name": "tags",
        "label": "Topics buttons",
        "valueType": "string",
        "rootPath": "/content/cq:tags/exl",
        "description": "Select up to 15 topics or features."
      }
    ]
  },
  {
    "id": "featured-cards",
    "fields": [
      {
        "component": "text",
        "name": "heading",
        "value": "",
        "label": "Heading",
        "valueType": "string",
        "description": "Sets the heading."
      },
      {
        "component": "select",
        "valueType": "string",
        "name": "headingType",
        "value": "h2",
        "label": "Heading Type",
        "options": [
          {
            "name": "H1",
            "value": "h1"
          },
          {
            "name": "H2",
            "value": "h2"
          },
          {
            "name": "H3",
            "value": "h3"
          },
          {
            "name": "H4",
            "value": "h4"
          },
          {
            "name": "H5",
            "value": "h5"
          },
          {
            "name": "H6",
            "value": "h6"
          }
        ]
      },
      {
        "component": "richtext",
        "name": "description",
        "value": "",
        "label": "Description",
        "valueType": "string",
        "description": "Sets the description."
      },
      {
        "component": "multiselect",
        "valueType": "string",
        "name": "contentTypes",
        "label": "Content type(s)",
        "description": "Select the content type(s).",
        "options": [
          {
            "name": "Certification",
            "value": "certification"
          },
          {
            "name": "Communities",
            "value": "community"
          },
          {
            "name": "Courses",
            "value": "course"
          },
          {
            "name": "Documentation",
            "value": "documentation"
          },
          {
            "name": "On-Demand Event",
            "value": "event"
          },
          {
            "name": "Troubleshooting",
            "value": "troubleshooting"
          },
          {
            "name": "Tutorials",
            "value": "tutorial"
          }
        ]
      },
      {
        "component": "text",
        "name": "linkText",
        "value": "",
        "label": "Link Text",
        "valueType": "string",
        "description": "Sets the text for link."
      },
      {
        "component": "text",
        "name": "link",
        "value": "",
        "label": "Link URL",
        "valueType": "string",
        "description": "Sets the text url."
      },
      {
        "component": "text",
        "name": "keyword",
        "value": "",
        "label": "Keyword",
        "valueType": "string",
        "description": "Keyword for filtering the featured card data"
      },
      {
        "component": "radio-group",
        "name": "sortBy",
        "value": "RELEVANCE",
        "label": "Sort by",
        "valueType": "string",
        "options": [
          {
            "name": "Relevance",
            "value": "RELEVANCE"
          },
          {
            "name": "Most recent",
            "value": "MOST_RECENT"
          },
          {
            "name": "Most popular",
            "value": "MOST_POPULAR"
          }
        ]
      }
    ]
  },
  {
    "id": "events-cards",
    "fields": [
      {
        "component": "text",
        "valueType": "string",
        "name": "heading",
        "value": "",
        "label": "Heading",
        "description": "Sets the heading."
      },
      {
        "component": "select",
        "valueType": "string",
        "name": "headingType",
        "value": "h2",
        "label": "Heading Type",
        "options": [
          {
            "name": "H1",
            "value": "h1"
          },
          {
            "name": "H2",
            "value": "h2"
          },
          {
            "name": "H3",
            "value": "h3"
          },
          {
            "name": "H4",
            "value": "h4"
          },
          {
            "name": "H5",
            "value": "h5"
          },
          {
            "name": "H6",
            "value": "h6"
          }
        ]
      },
      {
        "component": "text",
        "valueType": "string",
        "name": "tooltip",
        "value": "",
        "label": "Tooltip",
        "description": "Sets the tooltip."
      },
      {
        "component": "text",
        "valueType": "string",
        "name": "linkText",
        "value": "",
        "label": "Link text",
        "description": "Sets the text for link."
      },
      {
        "component": "text",
        "valueType": "string",
        "name": "link",
        "value": "",
        "label": "Link URL",
        "description": "Sets the text url."
      },
      {
        "component": "aem-tag",
        "name": "tags",
        "label": "Solution(s)",
        "valueType": "string",
        "rootPath": "/content/cq:tags/exl/solution",
        "description": "Optional - all are included if no selection is made."
      }
    ]
  },
  {
    "id": "adls-cards",
    "fields": [
      {
        "component": "text",
        "valueType": "string",
        "name": "heading",
        "value": "",
        "label": "Heading",
        "description": "Sets the heading."
      },
      {
        "component": "select",
        "valueType": "string",
        "name": "headingType",
        "value": "h2",
        "label": "Heading Type",
        "options": [
          {
            "name": "H1",
            "value": "h1"
          },
          {
            "name": "H2",
            "value": "h2"
          },
          {
            "name": "H3",
            "value": "h3"
          },
          {
            "name": "H4",
            "value": "h4"
          },
          {
            "name": "H5",
            "value": "h5"
          },
          {
            "name": "H6",
            "value": "h6"
          }
        ]
      },
      {
        "component": "text",
        "valueType": "string",
        "name": "tooltip",
        "value": "",
        "label": "Tooltip",
        "description": "Sets the tooltip."
      },
      {
        "component": "text",
        "valueType": "string",
        "name": "linkText",
        "value": "",
        "label": "Link text",
        "description": "Sets the text for link."
      },
      {
        "component": "text",
        "valueType": "string",
        "name": "link",
        "value": "",
        "label": "Link URL",
        "description": "Sets the text url."
      },
      {
        "component": "multiselect",
        "valueType": "string",
        "name": "solutions",
        "label": "Solution(s)",
        "description": "All are included if no selection is made",
        "options": [
          {
            "name": "AEM Assets",
            "value": "AEM Assets"
          },
          {
            "name": "AEM Forms",
            "value": "AEM Forms"
          },
          {
            "name": "AEM Sites",
            "value": "AEM Sites"
          },
          {
            "name": "Analytics",
            "value": "Analytics"
          },
          {
            "name": "Audience Manager",
            "value": "Audience Manager"
          },
          {
            "name": "Campaign Classic",
            "value": "Campaign Classic"
          },
          {
            "name": "Campaign Standard",
            "value": "Campaign Standard"
          },
          {
            "name": "Commerce",
            "value": "Commerce"
          },
          {
            "name": "Content Supply Chain",
            "value": "Content Supply Chain"
          },
          {
            "name": "Customer Journey Analytics",
            "value": "Customer Journey Analytics"
          },
          {
            "name": "Experience Cloud Integrations",
            "value": "Experience Cloud Integrations"
          },
          {
            "name": "Experience Platform",
            "value": "Experience Platform"
          },
          {
            "name": "Journey Optimizer",
            "value": "Journey Optimizer"
          },
          {
            "name": "Marketo Engage",
            "value": "Marketo Engage"
          },
          {
            "name": "Real-Time CDP",
            "value": "Real-Time CDP"
          },
          {
            "name": "Target",
            "value": "Target"
          },
          {
            "name": "Workfront",
            "value": "Workfront"
          }
        ]
      },
      {
        "component": "multiselect",
        "valueType": "string",
        "name": "roles",
        "label": "Role(s)",
        "description": "All are included if no selection is made",
        "options": [
          {
            "name": "Administrator",
            "value": "Administrator"
          },
          {
            "name": "Architect",
            "value": "Architect"
          },
          {
            "name": "Business User",
            "value": "Business User"
          },
          {
            "name": "Creative",
            "value": "Creative"
          },
          {
            "name": "Developer",
            "value": "Developer"
          }
        ]
      },
      {
        "component": "radio-group",
        "name": "sortby",
        "value": "recommended",
        "label": "Sort by",
        "description": "'Sorts baseed on the Options",
        "valueType": "string",
        "options": [
          {
            "name": "Recommended",
            "value": "recommended"
          },
          {
            "name": "Alphabetical (A-Z)",
            "value": "ascending"
          },
          {
            "name": "Alphabetical (Z-A)",
            "value": "descending"
          }
        ]
      }
    ]
  },
  {
    "id": "tabbed-cards",
    "fields": [
      {
        "component": "text",
        "valueType": "string",
        "name": "heading",
        "value": "",
        "label": "Heading",
        "description": "Sets the heading."
      },
      {
        "component": "select",
        "valueType": "string",
        "name": "headingType",
        "value": "h2",
        "label": "Heading Type",
        "options": [
          {
            "name": "H1",
            "value": "h1"
          },
          {
            "name": "H2",
            "value": "h2"
          },
          {
            "name": "H3",
            "value": "h3"
          },
          {
            "name": "H4",
            "value": "h4"
          },
          {
            "name": "H5",
            "value": "h5"
          },
          {
            "name": "H6",
            "value": "h6"
          }
        ]
      },
      {
        "component": "text",
        "valueType": "string",
        "name": "tooltip",
        "value": "",
        "label": "Tooltip",
        "description": "Sets the tooltip."
      },
      {
        "component": "multiselect",
        "valueType": "string",
        "name": "contentTypes",
        "label": "Filter by Content Type",
        "description": "Select the content type(s).",
        "options": [
          {
            "name": "Courses",
            "value": "course"
          },
          {
            "name": "Tutorials",
            "value": "tutorial"
          },
          {
            "name": "Documentation",
            "value": "documentation"
          },
          {
            "name": "Troubleshooting",
            "value": "troubleshooting"
          },
          {
            "name": "On-Demand Events",
            "value": "event"
          },
          {
            "name": "Community Posts",
            "value": "community"
          },
          {
            "name": "Certification",
            "value": "certification"
          }
        ]
      },
      {
        "component": "multiselect",
        "name": "sortByDate",
        "label": "Filter by Date",
        "valueType": "string",
        "options": [
          {
            "name": "Within one month",
            "value": "within_one_month"
          },
          {
            "name": "Within six months",
            "value": "within_six_months"
          },
          {
            "name": "Within one year",
            "value": "within_one_year"
          },
          {
            "name": "More than one year ago",
            "value": "more_than_one_year_ago"
          }
        ]
      },
      {
        "component": "radio-group",
        "name": "sortBy",
        "value": "most_recent",
        "label": "Sort by",
        "valueType": "string",
        "options": [
          {
            "name": "Most Recent",
            "value": "most_recent"
          },
          {
            "name": "Most Popular",
            "value": "most_popular"
          }
        ]
      }
    ]
  },
  {
    "id": "tabs",
    "fields": []
  },
  {
    "id": "tab",
    "fields": [
      {
        "component": "text",
        "valueType": "string",
        "name": "title",
        "value": "",
        "label": "Heading"
      },
      {
        "component": "richtext",
        "valueType": "string",
        "name": "content",
        "value": "",
        "label": "Body"
      }
    ]
  },
  {
    "id": "recommended-courses",
    "fields": [
      {
        "component": "text",
        "valueType": "string",
        "name": "heading",
        "value": "",
        "label": "Heading",
        "description": "Sets the heading."
      },
      {
        "component": "select",
        "valueType": "string",
        "name": "headingType",
        "value": "h2",
        "label": "Heading Type",
        "options": [
          {
            "name": "H1",
            "value": "h1"
          },
          {
            "name": "H2",
            "value": "h2"
          },
          {
            "name": "H3",
            "value": "h3"
          },
          {
            "name": "H4",
            "value": "h4"
          },
          {
            "name": "H5",
            "value": "h5"
          },
          {
            "name": "H6",
            "value": "h6"
          }
        ]
      },
      {
        "component": "text",
        "valueType": "string",
        "name": "tooltip",
        "value": "",
        "label": "Tooltip",
        "description": "Sets the tooltip."
      },
      {
        "component": "text",
        "valueType": "string",
        "name": "linkText",
        "value": "",
        "label": "Link text",
        "description": "Sets the text for link."
      },
      {
        "component": "text",
        "valueType": "string",
        "name": "link",
        "value": "",
        "label": "Link URL",
        "description": "Sets the text url."
      }
    ]
  },
  {
    "id": "browse-rail",
    "fields": [
      {
        "component": "richtext",
        "valueType": "string",
        "name": "navigation",
        "value": "",
        "label": "Product Navigation",
        "description": "Override default behaviour with custom Navigation"
      }
    ]
  },
  {
    "id": "page-metadata",
    "fields": [
      {
        "component": "select",
        "valueType": "string",
        "name": "article-theme",
        "label": "Article Theme",
        "value": "Adobe",
        "options": [
          {
            "name": "Adobe",
            "value": "adobe"
          },
          {
            "name": "External",
            "value": "external"
          }
        ]
      },
      {
        "component": "multiselect",
        "valueType": "string",
        "name": "coveo-content-type",
        "label": "Coveo Content Type",
        "description": "Sets the coveo content type in page meta.",
        "options": [
          {
            "name": "Article",
            "value": "Article"
          }
        ]
      },
      {
        "component": "aem-tag",
        "valueType": "string",
        "name": "coveo-solution",
        "label": "Coveo Solution(s)",
        "rootPath": "/content/cq:tags/exl/solution",
        "description": "Sets the Coveo Solution(s) in page meta."
      },
      {
        "component": "text",
        "valueType": "string",
        "name": "author-bio-page",
        "value": "",
        "label": "Author Bio page"
      },
      {
        "component": "aem-tag",
        "name": "role",
        "label": "Role(s)",
        "valueType": "string",
        "rootPath": "/content/cq:tags/exl/role",
        "description": "Sets the role(s) in page meta."
      },
      {
        "component": "aem-tag",
        "name": "level",
        "label": "Experience Level(s)",
        "valueType": "string",
        "rootPath": "/content/cq:tags/exl/experience-level",
        "description": "Sets the level(s) in page meta."
      }
    ]
  },
  {
    "id": "block-quote",
    "fields": [
      {
        "component": "richtext",
        "valueType": "string",
        "name": "block-quote",
        "value": "",
        "label": "Block quote",
        "description": "Sets the text"
      }
    ]
  },
  {
    "id": "callout",
    "fields": [
      {
        "component": "richtext",
        "valueType": "string",
        "name": "first-callout-text",
        "value": "",
        "label": "First Callout Text",
        "description": "Sets the text for first callout block"
      },
      {
        "component": "select",
        "valueType": "string",
        "name": "first-callout-source",
        "value": "",
        "label": "First Callout Source",
        "options": [
          {
            "name": "Adobe",
            "value": "adobe"
          },
          {
            "name": "External",
            "value": "external"
          }
        ]
      },
      {
        "component": "richtext",
        "valueType": "string",
        "name": "second-callout-text",
        "value": "",
        "label": "Second Callout Text",
        "description": "Sets the text for second callout block"
      },
      {
        "component": "select",
        "valueType": "string",
        "name": "second-callout-source",
        "value": "",
        "label": "Second Callout Source",
        "options": [
          {
            "name": "Adobe",
            "value": "adobe"
          },
          {
            "name": "External",
            "value": "external"
          }
        ]
      }
    ]
  },
  {
    "id": "author-bio",
    "fields": [
      {
        "component": "reference",
        "valueType": "string",
        "name": "fileReference",
        "label": "Author image",
        "description": "Sets the image of Author",
        "multi": false
      },
      {
        "component": "text",
        "valueType": "string",
        "name": "author-name",
        "value": "",
        "label": "Author name",
        "description": "Sets the name of Author"
      },
      {
        "component": "text",
        "valueType": "string",
        "name": "author-title",
        "value": "",
        "label": "Author title",
        "description": "Sets the title of Author"
      },
      {
        "component": "select",
        "valueType": "string",
        "name": "author-company",
        "value": "",
        "label": "Author company",
        "options": [
          {
            "name": "Adobe",
            "value": "Adobe"
          },
          {
            "name": "External",
            "value": "External"
          }
        ]
      },
      {
        "component": "richtext",
        "valueType": "string",
        "name": "author-description",
        "value": "",
        "label": "Author description",
        "description": "Sets the description of author"
      },
      {
        "component": "text",
        "valueType": "string",
        "name": "author-social-link-text",
        "value": "",
        "label": "Author social link text",
        "description": "Sets the social link text for author"
      },
      {
        "component": "text",
        "valueType": "string",
        "name": "author-social-link-URL",
        "value": "",
        "label": "Author social link URL",
        "description": "Sets the social link url for author"
      }
    ]
  },
  {
    "id": "article-tags",
    "fields": [
      {
        "component": "text",
        "valueType": "string",
        "name": "heading",
        "value": "",
        "label": "Heading"
      },
      {
        "component": "select",
        "valueType": "string",
        "name": "headingType",
        "value": "h3",
        "label": "Heading Type",
        "options": [
          {
            "name": "H1",
            "value": "h1"
          },
          {
            "name": "H2",
            "value": "h2"
          },
          {
            "name": "H3",
            "value": "h3"
          },
          {
            "name": "H4",
            "value": "h4"
          },
          {
            "name": "H5",
            "value": "h5"
          },
          {
            "name": "H6",
            "value": "h6"
          }
        ]
      }
    ]
  },
  {
<<<<<<< HEAD
    "id": "social-share-block",
    "fields": [
      {
        "component": "multiselect",
        "valueType": "string",
        "name": "social network",
        "label": "Select Social Network",
        "description": "Select Social Network",
        "options": [
          {
            "name": "Facebook",
            "value": "Facebook"
          },
          {
            "name": "Twitter",
            "value": "X (formerly Twitter)"
          },
          {
            "name": "LinkedIn",
            "value": "LinkedIn"
          }
        ]
=======
    "id": "featured-authors",
    "fields": [
      {
        "component": "reference",
        "valueType": "string",
        "name": "img",
        "label": "Image"
      },
      {
        "component": "text",
        "valueType": "string",
        "name": "imgAlt",
        "value": "",
        "label": "Image Description",
        "description": "A descriptive text of the image."
      },
      {
        "component": "text",
        "valueType": "string",
        "name": "authors_heading",
        "value": "",
        "label": "Heading"
      },
      {
        "component": "select",
        "valueType": "string",
        "name": "authors_headingType",
        "value": "h3",
        "label": "Heading Type",
        "options": [
          {
            "name": "H1",
            "value": "h1"
          },
          {
            "name": "H2",
            "value": "h2"
          },
          {
            "name": "H3",
            "value": "h3"
          },
          {
            "name": "H4",
            "value": "h4"
          },
          {
            "name": "H5",
            "value": "h5"
          },
          {
            "name": "H6",
            "value": "h6"
          }
        ]
      },
      {
        "component": "richtext",
        "valueType": "string",
        "name": "authors_description",
        "value": "",
        "label": "Description"
      },
      {
        "component": "aem-content",
        "valueType": "string",
        "name": "bio_author1Ref",
        "value": "",
        "label": "Author 1 Bio Page"
      },
      {
        "component": "text",
        "name": "bio_author1Text",
        "value": "",
        "label": "Author 1 CTA Text",
        "valueType": "string"
      },
      {
        "component": "text",
        "name": "bio_author1",
        "value": "",
        "label": "Author 1 CTA URL",
        "valueType": "string"
      },
      {
        "component": "aem-content",
        "valueType": "string",
        "name": "bio_author2Ref",
        "value": "",
        "label": "Author 2 Bio Page"
      },
      {
        "component": "text",
        "name": "bio_author2Text",
        "value": "",
        "label": "Author 2 CTA Text",
        "valueType": "string"
      },
      {
        "component": "text",
        "name": "bio_author2",
        "value": "",
        "label": "Author 2 CTA URL",
        "valueType": "string"
>>>>>>> ffa9530a
      }
    ]
  }
]<|MERGE_RESOLUTION|>--- conflicted
+++ resolved
@@ -2673,7 +2673,114 @@
     ]
   },
   {
-<<<<<<< HEAD
+    "id": "featured-authors",
+    "fields": [
+      {
+        "component": "reference",
+        "valueType": "string",
+        "name": "img",
+        "label": "Image"
+      },
+      {
+        "component": "text",
+        "valueType": "string",
+        "name": "imgAlt",
+        "value": "",
+        "label": "Image Description",
+        "description": "A descriptive text of the image."
+      },
+      {
+        "component": "text",
+        "valueType": "string",
+        "name": "authors_heading",
+        "value": "",
+        "label": "Heading"
+      },
+      {
+        "component": "select",
+        "valueType": "string",
+        "name": "authors_headingType",
+        "value": "h3",
+        "label": "Heading Type",
+        "options": [
+          {
+            "name": "H1",
+            "value": "h1"
+          },
+          {
+            "name": "H2",
+            "value": "h2"
+          },
+          {
+            "name": "H3",
+            "value": "h3"
+          },
+          {
+            "name": "H4",
+            "value": "h4"
+          },
+          {
+            "name": "H5",
+            "value": "h5"
+          },
+          {
+            "name": "H6",
+            "value": "h6"
+          }
+        ]
+      },
+      {
+        "component": "richtext",
+        "valueType": "string",
+        "name": "authors_description",
+        "value": "",
+        "label": "Description"
+      },
+      {
+        "component": "aem-content",
+        "valueType": "string",
+        "name": "bio_author1Ref",
+        "value": "",
+        "label": "Author 1 Bio Page"
+      },
+      {
+        "component": "text",
+        "name": "bio_author1Text",
+        "value": "",
+        "label": "Author 1 CTA Text",
+        "valueType": "string"
+      },
+      {
+        "component": "text",
+        "name": "bio_author1",
+        "value": "",
+        "label": "Author 1 CTA URL",
+        "valueType": "string"
+      },
+      {
+        "component": "aem-content",
+        "valueType": "string",
+        "name": "bio_author2Ref",
+        "value": "",
+        "label": "Author 2 Bio Page"
+      },
+      {
+        "component": "text",
+        "name": "bio_author2Text",
+        "value": "",
+        "label": "Author 2 CTA Text",
+        "valueType": "string"
+      },
+      {
+        "component": "text",
+        "name": "bio_author2",
+        "value": "",
+        "label": "Author 2 CTA URL",
+        "valueType": "string"
+      }
+    ]
+  },
+  {
     "id": "social-share-block",
     "fields": [
       {
@@ -2696,112 +2803,6 @@
             "value": "LinkedIn"
           }
         ]
-=======
-    "id": "featured-authors",
-    "fields": [
-      {
-        "component": "reference",
-        "valueType": "string",
-        "name": "img",
-        "label": "Image"
-      },
-      {
-        "component": "text",
-        "valueType": "string",
-        "name": "imgAlt",
-        "value": "",
-        "label": "Image Description",
-        "description": "A descriptive text of the image."
-      },
-      {
-        "component": "text",
-        "valueType": "string",
-        "name": "authors_heading",
-        "value": "",
-        "label": "Heading"
-      },
-      {
-        "component": "select",
-        "valueType": "string",
-        "name": "authors_headingType",
-        "value": "h3",
-        "label": "Heading Type",
-        "options": [
-          {
-            "name": "H1",
-            "value": "h1"
-          },
-          {
-            "name": "H2",
-            "value": "h2"
-          },
-          {
-            "name": "H3",
-            "value": "h3"
-          },
-          {
-            "name": "H4",
-            "value": "h4"
-          },
-          {
-            "name": "H5",
-            "value": "h5"
-          },
-          {
-            "name": "H6",
-            "value": "h6"
-          }
-        ]
-      },
-      {
-        "component": "richtext",
-        "valueType": "string",
-        "name": "authors_description",
-        "value": "",
-        "label": "Description"
-      },
-      {
-        "component": "aem-content",
-        "valueType": "string",
-        "name": "bio_author1Ref",
-        "value": "",
-        "label": "Author 1 Bio Page"
-      },
-      {
-        "component": "text",
-        "name": "bio_author1Text",
-        "value": "",
-        "label": "Author 1 CTA Text",
-        "valueType": "string"
-      },
-      {
-        "component": "text",
-        "name": "bio_author1",
-        "value": "",
-        "label": "Author 1 CTA URL",
-        "valueType": "string"
-      },
-      {
-        "component": "aem-content",
-        "valueType": "string",
-        "name": "bio_author2Ref",
-        "value": "",
-        "label": "Author 2 Bio Page"
-      },
-      {
-        "component": "text",
-        "name": "bio_author2Text",
-        "value": "",
-        "label": "Author 2 CTA Text",
-        "valueType": "string"
-      },
-      {
-        "component": "text",
-        "name": "bio_author2",
-        "value": "",
-        "label": "Author 2 CTA URL",
-        "valueType": "string"
->>>>>>> ffa9530a
       }
     ]
   }
