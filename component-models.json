--- conflicted
+++ resolved
@@ -1092,11 +1092,7 @@
     ]
   },
   {
-<<<<<<< HEAD
-    "id": "events-cards",
-=======
     "id": "authorable-card",
->>>>>>> 96e10f83
     "fields": [
       {
         "component": "text-input",
@@ -1129,7 +1125,76 @@
         "value": "",
         "label": "Link URL",
         "description": "Sets the text url."
-<<<<<<< HEAD
+      }
+    ]
+  },
+  {
+    "id": "authored-card",
+    "fields": [
+      {
+        "component": "text-input",
+        "valueType": "string",
+        "name": "contentURL",
+        "value": "",
+        "label": "Content URL",
+        "description": "Provide a link to one of the following content types: Course, Tutorial, Documentation, Troubleshooting, On-Demand Event, or Certification"
+      }
+    ]
+  },
+  {
+    "id": "browse-filters",
+    "fields": [
+      {
+        "component": "text-input",
+        "valueType": "string",
+        "name": "heading",
+        "value": "",
+        "label": "Heading",
+        "description": "Sets the heading for Browse Filters."
+      },
+      {
+        "component": "text-area",
+        "valueType": "string",
+        "name": "description",
+        "value": "",
+        "label": "Sets the description for Browse Filters"
+      }
+    ]
+  },
+  {
+    "id": "events-cards",
+    "fields": [
+      {
+        "component": "text-input",
+        "valueType": "string",
+        "name": "heading",
+        "value": "",
+        "label": "Heading",
+        "description": "Sets the heading."
+      },
+      {
+        "component": "text-input",
+        "valueType": "string",
+        "name": "tooltip",
+        "value": "",
+        "label": "Tooltip",
+        "description": "Sets the tooltip."
+      },
+      {
+        "component": "text-input",
+        "valueType": "string",
+        "name": "linkText",
+        "value": "",
+        "label": "Link text",
+        "description": "Sets the text for link."
+      },
+      {
+        "component": "text-input",
+        "valueType": "string",
+        "name": "link",
+        "value": "",
+        "label": "Link URL",
+        "description": "Sets the text url."
       },
       {
         "component": "boolean",
@@ -1185,41 +1250,6 @@
             "value": "Audience Manager"
           }
         ]
-=======
-      }
-    ]
-  },
-  {
-    "id": "authored-card",
-    "fields": [
-      {
-        "component": "text-input",
-        "valueType": "string",
-        "name": "contentURL",
-        "value": "",
-        "label": "Content URL",
-        "description": "Provide a link to one of the following content types: Course, Tutorial, Documentation, Troubleshooting, On-Demand Event, or Certification"
-      }
-    ]
-  },
-  {
-    "id": "browse-filters",
-    "fields": [
-      {
-        "component": "text-input",
-        "valueType": "string",
-        "name": "heading",
-        "value": "",
-        "label": "Heading",
-        "description": "Sets the heading for Browse Filters."
-      },
-      {
-        "component": "text-area",
-        "valueType": "string",
-        "name": "description",
-        "value": "",
-        "label": "Sets the description for Browse Filters"
->>>>>>> 96e10f83
       }
     ]
   }
