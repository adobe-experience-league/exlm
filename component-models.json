[
  {
    "id": "teaser",
    "fields": [
      {
        "component": "reference",
        "valueType": "string",
        "name": "fileReference",
        "label": "Image",
        "description": "The teaser image, min Xpx x Ypx...",
        "multi": false
      },
      {
        "component": "text",
        "valueType": "string",
        "name": "fileReferenceAlt",
        "value": "",
        "label": "Image Description",
        "description": "A descriptive text of the image will be shown as tooltip."
      },
      {
        "component": "multiselect",
        "name": "classes",
        "label": "Style",
        "valueType": "string",
        "required": true,
        "maxSize": 3,
        "options": [
          {
            "name": "Theme",
            "children": [
              {
                "name": "Light",
                "value": "light"
              },
              {
                "name": "Dark",
                "value": "dark"
              }
            ]
          },
          {
            "name": "Alignment",
            "children": [
              {
                "name": "Left",
                "value": "left"
              },
              {
                "name": "Right",
                "value": "right"
              }
            ]
          },
          {
            "name": "Background Color",
            "children": [
              {
                "name": "Grey",
                "value": "bg-spectrum-gray-700"
              },
              {
                "name": "Blue",
                "value": "bg-spectrum-blue-700"
              },
              {
                "name": "Green",
                "value": "bg-spectrum-green-700"
              },
              {
                "name": "Orange",
                "value": "bg-spectrum-orange-700"
              },
              {
                "name": "Red",
                "value": "bg-spectrum-red-700"
              },
              {
                "name": "Celery",
                "value": "bg-spectrum-celery-700"
              },
              {
                "name": "Chartreuse",
                "value": "bg-spectrum-chartreuse-700"
              },
              {
                "name": "Cyan",
                "value": "bg-spectrum-cyan-700"
              },
              {
                "name": "Fuchsia",
                "value": "bg-spectrum-fuchsia-700"
              },
              {
                "name": "Indigo",
                "value": "bg-spectrum-indigo-700"
              },
              {
                "name": "Magenta",
                "value": "bg-spectrum-magenta-700"
              },
              {
                "name": "Purple",
                "value": "bg-spectrum-purple-700"
              },
              {
                "name": "Seafoam",
                "value": "bg-spectrum-seafoam-700"
              },
              {
                "name": "Yellow",
                "value": "bg-spectrum-yellow-700"
              }
            ]
          }
        ]
      },
      {
        "component": "text",
        "valueType": "string",
        "name": "eyebrow",
        "value": "",
        "label": "Eyebrow",
        "description": "Sets the small pre-title above the title."
      },
      {
        "component": "text",
        "valueType": "string",
        "name": "title",
        "value": "",
        "label": "Heading",
        "description": "Sets the main title of the teaser."
      },
      {
        "component": "select",
        "valueType": "string",
        "name": "titleType",
        "value": "h3",
        "label": "Heading Type",
        "options": [
          {
            "name": "H1",
            "value": "h1"
          },
          {
            "name": "H2",
            "value": "h2"
          },
          {
            "name": "H3",
            "value": "h3"
          },
          {
            "name": "H4",
            "value": "h4"
          },
          {
            "name": "H5",
            "value": "h5"
          },
          {
            "name": "H6",
            "value": "h6"
          }
        ]
      },
      {
        "component": "richtext",
        "valueType": "string",
        "name": "longDescr",
        "value": "",
        "label": "Long Description",
        "description": "The description shown in Desktop and Tablet view."
      },
      {
        "component": "richtext",
        "valueType": "string",
        "name": "shortDescr",
        "value": "",
        "label": "Short Description",
        "description": "The description shown in Mobile view. If not set long text is used."
      },
      {
        "component": "select",
        "name": "cta1_Type",
        "value": "primary",
        "label": "First CTA Type",
        "description": "'Primary' will render a filled blue CTA, 'Secondary' will render a white CTA with a black border and black text, 'Tertiary' will render a filled black CTA, and 'Custom' will render a CTA with a custom hex color background.",
        "valueType": "string",
        "options": [
          {
            "name": "Primary",
            "value": "primary"
          },
          {
            "name": "Secondary",
            "value": "secondary"
          },
          {
            "name": "Tertiary",
            "value": "tertiary"
          },
          {
            "name": "Custom",
            "value": "custom"
          }
        ]
      },
      {
        "condition": {
          "===": [{ "var": "cta1_Type" }, "custom"]
        },
        "component": "select",
        "name": "cta1_customBgColor",
        "value": "",
        "label": "First CTA Background Color",
        "description": "Select First CTA background color. Select 'Custom Hexcode' to enter the custom color",
        "valueType": "string",
        "options": [
          {
            "name": "Gray",
            "value": "--spectrum-gray-700"
          },
          {
            "name": "Blue",
            "value": "--spectrum-blue-700"
          },
          {
            "name": "Green",
            "value": "--spectrum-green-700"
          },
          {
            "name": "Orange",
            "value": "--spectrum-orange-700"
          },
          {
            "name": "Red",
            "value": "--spectrum-red-700"
          },
          {
            "name": "Celery",
            "value": "--spectrum-celery-700"
          },
          {
            "name": "Chartreuse",
            "value": "--spectrum-chartreuse-700"
          },
          {
            "name": "Cyan",
            "value": "--spectrum-cyan-700"
          },
          {
            "name": "Fuchsia",
            "value": "--spectrum-fuchsia-700"
          },
          {
            "name": "Indigo",
            "value": "--spectrum-indigo-700"
          },
          {
            "name": "Magenta",
            "value": "--spectrum-magenta-700"
          },
          {
            "name": "Purple",
            "value": "--spectrum-purple-700"
          },
          {
            "name": "Seafoam",
            "value": "--spectrum-seafoam-700"
          },
          {
            "name": "Yellow",
            "value": "--spectrum-yellow-700"
          },
          {
            "name": "Adobe Red",
            "value": "--non-spectrum-adobe-red"
          },
          {
            "name": "Custom Hexcode",
            "value": "custom-hexcode"
          }
        ]
      },
      {
        "condition": {
          "and": [
            { "===": [{ "var": "cta1_customBgColor" }, "custom-hexcode"] },
            { "===": [{ "var": "cta1_Type" }, "custom"] }
          ]
        },
        "component": "text",
        "valueType": "string",
        "name": "cta1_customBgHexCode",
        "value": "",
        "label": "First CTA Custom Background Hexcode",
        "description": "Enter the custom hex code, such as FFFFFF (without the # symbol). Please ensure to follow the Adobe style guides when selecting CTA Colors"
      },
      {
        "condition": {
          "===": [{ "var": "cta1_Type" }, "custom"]
        },
        "component": "select",
        "valueType": "string",
        "name": "cta1_textColor",
        "value": "white",
        "label": "First CTA Text Color",
        "description": "Select the text color",
        "options": [
          {
            "name": "White",
            "value": "white"
          },
          {
            "name": "Black",
            "value": "black"
          }
        ]
      },
      {
        "component": "text",
        "valueType": "string",
        "name": "cta1_linkText",
        "value": "",
        "label": "First CTA Text",
        "description": "Text to be shown inside button."
      },
      {
        "component": "text",
        "valueType": "string",
        "name": "cta1_link",
        "value": "",
        "label": "First CTA Link",
        "description": "What link to open when clicking the button."
      },
      {
        "component": "select",
        "name": "cta2_Type",
        "value": "primary",
        "label": "Second CTA Type",
        "description": "'Primary' will render a filled blue CTA, 'Secondary' will render a white CTA with a black border and black text, 'Tertiary' will render a filled black CTA, and 'Custom' will render a CTA with a custom hex color background.",
        "valueType": "string",
        "options": [
          {
            "name": "Primary",
            "value": "primary"
          },
          {
            "name": "Secondary",
            "value": "secondary"
          },
          {
            "name": "Tertiary",
            "value": "tertiary"
          },
          {
            "name": "Custom",
            "value": "custom"
          }
        ]
      },
      {
        "condition": {
          "===": [{ "var": "cta2_Type" }, "custom"]
        },
        "component": "select",
        "name": "cta2_customBgColor",
        "value": "",
        "label": "Second CTA Background Color",
        "description": "Select Second CTA background color. Select 'Custom Hexcode' to enter the custom color",
        "valueType": "string",
        "options": [
          {
            "name": "Gray",
            "value": "--spectrum-gray-700"
          },
          {
            "name": "Blue",
            "value": "--spectrum-blue-700"
          },
          {
            "name": "Green",
            "value": "--spectrum-green-700"
          },
          {
            "name": "Orange",
            "value": "--spectrum-orange-700"
          },
          {
            "name": "Red",
            "value": "--spectrum-red-700"
          },
          {
            "name": "Celery",
            "value": "--spectrum-celery-700"
          },
          {
            "name": "Chartreuse",
            "value": "--spectrum-chartreuse-700"
          },
          {
            "name": "Cyan",
            "value": "--spectrum-cyan-700"
          },
          {
            "name": "Fuchsia",
            "value": "--spectrum-fuchsia-700"
          },
          {
            "name": "Indigo",
            "value": "--spectrum-indigo-700"
          },
          {
            "name": "Magenta",
            "value": "--spectrum-magenta-700"
          },
          {
            "name": "Purple",
            "value": "--spectrum-purple-700"
          },
          {
            "name": "Seafoam",
            "value": "--spectrum-seafoam-700"
          },
          {
            "name": "Yellow",
            "value": "--spectrum-yellow-700"
          },
          {
            "name": "Adobe Red",
            "value": "--non-spectrum-adobe-red"
          },
          {
            "name": "Custom Hexcode",
            "value": "custom-hexcode"
          }
        ]
      },
      {
        "condition": {
          "and": [
            { "===": [{ "var": "cta2_customBgColor" }, "custom-hexcode"] },
            { "===": [{ "var": "cta2_Type" }, "custom"] }
          ]
        },
        "component": "text",
        "valueType": "string",
        "name": "cta2_customBgHexCode",
        "value": "",
        "label": "Second CTA Custom Background Hexcode",
        "description": "Enter the custom hex code, such as FFFFFF (without the # symbol). Please ensure to follow the Adobe style guides when selecting CTA Colors"
      },
      {
        "condition": {
          "===": [{ "var": "cta2_Type" }, "custom"]
        },
        "component": "select",
        "valueType": "string",
        "name": "cta2_textColor",
        "value": "white",
        "label": "Second CTA Text Color",
        "description": "Select the text color",
        "options": [
          {
            "name": "White",
            "value": "white"
          },
          {
            "name": "Black",
            "value": "black"
          }
        ]
      },
      {
        "component": "text",
        "valueType": "string",
        "name": "cta2_linkText",
        "value": "",
        "label": "Second CTA Text",
        "description": "Text to be shown inside button."
      },
      {
        "component": "text",
        "valueType": "string",
        "name": "cta2_link",
        "value": "",
        "label": "Second CTA Link",
        "description": "What link to open when clicking the button."
      }
    ]
  },
  {
    "id": "inline-survey",
    "fields": [
      {
        "component": "text",
        "valueType": "string",
        "name": "title",
        "value": "",
        "label": "Heading",
        "description": "Sets the main title of the Inline Survey."
      },
      {
        "component": "select",
        "valueType": "string",
        "name": "titleType",
        "value": "h3",
        "label": "Heading Type",
        "options": [
          {
            "name": "H1",
            "value": "h1"
          },
          {
            "name": "H2",
            "value": "h2"
          },
          {
            "name": "H3",
            "value": "h3"
          },
          {
            "name": "H4",
            "value": "h4"
          },
          {
            "name": "H5",
            "value": "h5"
          },
          {
            "name": "H6",
            "value": "h6"
          }
        ]
      },
      {
        "component": "text",
        "valueType": "string",
        "name": "id",
        "value": "",
        "label": "Element ID",
        "description": "Element ID to be used for qualtrics survey insertion point."
      }
    ]
  },
  {
    "id": "detailed-teaser",
    "fields": [
      {
        "component": "reference",
        "valueType": "string",
        "name": "fileReference",
        "label": "Background Image",
        "multi": false
      },
      {
        "component": "multiselect",
        "name": "classes",
        "label": "Style",
        "valueType": "string",
        "required": true,
        "maxSize": 6,
        "options": [
          {
            "name": "Theme",
            "children": [
              {
                "name": "Light",
                "value": "light"
              },
              {
                "name": "Dark",
                "value": "dark"
              }
            ]
          },
          {
            "name": "Alignment",
            "children": [
              {
                "name": "Left",
                "value": "left"
              },
              {
                "name": "Right",
                "value": "right"
              }
            ]
          },
          {
            "name": "Variant Type",
            "children": [
              {
                "name": "Detailed Teaser (Default)",
                "value": "detailed-teaser"
              },
              {
                "name": "Inline Banner",
                "value": "inline-banner"
              },
              {
                "name": "50-50 Split Layout",
                "value": "fifty-split-layout"
              }
            ]
          },
          {
            "name": "Style Options",
            "children": [
              {
                "name": "Elevates the image above the block",
                "value": "elevated-image"
              }
            ]
          },
          {
            "name": "Display Preferences",
            "children": [
              {
                "name": "Hide Inline Banner for authenticated user",
                "value": "hide-banner"
              }
            ]
          },
          {
            "name": "Background Color",
            "children": [
              {
                "name": "Black",
                "value": "bg-spectrum-gray-900"
              },
              {
                "name": "White",
                "value": "bg-spectrum-gray-50"
              },
              {
                "name": "Gray",
                "value": "bg-spectrum-gray-700"
              },
              {
                "name": "Blue",
                "value": "bg-spectrum-blue-700"
              },
              {
                "name": "Green",
                "value": "bg-spectrum-green-700"
              },
              {
                "name": "Orange",
                "value": "bg-spectrum-orange-700"
              },
              {
                "name": "Red",
                "value": "bg-spectrum-red-700"
              },
              {
                "name": "Celery",
                "value": "bg-spectrum-celery-700"
              },
              {
                "name": "Chartreuse",
                "value": "bg-spectrum-chartreuse-700"
              },
              {
                "name": "Cyan",
                "value": "bg-spectrum-cyan-700"
              },
              {
                "name": "Fuchsia",
                "value": "bg-spectrum-fuchsia-700"
              },
              {
                "name": "Indigo",
                "value": "bg-spectrum-indigo-700"
              },
              {
                "name": "Magenta",
                "value": "bg-spectrum-magenta-700"
              },
              {
                "name": "Purple",
                "value": "bg-spectrum-purple-700"
              },
              {
                "name": "Seafoam",
                "value": "bg-spectrum-seafoam-700"
              },
              {
                "name": "Yellow",
                "value": "bg-spectrum-yellow-700"
              },
              {
                "name": "Adobe Red",
                "value": "bg-non-spectrum-adobe-red"
              }
            ]
          }
        ]
      },
      {
        "component": "reference",
        "valueType": "string",
        "name": "eyebrow_logo",
        "label": "Logo Image",
        "description": "Optional Logo above eyebrow.",
        "multi": false
      },
      {
        "component": "text",
        "valueType": "string",
        "name": "eyebrow_logoAlt",
        "value": "",
        "label": "Logo Image alt text",
        "description": "A descriptive text of the logo image."
      },
      {
        "component": "text",
        "valueType": "string",
        "name": "eyebrow_title",
        "value": "",
        "label": "Eyebrow Main Title",
        "description": "Sets the small Eyebrow above the title."
      },
      {
        "component": "text",
        "valueType": "string",
        "name": "eyebrow_subtitle",
        "value": "",
        "label": "Eybrow Sub Title",
        "description": "Second, smaller eyebrow line."
      },
      {
        "component": "text",
        "valueType": "string",
        "name": "title",
        "value": "",
        "label": "Heading",
        "description": "Sets the main title of the teaser."
      },
      {
        "component": "select",
        "valueType": "string",
        "name": "titleType",
        "value": "h3",
        "label": "Heading Type",
        "options": [
          {
            "name": "H1",
            "value": "h1"
          },
          {
            "name": "H2",
            "value": "h2"
          },
          {
            "name": "H3",
            "value": "h3"
          },
          {
            "name": "H4",
            "value": "h4"
          },
          {
            "name": "H5",
            "value": "h5"
          },
          {
            "name": "H6",
            "value": "h6"
          }
        ]
      },
      {
        "component": "richtext",
        "valueType": "string",
        "name": "description",
        "value": "",
        "label": "Teaser Text"
      },
      {
        "component": "reference",
        "valueType": "string",
        "name": "subject",
        "label": "Subject Image",
        "description": "Optional Subject Image.",
        "multi": false
      },
      {
        "component": "text",
        "valueType": "string",
        "name": "subjectAlt",
        "value": "",
        "label": "Subject Alt Text",
        "description": "A descriptive text of the subject image."
      },
      {
        "component": "select",
        "name": "cta1_Type",
        "value": "primary",
        "label": "First CTA Type",
        "description": "'Primary' will render a filled blue CTA, 'Secondary' will render a white CTA with a black border and black text, 'Tertiary' will render a filled black CTA, and 'Custom' will render a CTA with a custom hex color background.",
        "valueType": "string",
        "options": [
          {
            "name": "Primary",
            "value": "primary"
          },
          {
            "name": "Secondary",
            "value": "secondary"
          },
          {
            "name": "Tertiary",
            "value": "tertiary"
          },
          {
            "name": "Custom",
            "value": "custom"
          }
        ]
      },
      {
        "condition": {
          "===": [{ "var": "cta1_Type" }, "custom"]
        },
        "component": "select",
        "name": "cta1_customBgColor",
        "value": "",
        "label": "First CTA Background Color",
        "description": "Select First CTA background color. Select 'Custom Hexcode' to enter the custom color",
        "valueType": "string",
        "options": [
          {
            "name": "Gray",
            "value": "--spectrum-gray-700"
          },
          {
            "name": "Blue",
            "value": "--spectrum-blue-700"
          },
          {
            "name": "Green",
            "value": "--spectrum-green-700"
          },
          {
            "name": "Orange",
            "value": "--spectrum-orange-700"
          },
          {
            "name": "Red",
            "value": "--spectrum-red-700"
          },
          {
            "name": "Celery",
            "value": "--spectrum-celery-700"
          },
          {
            "name": "Chartreuse",
            "value": "--spectrum-chartreuse-700"
          },
          {
            "name": "Cyan",
            "value": "--spectrum-cyan-700"
          },
          {
            "name": "Fuchsia",
            "value": "--spectrum-fuchsia-700"
          },
          {
            "name": "Indigo",
            "value": "--spectrum-indigo-700"
          },
          {
            "name": "Magenta",
            "value": "--spectrum-magenta-700"
          },
          {
            "name": "Purple",
            "value": "--spectrum-purple-700"
          },
          {
            "name": "Seafoam",
            "value": "--spectrum-seafoam-700"
          },
          {
            "name": "Yellow",
            "value": "--spectrum-yellow-700"
          },
          {
            "name": "Adobe Red",
            "value": "--non-spectrum-adobe-red"
          },
          {
            "name": "Custom Hexcode",
            "value": "custom-hexcode"
          }
        ]
      },
      {
        "condition": {
          "and": [
            { "===": [{ "var": "cta1_customBgColor" }, "custom-hexcode"] },
            { "===": [{ "var": "cta1_Type" }, "custom"] }
          ]
        },
        "component": "text",
        "valueType": "string",
        "name": "cta1_customBgHexCode",
        "value": "",
        "label": "First CTA Custom Background Hexcode",
        "description": "Enter the custom hex code, such as FFFFFF (without the # symbol). Please ensure to follow the Adobe style guides when selecting CTA Colors"
      },
      {
        "condition": {
          "===": [{ "var": "cta1_Type" }, "custom"]
        },
        "component": "select",
        "valueType": "string",
        "name": "cta1_textColor",
        "value": "white",
        "label": "First CTA Text Color",
        "description": "Select the text color",
        "options": [
          {
            "name": "White",
            "value": "white"
          },
          {
            "name": "Black",
            "value": "black"
          }
        ]
      },
      {
        "component": "text",
        "valueType": "string",
        "name": "cta1_linkText",
        "value": "",
        "label": "First CTA Text",
        "description": "Text to be shown inside button."
      },
      {
        "component": "text",
        "valueType": "string",
        "name": "cta1_link",
        "value": "",
        "label": "First CTA Link",
        "description": "What link to open when clicking the button."
      },
      {
        "component": "select",
        "name": "cta2_Type",
        "value": "primary",
        "label": "Second CTA Type",
        "description": "'Primary' will render a filled blue CTA, 'Secondary' will render a white CTA with a black border and black text, 'Tertiary' will render a filled black CTA, and 'Custom' will render a CTA with a custom hex color background.",
        "valueType": "string",
        "options": [
          {
            "name": "Primary",
            "value": "primary"
          },
          {
            "name": "Secondary",
            "value": "secondary"
          },
          {
            "name": "Tertiary",
            "value": "tertiary"
          },
          {
            "name": "Custom",
            "value": "custom"
          }
        ]
      },
      {
        "condition": {
          "===": [{ "var": "cta2_Type" }, "custom"]
        },
        "component": "select",
        "name": "cta2_customBgColor",
        "value": "",
        "label": "Second CTA Background Color",
        "description": "Select Second CTA background color. Select 'Custom Hexcode' to enter the custom color",
        "valueType": "string",
        "options": [
          {
            "name": "Gray",
            "value": "--spectrum-gray-700"
          },
          {
            "name": "Blue",
            "value": "--spectrum-blue-700"
          },
          {
            "name": "Green",
            "value": "--spectrum-green-700"
          },
          {
            "name": "Orange",
            "value": "--spectrum-orange-700"
          },
          {
            "name": "Red",
            "value": "--spectrum-red-700"
          },
          {
            "name": "Celery",
            "value": "--spectrum-celery-700"
          },
          {
            "name": "Chartreuse",
            "value": "--spectrum-chartreuse-700"
          },
          {
            "name": "Cyan",
            "value": "--spectrum-cyan-700"
          },
          {
            "name": "Fuchsia",
            "value": "--spectrum-fuchsia-700"
          },
          {
            "name": "Indigo",
            "value": "--spectrum-indigo-700"
          },
          {
            "name": "Magenta",
            "value": "--spectrum-magenta-700"
          },
          {
            "name": "Purple",
            "value": "--spectrum-purple-700"
          },
          {
            "name": "Seafoam",
            "value": "--spectrum-seafoam-700"
          },
          {
            "name": "Yellow",
            "value": "--spectrum-yellow-700"
          },
          {
            "name": "Adobe Red",
            "value": "--non-spectrum-adobe-red"
          },
          {
            "name": "Custom Hexcode",
            "value": "custom-hexcode"
          }
        ]
      },
      {
        "condition": {
          "and": [
            { "===": [{ "var": "cta2_customBgColor" }, "custom-hexcode"] },
            { "===": [{ "var": "cta2_Type" }, "custom"] }
          ]
        },
        "component": "text",
        "valueType": "string",
        "name": "cta2_customBgHexCode",
        "value": "",
        "label": "Second CTA Custom Background Hexcode",
        "description": "Enter the custom hex code, such as FFFFFF (without the # symbol). Please ensure to follow the Adobe style guides when selecting CTA Colors"
      },
      {
        "condition": {
          "===": [{ "var": "cta2_Type" }, "custom"]
        },
        "component": "select",
        "valueType": "string",
        "name": "cta2_textColor",
        "value": "white",
        "label": "Second CTA Text Color",
        "description": "Select the text color",
        "options": [
          {
            "name": "White",
            "value": "white"
          },
          {
            "name": "Black",
            "value": "black"
          }
        ]
      },
      {
        "component": "text",
        "valueType": "string",
        "name": "cta2_linkText",
        "value": "",
        "label": "Second CTA Text",
        "description": "Text to be shown inside button."
      },
      {
        "component": "text",
        "valueType": "string",
        "name": "cta2_link",
        "value": "",
        "label": "Second CTA Link",
        "description": "What link to open when clicking the button."
      }
    ]
  },
  {
    "id": "title",
    "fields": [
      {
        "component": "text",
        "valueType": "string",
        "name": "jcr:title",
        "value": "",
        "label": "Text"
      },
      {
        "component": "select",
        "name": "type",
        "value": "h1",
        "label": "Type",
        "valueType": "string",
        "options": [
          {
            "name": "h1",
            "value": "h1"
          },
          {
            "name": "h2",
            "value": "h2"
          },
          {
            "name": "h3",
            "value": "h3"
          },
          {
            "name": "h4",
            "value": "h4"
          },
          {
            "name": "h5",
            "value": "h5"
          },
          {
            "name": "h6",
            "value": "h6"
          }
        ]
      }
    ]
  },
  {
    "id": "image",
    "fields": [
      {
        "component": "reference",
        "valueType": "string",
        "name": "fileReference",
        "label": "Image",
        "multi": false
      },
      {
        "component": "text",
        "valueType": "string",
        "name": "alt",
        "value": "Default alt",
        "label": "Alt Text"
      }
    ]
  },
  {
    "id": "button",
    "fields": [
      {
        "component": "text",
        "valueType": "string",
        "name": "href",
        "value": "",
        "label": "Link"
      },
      {
        "component": "text",
        "valueType": "string",
        "name": "text",
        "value": "",
        "label": "Text"
      },
      {
        "component": "select",
        "name": "type",
        "value": "",
        "label": "Type",
        "valueType": "string",
        "options": [
          {
            "name": "Hyperlink",
            "value": ""
          },
          {
            "name": "Primary",
            "value": "primary"
          },
          {
            "name": "Secondary",
            "value": "secondary"
          }
        ]
      }
    ]
  },
  {
    "id": "section",
    "fields": [
      {
        "component": "select",
        "name": "style",
        "value": "",
        "label": "Background Color",
        "description": "Section background color",
        "valueType": "string",
        "options": [
          {
            "name": "Default",
            "value": "default"
          },
          {
            "name": "White",
            "value": "bg-white"
          },
          {
            "name": "Dark Gray",
            "value": "bg-dark-gray"
          }
        ]
      },
      {
        "component": "boolean",
        "valueType": "boolean",
        "name": "center-aligned",
        "label": "Align the default blocks in this section to the center.",
        "description": "Enabling this option will align the default blocks in this section to the center."
      },
      {
        "component": "boolean",
        "valueType": "boolean",
        "name": "always-show",
        "label": "Do NOT hide on browse filter results?",
        "description": "When browse-filter block is used, on browse-filter results, all sections below the browse-filter is hidden. Above toggle makes an exception to show this section even if the browse filter results are displayed."
      }
    ]
  },
  {
    "id": "tab-section",
    "fields": [
      {
        "component": "select",
        "name": "style",
        "value": "",
        "label": "Style",
        "description": "The section style",
        "valueType": "string",
        "hidden": true,
        "options": []
      },
      {
        "component": "text",
        "valueType": "string",
        "name": "title",
        "value": "",
        "label": "Tab heading"
      }
    ]
  },
  {
    "id": "browse-rail-section",
    "fields": [
      {
        "component": "select",
        "name": "style",
        "value": "",
        "label": "Style",
        "description": "The section style",
        "valueType": "string",
        "hidden": true,
        "options": []
      }
    ]
  },
  {
    "id": "article-header-section",
    "fields": [
      {
        "component": "select",
        "name": "style",
        "value": "",
        "label": "Style",
        "description": "The section style",
        "valueType": "string",
        "hidden": true,
        "options": []
      }
    ]
  },
  {
    "id": "article-content-section",
    "fields": [
      {
        "component": "select",
        "name": "style",
        "value": "",
        "label": "Background Color",
        "description": "Section background color",
        "valueType": "string",
        "options": [
          {
            "name": "Default",
            "value": "default"
          },
          {
            "name": "White",
            "value": "bg-white"
          },
          {
            "name": "Dark Gray",
            "value": "bg-dark-gray"
          }
        ]
      },
      {
        "component": "boolean",
        "valueType": "boolean",
        "name": "center-aligned",
        "label": "Align the default blocks in this section to the center.",
        "description": "Enabling this option will align the default blocks in this section to the center."
      }
    ]
  },
  {
    "id": "icon-card",
    "fields": [
      {
        "component": "reference",
        "valueType": "string",
        "name": "cardIcon",
        "label": "Icon",
        "description": "Sets the Card icon",
        "multi": false
      },
      {
        "component": "text",
        "valueType": "string",
        "name": "cardIconAlt",
        "label": "Icon Description",
        "description": "Sets the Card icon's alternative text"
      },
      {
        "component": "text",
        "valueType": "string",
        "name": "cardHeading",
        "value": "",
        "label": "Heading",
        "description": "Sets the heading for Card."
      },
      {
        "component": "select",
        "valueType": "string",
        "name": "cardHeadingType",
        "value": "h3",
        "label": "Heading Type",
        "options": [
          {
            "name": "H1",
            "value": "h1"
          },
          {
            "name": "H2",
            "value": "h2"
          },
          {
            "name": "H3",
            "value": "h3"
          },
          {
            "name": "H4",
            "value": "h4"
          },
          {
            "name": "H5",
            "value": "h5"
          },
          {
            "name": "H6",
            "value": "h6"
          }
        ]
      },
      {
        "component": "richtext",
        "valueType": "string",
        "name": "cardDescription",
        "value": "",
        "label": "Description",
        "description": "Sets the description for Card."
      },
      {
        "component": "text",
        "valueType": "string",
        "name": "cardLinkText",
        "value": "",
        "label": "Link Text",
        "description": "Sets the link text for Card."
      },
      {
        "component": "text",
        "valueType": "string",
        "name": "cardLink",
        "value": "",
        "label": "Link URL",
        "description": "Sets the link URL for Card."
      },
      {
        "component": "boolean",
        "valueType": "boolean",
        "name": "linkTarget",
        "label": "Open Link in a New Tab?",
        "description": "Enabling this option will open the link in a new tab."
      }
    ]
  },
  {
    "id": "columns",
    "fields": [
      {
        "component": "text",
        "valueType": "number",
        "name": "columns",
        "value": "",
        "label": "Columns"
      },
      {
        "component": "text",
        "valueType": "number",
        "name": "rows",
        "value": "",
        "label": "Rows"
      },
      {
        "component": "select",
        "valueType": "string",
        "name": "classes",
        "label": "Style Type",
        "options": [
          {
            "name": "Default",
            "value": ""
          },
          {
            "name": "Border w/ alternating rows",
            "value": "b-alt-row"
          }
        ]
      }
    ]
  },
  {
    "id": "curated-cards",
    "fields": [
      {
        "component": "multiselect",
        "name": "classes",
        "label": "Block Options",
        "description": "Options that affect block appearance and behavior.",
        "valueType": "string",
        "required": true,
        "maxSize": 1,
        "options": [
          {
            "name": "Header Alignment",
            "children": [
              {
                "name": "Left",
                "value": "header-left"
              },
              {
                "name": "Center",
                "value": "header-center"
              }
            ]
          }
        ]
      },
      {
        "component": "text",
        "valueType": "string",
        "name": "heading",
        "value": "",
        "label": "Heading",
        "description": "Sets the heading."
      },
      {
        "component": "select",
        "valueType": "string",
        "name": "headingType",
        "value": "h3",
        "label": "Heading Type",
        "options": [
          {
            "name": "H1",
            "value": "h1"
          },
          {
            "name": "H2",
            "value": "h2"
          },
          {
            "name": "H3",
            "value": "h3"
          },
          {
            "name": "H4",
            "value": "h4"
          },
          {
            "name": "H5",
            "value": "h5"
          },
          {
            "name": "H6",
            "value": "h6"
          }
        ]
      },
      {
        "component": "text",
        "valueType": "string",
        "name": "tooltip",
        "value": "",
        "label": "Tooltip",
        "description": "Sets the tooltip."
      },
      {
        "component": "text",
        "valueType": "string",
        "name": "linkText",
        "value": "",
        "label": "Link text",
        "description": "Sets the text for link."
      },
      {
        "component": "text",
        "valueType": "string",
        "name": "link",
        "value": "",
        "label": "Link URL",
        "description": "Sets the text url."
      },
      {
        "component": "multiselect",
        "valueType": "string",
        "name": "contentTypes",
        "label": "Filter by Content Type",
        "description": "Select the content type(s).",
        "options": [
          {
            "name": "Certification",
            "value": "certification"
          },
          {
            "name": "Communities",
            "value": "community"
          },
          {
            "name": "Documentation",
            "value": "documentation"
          },
          {
            "name": "On-Demand Event",
            "value": "event"
          },
          {
            "name": "Perspectives",
            "value": "perspective"
          },
          {
            "name": "Playlists",
            "value": "playlist"
          },
          {
            "name": "Troubleshooting",
            "value": "troubleshooting"
          },
          {
            "name": "Tutorials",
            "value": "tutorial"
          }
        ]
      },
      {
        "component": "aem-tag",
        "name": "tags",
        "label": "Solution(s) or Feature(s)",
        "valueType": "string",
        "rootPath": "/content/cq:tags/exl",
        "description": "Optional - all are included if no selection is made."
      },
      {
        "component": "multiselect",
        "name": "roles",
        "label": "Role(s)",
        "valueType": "string",
        "description": "Sets the Role(s).",
        "options": [
          {
            "name": "Admin",
            "value": "Admin"
          },
          {
            "name": "Developer",
            "value": "Developer"
          },
          {
            "name": "Leader",
            "value": "Leader"
          },
          {
            "name": "User",
            "value": "User"
          }
        ]
      },
      {
        "component": "multiselect",
        "name": "experienceLevels",
        "label": "Experience Level(s)",
        "valueType": "string",
        "description": "Sets the Experience Level(s).",
        "options": [
          {
            "name": "Beginner",
            "value": "Beginner"
          },
          {
            "name": "Intermediate",
            "value": "Intermediate"
          },
          {
            "name": "Experienced",
            "value": "Experienced"
          }
        ]
      },
      {
        "component": "select",
        "valueType": "string",
        "name": "authorType",
        "value": "",
        "label": "Author Type",
        "options": [
          {
            "name": "Default",
            "value": ""
          },
          {
            "name": "Adobe",
            "value": "Adobe"
          },
          {
            "name": "External",
            "value": "External"
          }
        ]
      },
      {
        "component": "radio-group",
        "name": "sortBy",
        "value": "RELEVANCE",
        "label": "Sort by",
        "valueType": "string",
        "options": [
          {
            "name": "Relevance",
            "value": "RELEVANCE"
          },
          {
            "name": "Most recent",
            "value": "MOST_RECENT"
          },
          {
            "name": "Most popular",
            "value": "MOST_POPULAR"
          }
        ]
      }
    ]
  },
  {
    "id": "carousel",
    "fields": []
  },
  {
    "id": "marquee",
    "fields": [
      {
        "component": "multiselect",
        "name": "classes",
        "label": "Style",
        "valueType": "string",
        "required": true,
        "options": [
          {
            "name": "Size Variant",
            "children": [
              {
                "name": "Large",
                "value": "large"
              },
              {
                "name": "Medium",
                "value": "medium"
              },
              {
                "name": "Small",
                "value": "small"
              }
            ]
          },
          {
            "name": "Style Variant",
            "children": [
              {
                "name": "Curved",
                "value": "curved"
              },
              {
                "name": "Straight",
                "value": "straight"
              }
            ]
          },
          {
            "name": "Style Options",
            "children": [
              {
                "name": "Fill marquee with given background color",
                "value": "fill-background"
              },
              {
                "name": "Select to insert a video as background",
                "value": "video"
              }
            ]
          },
          {
            "name": "Background Color",
            "children": [
              {
                "name": "Gray",
                "value": "bg-spectrum-gray-700"
              },
              {
                "name": "Blue",
                "value": "bg-spectrum-blue-700"
              },
              {
                "name": "Green",
                "value": "bg-spectrum-green-700"
              },
              {
                "name": "Orange",
                "value": "bg-spectrum-orange-700"
              },
              {
                "name": "Red",
                "value": "bg-spectrum-red-700"
              },
              {
                "name": "Celery",
                "value": "bg-spectrum-celery-700"
              },
              {
                "name": "Chartreuse",
                "value": "bg-spectrum-chartreuse-700"
              },
              {
                "name": "Cyan",
                "value": "bg-spectrum-cyan-700"
              },
              {
                "name": "Fuchsia",
                "value": "bg-spectrum-fuchsia-700"
              },
              {
                "name": "Indigo",
                "value": "bg-spectrum-indigo-700"
              },
              {
                "name": "Magenta",
                "value": "bg-spectrum-magenta-700"
              },
              {
                "name": "Purple",
                "value": "bg-spectrum-purple-700"
              },
              {
                "name": "Seafoam",
                "value": "bg-spectrum-seafoam-700"
              },
              {
                "name": "Yellow",
                "value": "bg-spectrum-yellow-700"
              },
              {
                "name": "White",
                "value": "bg-spectrum-gray-50"
              },
              {
                "name": "Adobe Red",
                "value": "bg-non-spectrum-adobe-red"
              },
              {
                "name": "Custom",
                "value": "custom"
              }
            ]
          }
        ]
      },
      {
        "condition": {
          "some": [{ "var": "classes" }, { "===": [{ "var": "" }, "custom"] }]
        },
        "component": "text",
        "valueType": "string",
        "name": "customHexCode",
        "value": "",
        "label": "Custom Background Color",
        "description": "Enter the custom hex code, such as FFFFFF (without the # symbol)."
      },

      {
        "condition": {
          "some": [{ "var": "classes" }, { "===": [{ "var": "" }, "video"] }]
        },
        "component": "text",
        "valueType": "string",
        "name": "videoUrl",
        "value": "",
        "label": "Video URL",
        "description": "Enter the MPC-hosted video URL (applicable only for style variant :straight and size variant : large)"
      },
      {
        "component": "reference",
        "valueType": "string",
        "name": "fileReference",
        "label": "Subject Image",
        "description": "Aspect Ratios & Recommended Image Dimensions: 'Large' - 12:7 (960x560px), 'Medium' - 12:5 (960x400px), 'Small' - 16:5 (960x300px). The image fills the screen width with a fixed height, causing cropping at top/bottom on larger screens and left/right on smaller screens. Keep key content in the 'central safe zone'. To avoid unexpected cropping, please preview the banner at different screen sizes (desktop, tablet, and mobile) and adjust the image if needed to ensure key content remains visible.",
        "multi": false
      },
      {
        "component": "text",
        "valueType": "string",
        "name": "fileReferenceAlt",
        "value": "",
        "label": "Subject Image Description",
        "description": "A descriptive text of the image will be shown as tooltip."
      },
      {
        "component": "text",
        "valueType": "string",
        "name": "eyebrow",
        "value": "",
        "label": "Eyebrow",
        "description": "Sets the small pre-title above the title."
      },
      {
        "component": "text",
        "valueType": "string",
        "name": "title",
        "value": "",
        "label": "Heading",
        "description": "Sets the main title of the marquee."
      },
      {
        "component": "select",
        "valueType": "string",
        "name": "titleType",
        "value": "h3",
        "label": "Heading Type",
        "options": [
          {
            "name": "H1",
            "value": "h1"
          },
          {
            "name": "H2",
            "value": "h2"
          },
          {
            "name": "H3",
            "value": "h3"
          },
          {
            "name": "H4",
            "value": "h4"
          },
          {
            "name": "H5",
            "value": "h5"
          }
        ]
      },
      {
        "component": "richtext",
        "valueType": "string",
        "name": "longDescr",
        "value": "",
        "label": "Long Description",
        "description": "The description shown in Desktop and Tablet view."
      },
      {
        "component": "select",
        "name": "cta1_Type",
        "value": "primary",
        "label": "First CTA Type",
        "description": "'Primary' will render a filled blue CTA, 'Secondary' will render a white CTA with a black border and black text, 'Tertiary' will render a filled black CTA, and 'Custom' will render a CTA with a custom hex color background.",
        "valueType": "string",
        "options": [
          {
            "name": "Primary",
            "value": "primary"
          },
          {
            "name": "Secondary",
            "value": "secondary"
          },
          {
            "name": "Tertiary",
            "value": "tertiary"
          },
          {
            "name": "Custom",
            "value": "custom"
          }
        ]
      },
      {
        "condition": {
          "===": [{ "var": "cta1_Type" }, "custom"]
        },
        "component": "select",
        "name": "cta1_customBgColor",
        "value": "",
        "label": "First CTA Background Color",
        "description": "Select First CTA background color. Select 'Custom Hexcode' to enter the custom color",
        "valueType": "string",
        "options": [
          {
            "name": "Gray",
            "value": "--spectrum-gray-700"
          },
          {
            "name": "Blue",
            "value": "--spectrum-blue-700"
          },
          {
            "name": "Green",
            "value": "--spectrum-green-700"
          },
          {
            "name": "Orange",
            "value": "--spectrum-orange-700"
          },
          {
            "name": "Red",
            "value": "--spectrum-red-700"
          },
          {
            "name": "Celery",
            "value": "--spectrum-celery-700"
          },
          {
            "name": "Chartreuse",
            "value": "--spectrum-chartreuse-700"
          },
          {
            "name": "Cyan",
            "value": "--spectrum-cyan-700"
          },
          {
            "name": "Fuchsia",
            "value": "--spectrum-fuchsia-700"
          },
          {
            "name": "Indigo",
            "value": "--spectrum-indigo-700"
          },
          {
            "name": "Magenta",
            "value": "--spectrum-magenta-700"
          },
          {
            "name": "Purple",
            "value": "--spectrum-purple-700"
          },
          {
            "name": "Seafoam",
            "value": "--spectrum-seafoam-700"
          },
          {
            "name": "Yellow",
            "value": "--spectrum-yellow-700"
          },
          {
            "name": "Adobe Red",
            "value": "--non-spectrum-adobe-red"
          },
          {
            "name": "Custom Hexcode",
            "value": "custom-hexcode"
          }
        ]
      },
      {
        "condition": {
          "and": [
            { "===": [{ "var": "cta1_customBgColor" }, "custom-hexcode"] },
            { "===": [{ "var": "cta1_Type" }, "custom"] }
          ]
        },
        "component": "text",
        "valueType": "string",
        "name": "cta1_customBgHexCode",
        "value": "",
        "label": "First CTA Custom Background Hexcode",
        "description": "Enter the custom hex code, such as FFFFFF (without the # symbol). Please ensure to follow the Adobe style guides when selecting CTA Colors"
      },
      {
        "condition": {
          "===": [{ "var": "cta1_Type" }, "custom"]
        },
        "component": "select",
        "valueType": "string",
        "name": "cta1_textColor",
        "value": "white",
        "label": "First CTA Text Color",
        "description": "Select the text color",
        "options": [
          {
            "name": "White",
            "value": "white"
          },
          {
            "name": "Black",
            "value": "black"
          }
        ]
      },
      {
        "component": "text",
        "valueType": "string",
        "name": "cta1_linkText",
        "value": "",
        "label": "First CTA Text",
        "description": "Text to be shown inside button."
      },
      {
        "component": "text",
        "valueType": "string",
        "name": "cta1_link",
        "value": "",
        "label": "First CTA Link",
        "description": "What link to open when clicking the button."
      },
      {
        "component": "select",
        "name": "firstCTALinkFunction",
        "value": "",
        "label": "First CTA Function",
        "description": "The 'Link' option will render a standard anchor button, the 'Video' option will render a button that opens the video player when clicked, and the 'Sign In' option will trigger the sign-in process.",
        "valueType": "string",
        "options": [
          {
            "name": "Link",
            "value": "link"
          },
          {
            "name": "Video",
            "value": "video"
          },
          {
            "name": "Sign In",
            "value": "signin"
          }
        ]
      },
      {
        "component": "select",
        "name": "cta2_Type",
        "value": "primary",
        "label": "Second CTA Type",
        "description": "'Primary' will render a filled blue CTA, 'Secondary' will render a white CTA with a black border and black text, 'Tertiary' will render a filled black CTA, and 'Custom' will render a CTA with a custom hex color background.",
        "valueType": "string",
        "options": [
          {
            "name": "Primary",
            "value": "primary"
          },
          {
            "name": "Secondary",
            "value": "secondary"
          },
          {
            "name": "Tertiary",
            "value": "tertiary"
          },
          {
            "name": "Custom",
            "value": "custom"
          }
        ]
      },
      {
        "condition": {
          "===": [{ "var": "cta2_Type" }, "custom"]
        },
        "component": "select",
        "name": "cta2_customBgColor",
        "value": "",
        "label": "Second CTA Background Color",
        "description": "Select Second CTA background color. Select 'Custom Hexcode' to enter the custom color",
        "valueType": "string",
        "options": [
          {
            "name": "Gray",
            "value": "--spectrum-gray-700"
          },
          {
            "name": "Blue",
            "value": "--spectrum-blue-700"
          },
          {
            "name": "Green",
            "value": "--spectrum-green-700"
          },
          {
            "name": "Orange",
            "value": "--spectrum-orange-700"
          },
          {
            "name": "Red",
            "value": "--spectrum-red-700"
          },
          {
            "name": "Celery",
            "value": "--spectrum-celery-700"
          },
          {
            "name": "Chartreuse",
            "value": "--spectrum-chartreuse-700"
          },
          {
            "name": "Cyan",
            "value": "--spectrum-cyan-700"
          },
          {
            "name": "Fuchsia",
            "value": "--spectrum-fuchsia-700"
          },
          {
            "name": "Indigo",
            "value": "--spectrum-indigo-700"
          },
          {
            "name": "Magenta",
            "value": "--spectrum-magenta-700"
          },
          {
            "name": "Purple",
            "value": "--spectrum-purple-700"
          },
          {
            "name": "Seafoam",
            "value": "--spectrum-seafoam-700"
          },
          {
            "name": "Yellow",
            "value": "--spectrum-yellow-700"
          },
          {
            "name": "Adobe Red",
            "value": "--non-spectrum-adobe-red"
          },
          {
            "name": "Custom Hexcode",
            "value": "custom-hexcode"
          }
        ]
      },
      {
        "condition": {
          "and": [
            { "===": [{ "var": "cta2_customBgColor" }, "custom-hexcode"] },
            { "===": [{ "var": "cta2_Type" }, "custom"] }
          ]
        },
        "component": "text",
        "valueType": "string",
        "name": "cta2_customBgHexCode",
        "value": "",
        "label": "Second CTA Custom Background Hexcode",
        "description": "Enter the custom hex code, such as FFFFFF (without the # symbol). Please ensure to follow the Adobe style guides when selecting CTA Colors"
      },
      {
        "condition": {
          "===": [{ "var": "cta2_Type" }, "custom"]
        },
        "component": "select",
        "valueType": "string",
        "name": "cta2_textColor",
        "value": "white",
        "label": "Second CTA Text Color",
        "description": "Select the text color",
        "options": [
          {
            "name": "White",
            "value": "white"
          },
          {
            "name": "Black",
            "value": "black"
          }
        ]
      },
      {
        "component": "text",
        "valueType": "string",
        "name": "cta2_linkText",
        "value": "",
        "label": "Second CTA Text",
        "description": "Text to be shown inside button."
      },
      {
        "component": "text",
        "valueType": "string",
        "name": "cta2_link",
        "value": "",
        "label": "Second CTA Link",
        "description": "What link to open when clicking the button."
      },
      {
        "component": "select",
        "name": "secondCTALinkFunction",
        "value": "",
        "label": "Second CTA Function",
        "description": "The 'Link' option will render a standard anchor button, the 'Video' option will render a button that opens the video player when clicked, and the 'Sign In' option will trigger the sign-in process.",
        "valueType": "string",
        "options": [
          {
            "name": "Link",
            "value": "link"
          },
          {
            "name": "Video",
            "value": "video"
          },
          {
            "name": "Sign In",
            "value": "signin"
          }
        ]
      }
    ]
  },
  {
    "id": "article-marquee",
    "fields": [
      {
        "component": "select",
        "name": "classes",
        "value": "",
        "label": "Content Creator Callout Shape",
        "description": "Article marquee background shape",
        "valueType": "string",
        "options": [
          {
            "name": "Straight",
            "value": "marquee-straight"
          },
          {
            "name": "Curved",
            "value": "marquee-curved"
          }
        ]
      },
      {
        "component": "text",
        "valueType": "string",
        "name": "articleReadingTime",
        "value": "",
        "label": "Reading time",
        "description": "Sets the reading time for the article."
      },
      {
        "component": "select",
        "valueType": "string",
        "name": "titleType",
        "value": "h1",
        "label": "Heading Type",
        "options": [
          {
            "name": "H1",
            "value": "h1"
          },
          {
            "name": "H2",
            "value": "h2"
          },
          {
            "name": "H3",
            "value": "h3"
          },
          {
            "name": "H4",
            "value": "h4"
          },
          {
            "name": "H5",
            "value": "h5"
          },
          {
            "name": "H6",
            "value": "h6"
          }
        ]
      }
    ]
  },
  {
    "id": "sign-up",
    "fields": [
      {
        "component": "reference",
        "valueType": "string",
        "name": "fileReference",
        "label": "Subject Image",
        "description": "The sign-up subject image, min Xpx x Ypx...",
        "multi": false
      },
      {
        "component": "text",
        "valueType": "string",
        "name": "fileReferenceAlt",
        "value": "",
        "label": "Subject Image Description",
        "description": "A descriptive text of the image will be shown as tooltip."
      },
      {
        "component": "select",
        "name": "classes",
        "value": "",
        "label": "Background Color",
        "description": "The sign-up background color",
        "valueType": "string",
        "options": [
          {
            "name": "Gray",
            "value": "bg-spectrum-gray-700"
          },
          {
            "name": "Blue",
            "value": "bg-spectrum-blue-700"
          },
          {
            "name": "Green",
            "value": "bg-spectrum-green-700"
          },
          {
            "name": "Orange",
            "value": "bg-spectrum-orange-700"
          },
          {
            "name": "Red",
            "value": "bg-spectrum-red-700"
          },
          {
            "name": "Celery",
            "value": "bg-spectrum-celery-700"
          },
          {
            "name": "Chartreuse",
            "value": "bg-spectrum-chartreuse-700"
          },
          {
            "name": "Cyan",
            "value": "bg-spectrum-cyan-700"
          },
          {
            "name": "Fuchsia",
            "value": "bg-spectrum-fuchsia-700"
          },
          {
            "name": "Indigo",
            "value": "bg-spectrum-indigo-700"
          },
          {
            "name": "Magenta",
            "value": "bg-spectrum-magenta-700"
          },
          {
            "name": "Purple",
            "value": "bg-spectrum-purple-700"
          },
          {
            "name": "Seafoam",
            "value": "bg-spectrum-seafoam-700"
          },
          {
            "name": "Yellow",
            "value": "bg-spectrum-yellow-700"
          }
        ]
      },
      {
        "component": "text",
        "valueType": "string",
        "name": "eyebrow",
        "value": "",
        "label": "Eyebrow",
        "description": "Sets the small pre-title above the title."
      },
      {
        "component": "text",
        "valueType": "string",
        "name": "title",
        "value": "",
        "label": "Heading",
        "description": "Sets the main title of the sign-up."
      },
      {
        "component": "select",
        "valueType": "string",
        "name": "titleType",
        "value": "h3",
        "label": "Heading Type",
        "options": [
          {
            "name": "H1",
            "value": "h1"
          },
          {
            "name": "H2",
            "value": "h2"
          },
          {
            "name": "H3",
            "value": "h3"
          },
          {
            "name": "H4",
            "value": "h4"
          },
          {
            "name": "H5",
            "value": "h5"
          },
          {
            "name": "H6",
            "value": "h6"
          }
        ]
      },
      {
        "component": "richtext",
        "valueType": "string",
        "name": "longDescr",
        "value": "",
        "label": "Long Description",
        "description": "The description shown in Desktop and Tablet view."
      },
      {
        "component": "text",
        "valueType": "string",
        "name": "cta1Text",
        "value": "",
        "label": "First CTA text",
        "description": "Text to be shown inside button."
      },
      {
        "component": "text",
        "valueType": "string",
        "name": "cta1",
        "value": "",
        "label": "First CTA Link",
        "description": "What link to open when clicking the button."
      },
      {
        "component": "select",
        "name": "firstCTALinkType",
        "value": "",
        "label": "First CTA Type",
        "description": "The 'Link' option will render a standard anchor button, and the 'Sign In' option will trigger the sign-in process.",
        "valueType": "string",
        "options": [
          {
            "name": "Link",
            "value": "link"
          },
          {
            "name": "Sign In",
            "value": "signin"
          }
        ]
      },
      {
        "component": "text",
        "valueType": "string",
        "name": "cta2Text",
        "value": "",
        "label": "Second CTA Text",
        "description": "Text to be shown inside button."
      },
      {
        "component": "text",
        "valueType": "string",
        "name": "cta2",
        "value": "",
        "label": "Second CTA Link",
        "description": "What link should be opened when clicking the button? Add a hash (#) when the sign-in option is getting selected"
      },
      {
        "component": "select",
        "name": "secondCTALinkType",
        "value": "",
        "label": "Second CTA Type",
        "description": "The 'Link' option will render a standard anchor button, and the 'Sign In' option will trigger the sign-in process.",
        "valueType": "string",
        "options": [
          {
            "name": "Link",
            "value": "link"
          },
          {
            "name": "Sign In",
            "value": "signin"
          }
        ]
      }
    ]
  },
  {
    "id": "video-embed",
    "fields": [
      {
        "component": "text",
        "valueType": "string",
        "name": "videoUrl",
        "value": "",
        "label": "MPC Video URL",
        "description": "Please provide a URL to an MPC video."
      }
    ]
  },
  {
    "id": "iframe-app",
    "fields": [
      {
        "component": "text",
        "valueType": "string",
        "name": "iframeUrl",
        "value": "",
        "label": "iFrame URL",
        "description": "Please provide a URL to an iFrame app."
      }
    ]
  },
  {
    "id": "html-app",
    "fields": [
      {
        "component": "text",
        "valueType": "string",
        "name": "htmlUrl",
        "value": "",
        "label": "HTML App URL",
        "description": "Please provide a URL to an HTML app."
      }
    ]
  },
  {
    "id": "secondary-search",
    "fields": [
      {
        "component": "text",
        "valueType": "string",
        "name": "heading",
        "value": "",
        "label": "Heading",
        "description": "Sets the title for Secondary Search"
      },
      {
        "component": "select",
        "valueType": "string",
        "name": "headingType",
        "value": "h2",
        "label": "Heading Type",
        "options": [
          {
            "name": "H1",
            "value": "h1"
          },
          {
            "name": "H2",
            "value": "h2"
          },
          {
            "name": "H3",
            "value": "h3"
          },
          {
            "name": "H4",
            "value": "h4"
          },
          {
            "name": "H5",
            "value": "h5"
          },
          {
            "name": "H6",
            "value": "h6"
          }
        ]
      },
      {
        "component": "text",
        "valueType": "string",
        "name": "searchBar",
        "value": "",
        "label": "Search Bar Placeholder Text"
      },
      {
        "component": "text",
        "valueType": "string",
        "name": "link",
        "value": "",
        "label": "Search Page URL"
      }
    ]
  },
  {
    "id": "accordion-group",
    "fields": []
  },
  {
    "id": "accordion",
    "fields": [
      {
        "component": "text",
        "valueType": "string",
        "name": "heading",
        "value": "",
        "label": "Heading"
      },
      {
        "component": "select",
        "valueType": "string",
        "name": "headingType",
        "value": "h3",
        "label": "Heading Type",
        "options": [
          {
            "name": "H2",
            "value": "h2"
          },
          {
            "name": "H3",
            "value": "h3"
          },
          {
            "name": "H4",
            "value": "h4"
          },
          {
            "name": "H5",
            "value": "h5"
          },
          {
            "name": "H6",
            "value": "h6"
          }
        ]
      },
      {
        "component": "richtext",
        "valueType": "string",
        "name": "body",
        "value": "",
        "label": "Body"
      }
    ]
  },
  {
    "id": "media",
    "fields": [
      {
        "component": "reference",
        "valueType": "string",
        "name": "fileReference",
        "label": "Image",
        "description": "The media image"
      },
      {
        "component": "text",
        "valueType": "string",
        "name": "fileReferenceAlt",
        "value": "",
        "label": "Image Description",
        "description": "A descriptive text of the image."
      },
      {
        "component": "select",
        "name": "classes",
        "label": "Image Alignment",
        "valueType": "string",
        "options": [
          {
            "name": "Right",
            "value": "right"
          },
          {
            "name": "Left",
            "value": "left"
          }
        ]
      },
      {
        "component": "text",
        "valueType": "string",
        "name": "eyebrow",
        "value": "",
        "label": "Eyebrow",
        "description": "Sets the small pre-title above the title."
      },
      {
        "component": "text",
        "valueType": "string",
        "name": "title",
        "value": "",
        "label": "Heading"
      },
      {
        "component": "select",
        "valueType": "string",
        "name": "titleType",
        "value": "h3",
        "label": "Heading Type",
        "options": [
          {
            "name": "H1",
            "value": "h1"
          },
          {
            "name": "H2",
            "value": "h2"
          },
          {
            "name": "H3",
            "value": "h3"
          },
          {
            "name": "H4",
            "value": "h4"
          },
          {
            "name": "H5",
            "value": "h5"
          }
        ]
      },
      {
        "component": "richtext",
        "valueType": "string",
        "name": "description",
        "value": "",
        "label": "Description"
      },
      {
        "component": "select",
        "name": "cta1_Type",
        "value": "primary",
        "label": "First CTA Type",
        "description": "'Primary' will render a filled blue CTA, 'Secondary' will render a white CTA with a black border and black text, 'Tertiary' will render a filled black CTA, and 'Custom' will render a CTA with a custom hex color background.",
        "valueType": "string",
        "options": [
          {
            "name": "Primary",
            "value": "primary"
          },
          {
            "name": "Secondary",
            "value": "secondary"
          },
          {
            "name": "Tertiary",
            "value": "tertiary"
          },
          {
            "name": "Custom",
            "value": "custom"
          }
        ]
      },
      {
        "condition": {
          "===": [{ "var": "cta1_Type" }, "custom"]
        },
        "component": "select",
        "name": "cta1_customBgColor",
        "value": "",
        "label": "First CTA Background Color",
        "description": "Select First CTA background color. Select 'Custom Hexcode' to enter the custom color",
        "valueType": "string",
        "options": [
          {
            "name": "Gray",
            "value": "--spectrum-gray-700"
          },
          {
            "name": "Blue",
            "value": "--spectrum-blue-700"
          },
          {
            "name": "Green",
            "value": "--spectrum-green-700"
          },
          {
            "name": "Orange",
            "value": "--spectrum-orange-700"
          },
          {
            "name": "Red",
            "value": "--spectrum-red-700"
          },
          {
            "name": "Celery",
            "value": "--spectrum-celery-700"
          },
          {
            "name": "Chartreuse",
            "value": "--spectrum-chartreuse-700"
          },
          {
            "name": "Cyan",
            "value": "--spectrum-cyan-700"
          },
          {
            "name": "Fuchsia",
            "value": "--spectrum-fuchsia-700"
          },
          {
            "name": "Indigo",
            "value": "--spectrum-indigo-700"
          },
          {
            "name": "Magenta",
            "value": "--spectrum-magenta-700"
          },
          {
            "name": "Purple",
            "value": "--spectrum-purple-700"
          },
          {
            "name": "Seafoam",
            "value": "--spectrum-seafoam-700"
          },
          {
            "name": "Yellow",
            "value": "--spectrum-yellow-700"
          },
          {
            "name": "Adobe Red",
            "value": "--non-spectrum-adobe-red"
          },
          {
            "name": "Custom Hexcode",
            "value": "custom-hexcode"
          }
        ]
      },
      {
        "condition": {
          "and": [
            { "===": [{ "var": "cta1_customBgColor" }, "custom-hexcode"] },
            { "===": [{ "var": "cta1_Type" }, "custom"] }
          ]
        },
        "component": "text",
        "valueType": "string",
        "name": "cta1_customBgHexCode",
        "value": "",
        "label": "First CTA Custom Background Hexcode",
        "description": "Enter the custom hex code, such as FFFFFF (without the # symbol). Please ensure to follow the Adobe style guides when selecting CTA Colors"
      },
      {
        "condition": {
          "===": [{ "var": "cta1_Type" }, "custom"]
        },
        "component": "select",
        "valueType": "string",
        "name": "cta1_textColor",
        "value": "white",
        "label": "First CTA Text Color",
        "description": "Select the text color",
        "options": [
          {
            "name": "White",
            "value": "white"
          },
          {
            "name": "Black",
            "value": "black"
          }
        ]
      },
      {
        "component": "text",
        "valueType": "string",
        "name": "cta1_linkText",
        "value": "",
        "label": "First CTA Text",
        "description": "Text to be shown inside button."
      },
      {
        "component": "text",
        "valueType": "string",
        "name": "cta1_link",
        "value": "",
        "label": "First CTA Link",
        "description": "What link to open when clicking the button."
      },
      {
        "component": "select",
        "name": "cta2_Type",
        "value": "primary",
        "label": "Second CTA Type",
        "description": "'Primary' will render a filled blue CTA, 'Secondary' will render a white CTA with a black border and black text, 'Tertiary' will render a filled black CTA, and 'Custom' will render a CTA with a custom hex color background.",
        "valueType": "string",
        "options": [
          {
            "name": "Primary",
            "value": "primary"
          },
          {
            "name": "Secondary",
            "value": "secondary"
          },
          {
            "name": "Tertiary",
            "value": "tertiary"
          },
          {
            "name": "Custom",
            "value": "custom"
          }
        ]
      },
      {
        "condition": {
          "===": [{ "var": "cta2_Type" }, "custom"]
        },
        "component": "select",
        "name": "cta2_customBgColor",
        "value": "",
        "label": "Second CTA Background Color",
        "description": "Select Second CTA background color. Select 'Custom Hexcode' to enter the custom color",
        "valueType": "string",
        "options": [
          {
            "name": "Gray",
            "value": "--spectrum-gray-700"
          },
          {
            "name": "Blue",
            "value": "--spectrum-blue-700"
          },
          {
            "name": "Green",
            "value": "--spectrum-green-700"
          },
          {
            "name": "Orange",
            "value": "--spectrum-orange-700"
          },
          {
            "name": "Red",
            "value": "--spectrum-red-700"
          },
          {
            "name": "Celery",
            "value": "--spectrum-celery-700"
          },
          {
            "name": "Chartreuse",
            "value": "--spectrum-chartreuse-700"
          },
          {
            "name": "Cyan",
            "value": "--spectrum-cyan-700"
          },
          {
            "name": "Fuchsia",
            "value": "--spectrum-fuchsia-700"
          },
          {
            "name": "Indigo",
            "value": "--spectrum-indigo-700"
          },
          {
            "name": "Magenta",
            "value": "--spectrum-magenta-700"
          },
          {
            "name": "Purple",
            "value": "--spectrum-purple-700"
          },
          {
            "name": "Seafoam",
            "value": "--spectrum-seafoam-700"
          },
          {
            "name": "Yellow",
            "value": "--spectrum-yellow-700"
          },
          {
            "name": "Adobe Red",
            "value": "--non-spectrum-adobe-red"
          },
          {
            "name": "Custom Hexcode",
            "value": "custom-hexcode"
          }
        ]
      },
      {
        "condition": {
          "and": [
            { "===": [{ "var": "cta2_customBgColor" }, "custom-hexcode"] },
            { "===": [{ "var": "cta2_Type" }, "custom"] }
          ]
        },
        "component": "text",
        "valueType": "string",
        "name": "cta2_customBgHexCode",
        "value": "",
        "label": "Second CTA Custom Background Hexcode",
        "description": "Enter the custom hex code, such as FFFFFF (without the # symbol). Please ensure to follow the Adobe style guides when selecting CTA Colors"
      },
      {
        "condition": {
          "===": [{ "var": "cta2_Type" }, "custom"]
        },
        "component": "select",
        "valueType": "string",
        "name": "cta2_textColor",
        "value": "white",
        "label": "Second CTA Text Color",
        "description": "Select the text color",
        "options": [
          {
            "name": "White",
            "value": "white"
          },
          {
            "name": "Black",
            "value": "black"
          }
        ]
      },
      {
        "component": "text",
        "valueType": "string",
        "name": "cta2_linkText",
        "value": "",
        "label": "Second CTA Text",
        "description": "Text to be shown inside button."
      },
      {
        "component": "text",
        "valueType": "string",
        "name": "cta2_link",
        "value": "",
        "label": "Second CTA Link",
        "description": "What link to open when clicking the button."
      }
    ]
  },
  {
    "id": "authorable-card",
    "fields": [
      {
        "component": "multiselect",
        "name": "classes",
        "label": "Block Options",
        "description": "Options that affect block appearance and behavior.",
        "valueType": "string",
        "required": true,
        "maxSize": 1,
        "options": [
          {
            "name": "Header Alignment",
            "children": [
              {
                "name": "Left",
                "value": "header-left"
              },
              {
                "name": "Center",
                "value": "header-center"
              }
            ]
          }
        ]
      },
      {
        "component": "text",
        "valueType": "string",
        "name": "heading",
        "value": "",
        "label": "Heading",
        "description": "Sets the heading."
      },
      {
        "component": "select",
        "valueType": "string",
        "name": "headingType",
        "value": "h2",
        "label": "Heading Type",
        "options": [
          {
            "name": "H1",
            "value": "h1"
          },
          {
            "name": "H2",
            "value": "h2"
          },
          {
            "name": "H3",
            "value": "h3"
          },
          {
            "name": "H4",
            "value": "h4"
          },
          {
            "name": "H5",
            "value": "h5"
          },
          {
            "name": "H6",
            "value": "h6"
          }
        ]
      },
      {
        "component": "text",
        "valueType": "string",
        "name": "tooltip",
        "value": "",
        "label": "Tooltip",
        "description": "Sets the tooltip."
      },
      {
        "component": "text",
        "valueType": "string",
        "name": "linkText",
        "value": "",
        "label": "Link text",
        "description": "Sets the text for link."
      },
      {
        "component": "text",
        "valueType": "string",
        "name": "link",
        "value": "",
        "label": "Link URL",
        "description": "Sets the text url."
      }
    ]
  },
  {
    "id": "authored-card",
    "fields": [
      {
        "component": "text",
        "valueType": "string",
        "name": "contentURL",
        "value": "",
        "label": "Content URL",
        "description": "Provide a link to one of the following content types: Playlist, Tutorial, Documentation, Troubleshooting, On-Demand Event, Certification or Perspective"
      }
    ]
  },
  {
    "id": "browse-filters",
    "fields": [
      {
        "component": "aem-tag",
        "name": "solutions",
        "label": "Results solution filter",
        "valueType": "string",
        "rootPath": "/content/cq:tags/exl/solution",
        "description": "Optional - filter results to specific solution(s)."
      },
      {
        "component": "text",
        "valueType": "string",
        "name": "heading",
        "value": "",
        "label": "Topics heading",
        "description": "Sets the headings for topics."
      },
      {
        "component": "select",
        "valueType": "string",
        "name": "headingType",
        "value": "h2",
        "label": "Heading Type",
        "options": [
          {
            "name": "H1",
            "value": "h1"
          },
          {
            "name": "H2",
            "value": "h2"
          },
          {
            "name": "H3",
            "value": "h3"
          },
          {
            "name": "H4",
            "value": "h4"
          },
          {
            "name": "H5",
            "value": "h5"
          },
          {
            "name": "H6",
            "value": "h6"
          }
        ]
      },
      {
        "component": "aem-tag",
        "name": "tags",
        "label": "Topics buttons",
        "valueType": "string",
        "rootPath": "/content/cq:tags/exl",
        "description": "Select up to 15 topics or features."
      },
      {
        "component": "multiselect",
        "valueType": "string",
        "name": "contentTypes",
        "label": "Filter by Content Type",
        "description": "Select the content type(s).",
        "options": [
          {
            "name": "Certification",
            "value": "certification"
          },
          {
            "name": "Communities",
            "value": "community"
          },
          {
            "name": "Documentation",
            "value": "documentation"
          },
          {
            "name": "On-Demand Event",
            "value": "event"
          },
          {
            "name": "Perspectives",
            "value": "perspective"
          },
          {
            "name": "Playlists",
            "value": "playlist"
          },
          {
            "name": "Troubleshooting",
            "value": "troubleshooting"
          },
          {
            "name": "Tutorials",
            "value": "tutorial"
          }
        ]
      }
    ]
  },
  {
    "id": "featured-cards",
    "fields": [
      {
        "component": "text",
        "name": "heading",
        "value": "",
        "label": "Heading",
        "valueType": "string",
        "description": "Sets the heading."
      },
      {
        "component": "select",
        "valueType": "string",
        "name": "headingType",
        "value": "h2",
        "label": "Heading Type",
        "options": [
          {
            "name": "H1",
            "value": "h1"
          },
          {
            "name": "H2",
            "value": "h2"
          },
          {
            "name": "H3",
            "value": "h3"
          },
          {
            "name": "H4",
            "value": "h4"
          },
          {
            "name": "H5",
            "value": "h5"
          },
          {
            "name": "H6",
            "value": "h6"
          }
        ]
      },
      {
        "component": "richtext",
        "name": "description",
        "value": "",
        "label": "Description",
        "valueType": "string",
        "description": "Sets the description."
      },
      {
        "component": "multiselect",
        "valueType": "string",
        "name": "contentTypes",
        "label": "Content type(s)",
        "description": "Select the content type(s).",
        "options": [
          {
            "name": "Certification",
            "value": "certification"
          },
          {
            "name": "Communities",
            "value": "community"
          },
          {
            "name": "Documentation",
            "value": "documentation"
          },
          {
            "name": "On-Demand Event",
            "value": "event"
          },
          {
            "name": "Perspectives",
            "value": "perspective"
          },
          {
            "name": "Playlists",
            "value": "playlist"
          },
          {
            "name": "Troubleshooting",
            "value": "troubleshooting"
          },
          {
            "name": "Tutorials",
            "value": "tutorial"
          }
        ]
      },
      {
        "component": "text",
        "name": "linkText",
        "value": "",
        "label": "Link Text",
        "valueType": "string",
        "description": "Sets the text for link."
      },
      {
        "component": "text",
        "name": "keyword",
        "value": "",
        "label": "Keyword",
        "valueType": "string",
        "description": "Keyword for filtering the featured card data"
      },
      {
        "component": "radio-group",
        "name": "sortBy",
        "value": "RELEVANCE",
        "label": "Sort by",
        "valueType": "string",
        "options": [
          {
            "name": "Relevance",
            "value": "RELEVANCE"
          },
          {
            "name": "Most recent",
            "value": "MOST_RECENT"
          },
          {
            "name": "Most popular",
            "value": "MOST_POPULAR"
          }
        ]
      }
    ]
  },
  {
    "id": "featured-content",
    "fields": [
      {
        "component": "reference",
        "valueType": "string",
        "name": "img",
        "label": "Image",
        "required": true
      },
      {
        "component": "text",
        "valueType": "string",
        "name": "imgAlt",
        "value": "",
        "label": "Image Description",
        "description": "A descriptive text of the image."
      },
      {
        "component": "multiselect",
        "name": "classes",
        "label": "Image Border and Alignment",
        "valueType": "string",
        "required": true,
        "maxSize": 2,
        "options": [
          {
            "name": "Content Source",
            "children": [
              {
                "name": "Adobe",
                "value": "adobe"
              },
              {
                "name": "External",
                "value": "External"
              }
            ]
          },
          {
            "name": "Alignment",
            "children": [
              {
                "name": "Left",
                "value": "left"
              },
              {
                "name": "Right",
                "value": "right"
              }
            ]
          }
        ]
      },
      {
        "component": "richtext",
        "valueType": "string",
        "name": "description",
        "value": "",
        "label": "Alternate Description",
        "description": "Override the article's summary with this description."
      },
      {
        "component": "select",
        "name": "cta1_Type",
        "value": "primary",
        "label": "CTA Type",
        "description": "'Primary' will render a filled blue CTA, 'Secondary' will render a white CTA with a black border and black text, 'Tertiary' will render a filled black CTA, and 'Custom' will render a CTA with a custom hex color background.",
        "valueType": "string",
        "options": [
          {
            "name": "Primary",
            "value": "primary"
          },
          {
            "name": "Secondary",
            "value": "secondary"
          },
          {
            "name": "Tertiary",
            "value": "tertiary"
          },
          {
            "name": "Custom",
            "value": "custom"
          }
        ]
      },
      {
        "condition": {
          "===": [{ "var": "cta1_Type" }, "custom"]
        },
        "component": "select",
        "name": "cta1_customBgColor",
        "value": "",
        "label": "CTA Background Color",
        "description": "Select First CTA background color. Select 'Custom Hexcode' to enter the custom color",
        "valueType": "string",
        "options": [
          {
            "name": "Gray",
            "value": "--spectrum-gray-700"
          },
          {
            "name": "Blue",
            "value": "--spectrum-blue-700"
          },
          {
            "name": "Green",
            "value": "--spectrum-green-700"
          },
          {
            "name": "Orange",
            "value": "--spectrum-orange-700"
          },
          {
            "name": "Red",
            "value": "--spectrum-red-700"
          },
          {
            "name": "Celery",
            "value": "--spectrum-celery-700"
          },
          {
            "name": "Chartreuse",
            "value": "--spectrum-chartreuse-700"
          },
          {
            "name": "Cyan",
            "value": "--spectrum-cyan-700"
          },
          {
            "name": "Fuchsia",
            "value": "--spectrum-fuchsia-700"
          },
          {
            "name": "Indigo",
            "value": "--spectrum-indigo-700"
          },
          {
            "name": "Magenta",
            "value": "--spectrum-magenta-700"
          },
          {
            "name": "Purple",
            "value": "--spectrum-purple-700"
          },
          {
            "name": "Seafoam",
            "value": "--spectrum-seafoam-700"
          },
          {
            "name": "Yellow",
            "value": "--spectrum-yellow-700"
          },
          {
            "name": "Adobe Red",
            "value": "--non-spectrum-adobe-red"
          },
          {
            "name": "Custom Hexcode",
            "value": "custom-hexcode"
          }
        ]
      },
      {
        "condition": {
          "and": [
            { "===": [{ "var": "cta1_customBgColor" }, "custom-hexcode"] },
            { "===": [{ "var": "cta1_Type" }, "custom"] }
          ]
        },
        "component": "text",
        "valueType": "string",
        "name": "cta1_customBgHexCode",
        "value": "",
        "label": "CTA Custom Background Hexcode",
        "description": "Enter the custom hex code, such as FFFFFF (without the # symbol). Please ensure to follow the Adobe style guides when selecting CTA Colors"
      },
      {
        "condition": {
          "===": [{ "var": "cta1_Type" }, "custom"]
        },
        "component": "select",
        "valueType": "string",
        "name": "cta1_textColor",
        "value": "white",
        "label": "CTA Text Color",
        "description": "Select the text color",
        "options": [
          {
            "name": "White",
            "value": "white"
          },
          {
            "name": "Black",
            "value": "black"
          }
        ]
      },
      {
        "component": "aem-content",
        "valueType": "string",
        "name": "cta1_link",
        "value": "",
        "label": "Content Page",
        "required": true
      },
      {
        "component": "text",
        "valueType": "string",
        "name": "cta1_linkText",
        "value": "",
        "label": "CTA Text",
        "description": "Text to be shown inside button."
      }
    ]
  },
  {
    "id": "events-cards",
    "fields": [
      {
        "component": "multiselect",
        "name": "classes",
        "label": "Block Options",
        "description": "Options that affect block appearance and behavior.",
        "valueType": "string",
        "required": true,
        "maxSize": 1,
        "options": [
          {
            "name": "Header Alignment",
            "children": [
              {
                "name": "Left",
                "value": "header-left"
              },
              {
                "name": "Center",
                "value": "header-center"
              }
            ]
          }
        ]
      },
      {
        "component": "text",
        "valueType": "string",
        "name": "heading",
        "value": "",
        "label": "Heading",
        "description": "Sets the heading."
      },
      {
        "component": "select",
        "valueType": "string",
        "name": "headingType",
        "value": "h2",
        "label": "Heading Type",
        "options": [
          {
            "name": "H1",
            "value": "h1"
          },
          {
            "name": "H2",
            "value": "h2"
          },
          {
            "name": "H3",
            "value": "h3"
          },
          {
            "name": "H4",
            "value": "h4"
          },
          {
            "name": "H5",
            "value": "h5"
          },
          {
            "name": "H6",
            "value": "h6"
          }
        ]
      },
      {
        "component": "text",
        "valueType": "string",
        "name": "tooltip",
        "value": "",
        "label": "Tooltip",
        "description": "Sets the tooltip."
      },
      {
        "component": "text",
        "valueType": "string",
        "name": "linkText",
        "value": "",
        "label": "Link text",
        "description": "Sets the text for link."
      },
      {
        "component": "text",
        "valueType": "string",
        "name": "link",
        "value": "",
        "label": "Link URL",
        "description": "Sets the text url."
      },
      {
        "component": "aem-tag",
        "name": "tags",
        "label": "Solution(s)",
        "valueType": "string",
        "rootPath": "/content/cq:tags/exl/solution",
        "description": "Optional - all are included if no selection is made."
      }
    ]
  },
  {
    "id": "adls-cards",
    "fields": [
      {
        "component": "multiselect",
        "name": "classes",
        "label": "Block Options",
        "description": "Options that affect block appearance and behavior.",
        "valueType": "string",
        "required": true,
        "maxSize": 1,
        "options": [
          {
            "name": "Header Alignment",
            "children": [
              {
                "name": "Left",
                "value": "header-left"
              },
              {
                "name": "Center",
                "value": "header-center"
              }
            ]
          }
        ]
      },
      {
        "component": "text",
        "valueType": "string",
        "name": "heading",
        "value": "",
        "label": "Heading",
        "description": "Sets the heading."
      },
      {
        "component": "select",
        "valueType": "string",
        "name": "headingType",
        "value": "h2",
        "label": "Heading Type",
        "options": [
          {
            "name": "H1",
            "value": "h1"
          },
          {
            "name": "H2",
            "value": "h2"
          },
          {
            "name": "H3",
            "value": "h3"
          },
          {
            "name": "H4",
            "value": "h4"
          },
          {
            "name": "H5",
            "value": "h5"
          },
          {
            "name": "H6",
            "value": "h6"
          }
        ]
      },
      {
        "component": "text",
        "valueType": "string",
        "name": "tooltip",
        "value": "",
        "label": "Tooltip",
        "description": "Sets the tooltip."
      },
      {
        "component": "text",
        "valueType": "string",
        "name": "linkText",
        "value": "",
        "label": "Link text",
        "description": "Sets the text for link."
      },
      {
        "component": "text",
        "valueType": "string",
        "name": "link",
        "value": "",
        "label": "Link URL",
        "description": "Sets the text url."
      },
      {
        "component": "multiselect",
        "valueType": "string",
        "name": "solutions",
        "label": "Solution(s)",
        "description": "All are included if no selection is made",
        "options": [
          {
            "name": "AEM Assets",
            "value": "AEM Assets"
          },
          {
            "name": "AEM Forms",
            "value": "AEM Forms"
          },
          {
            "name": "AEM Sites",
            "value": "AEM Sites"
          },
          {
            "name": "Analytics",
            "value": "Analytics"
          },
          {
            "name": "Audience Manager",
            "value": "Audience Manager"
          },
          {
            "name": "Campaign Classic",
            "value": "Campaign Classic"
          },
          {
            "name": "Campaign Standard",
            "value": "Campaign Standard"
          },
          {
            "name": "Commerce",
            "value": "Commerce"
          },
          {
            "name": "Content Supply Chain",
            "value": "Content Supply Chain"
          },
          {
            "name": "Customer Journey Analytics",
            "value": "Customer Journey Analytics"
          },
          {
            "name": "Experience Cloud Integrations",
            "value": "Experience Cloud Integrations"
          },
          {
            "name": "Experience Platform",
            "value": "Experience Platform"
          },
          {
            "name": "Journey Optimizer",
            "value": "Journey Optimizer"
          },
          {
            "name": "Marketo Engage",
            "value": "Marketo Engage"
          },
          {
            "name": "Real-Time CDP",
            "value": "Real-Time CDP"
          },
          {
            "name": "Target",
            "value": "Target"
          },
          {
            "name": "Workfront",
            "value": "Workfront"
          }
        ]
      },
      {
        "component": "multiselect",
        "valueType": "string",
        "name": "roles",
        "label": "Role(s)",
        "description": "All are included if no selection is made",
        "options": [
          {
            "name": "Administrator",
            "value": "Administrator"
          },
          {
            "name": "Architect",
            "value": "Architect"
          },
          {
            "name": "Business User",
            "value": "Business User"
          },
          {
            "name": "Creative",
            "value": "Creative"
          },
          {
            "name": "Developer",
            "value": "Developer"
          }
        ]
      },
      {
        "component": "radio-group",
        "name": "sortby",
        "value": "recommended",
        "label": "Sort by",
        "description": "'Sorts baseed on the Options",
        "valueType": "string",
        "options": [
          {
            "name": "Recommended",
            "value": "recommended"
          },
          {
            "name": "Alphabetical (A-Z)",
            "value": "ascending"
          },
          {
            "name": "Alphabetical (Z-A)",
            "value": "descending"
          }
        ]
      }
    ]
  },
  {
    "id": "tabbed-cards",
    "fields": [
      {
        "component": "multiselect",
        "name": "classes",
        "label": "Block Options",
        "description": "Options that affect block appearance and behavior.",
        "valueType": "string",
        "required": true,
        "maxSize": 1,
        "options": [
          {
            "name": "Header Alignment",
            "children": [
              {
                "name": "Left",
                "value": "header-left"
              },
              {
                "name": "Center",
                "value": "header-center"
              }
            ]
          }
        ]
      },
      {
        "component": "text",
        "valueType": "string",
        "name": "heading",
        "value": "",
        "label": "Heading",
        "description": "Sets the heading."
      },
      {
        "component": "select",
        "valueType": "string",
        "name": "headingType",
        "value": "h2",
        "label": "Heading Type",
        "options": [
          {
            "name": "H1",
            "value": "h1"
          },
          {
            "name": "H2",
            "value": "h2"
          },
          {
            "name": "H3",
            "value": "h3"
          },
          {
            "name": "H4",
            "value": "h4"
          },
          {
            "name": "H5",
            "value": "h5"
          },
          {
            "name": "H6",
            "value": "h6"
          }
        ]
      },
      {
        "component": "text",
        "valueType": "string",
        "name": "tooltip",
        "value": "",
        "label": "Tooltip",
        "description": "Sets the tooltip."
      },
      {
        "component": "multiselect",
        "valueType": "string",
        "name": "contentTypes",
        "label": "Filter by Content Type",
        "description": "Select the content type(s).",
        "options": [
          {
            "name": "Playlists",
            "value": "playlist"
          },
          {
            "name": "Tutorials",
            "value": "tutorial"
          },
          {
            "name": "Documentation",
            "value": "documentation"
          },
          {
            "name": "Troubleshooting",
            "value": "troubleshooting"
          },
          {
            "name": "On-Demand Events",
            "value": "event"
          },
          {
            "name": "Community Posts",
            "value": "community"
          },
          {
            "name": "Certification",
            "value": "certification"
          },
          {
            "name": "Perspectives",
            "value": "perspective"
          }
        ]
      },
      {
        "component": "multiselect",
        "name": "sortByDate",
        "label": "Filter by Date",
        "valueType": "string",
        "options": [
          {
            "name": "Within one month",
            "value": "within_one_month"
          },
          {
            "name": "Within six months",
            "value": "within_six_months"
          },
          {
            "name": "Within one year",
            "value": "within_one_year"
          },
          {
            "name": "More than one year ago",
            "value": "more_than_one_year_ago"
          }
        ]
      },
      {
        "component": "radio-group",
        "name": "sortBy",
        "value": "most_recent",
        "label": "Sort by",
        "valueType": "string",
        "options": [
          {
            "name": "Most Recent",
            "value": "most_recent"
          },
          {
            "name": "Most Popular",
            "value": "most_popular"
          }
        ]
      }
    ]
  },
  {
    "id": "tabs",
    "fields": []
  },
  {
    "id": "tab",
    "fields": [
      {
        "component": "text",
        "valueType": "string",
        "name": "title",
        "value": "",
        "label": "Heading"
      },
      {
        "component": "richtext",
        "valueType": "string",
        "name": "content",
        "value": "",
        "label": "Body"
      }
    ]
  },
  {
    "id": "recommended-courses",
    "fields": [
      {
        "component": "text",
        "valueType": "string",
        "name": "heading",
        "value": "",
        "label": "Heading",
        "description": "Sets the heading."
      },
      {
        "component": "select",
        "valueType": "string",
        "name": "headingType",
        "value": "h2",
        "label": "Heading Type",
        "options": [
          {
            "name": "H1",
            "value": "h1"
          },
          {
            "name": "H2",
            "value": "h2"
          },
          {
            "name": "H3",
            "value": "h3"
          },
          {
            "name": "H4",
            "value": "h4"
          },
          {
            "name": "H5",
            "value": "h5"
          },
          {
            "name": "H6",
            "value": "h6"
          }
        ]
      },
      {
        "component": "text",
        "valueType": "string",
        "name": "tooltip",
        "value": "",
        "label": "Tooltip",
        "description": "Sets the tooltip."
      },
      {
        "component": "text",
        "valueType": "string",
        "name": "linkText",
        "value": "",
        "label": "Link text",
        "description": "Sets the text for link."
      },
      {
        "component": "text",
        "valueType": "string",
        "name": "link",
        "value": "",
        "label": "Link URL",
        "description": "Sets the text url."
      }
    ]
  },
  {
    "id": "browse-rail",
    "fields": [
      {
        "component": "richtext",
        "valueType": "string",
        "name": "navigation",
        "value": "",
        "label": "Product Navigation",
        "description": "Override default behaviour with custom Navigation"
      }
    ]
  },
  {
    "id": "page-metadata",
    "fields": [
      {
        "component": "text",
        "valueType": "string",
        "name": "jcr:title",
        "label": "Page Title",
        "description": "Sets the title of the page in page meta."
      },
      {
        "component": "aem-content",
        "valueType": "string[]",
        "value": [],
        "name": "author-bio-page",
        "multi": true,
        "label": "Author Bio page URL",
        "validation": {
          "rootPath": "/content/exlm/global/en/perspectives/authors"
        }
      },
      {
        "component": "aem-tag",
        "valueType": "string",
        "name": "coveo-solution",
        "label": "Solution(s)",
        "rootPath": "/content/cq:tags/exl/solution",
        "description": "Sets the Coveo Solution(s) in page meta."
      },
      {
        "component": "aem-tag",
        "valueType": "string",
        "name": "feature",
        "label": "Feature(s)",
        "rootPath": "/content/cq:tags/exl/feature",
        "description": "Sets the Coveo Feature(s) in page meta."
      },
      {
        "component": "aem-tag",
        "name": "role",
        "label": "Role(s)",
        "valueType": "string",
        "rootPath": "/content/cq:tags/exl/role",
        "description": "Sets the role(s) in page meta."
      },
      {
        "component": "aem-tag",
        "name": "level",
        "label": "Experience Level(s)",
        "valueType": "string",
        "rootPath": "/content/cq:tags/exl/experience-level",
        "description": "Sets the level(s) in page meta."
      },
      {
        "component": "aem-content",
        "valueType": "string",
        "name": "signout-redirect-url",
        "label": "Sign out Redirect URL",
        "validation": {
          "rootPath": "/content/exlm/global"
        }
      }
    ]
  },
  {
    "id": "block-quote",
    "fields": [
      {
        "component": "select",
        "valueType": "string",
        "name": "classes",
        "label": "Block Quote source",
        "value": "",
        "options": [
          {
            "name": "Adobe",
            "value": "adobe"
          },
          {
            "name": "External",
            "value": "external"
          }
        ]
      },
      {
        "component": "richtext",
        "valueType": "string",
        "name": "block-quote",
        "value": "",
        "label": "Block quote Text",
        "description": "Sets the text"
      }
    ]
  },
  {
    "id": "callout",
    "fields": [
      {
        "component": "richtext",
        "valueType": "string",
        "name": "first-callout-text",
        "value": "",
        "label": "First Callout Text",
        "description": "Sets the text for first callout block"
      },
      {
        "component": "select",
        "valueType": "string",
        "name": "first-callout-source",
        "value": "",
        "label": "First Callout Source",
        "options": [
          {
            "name": "Adobe",
            "value": "adobe"
          },
          {
            "name": "External",
            "value": "external"
          }
        ]
      },
      {
        "component": "richtext",
        "valueType": "string",
        "name": "second-callout-text",
        "value": "",
        "label": "Second Callout Text",
        "description": "Sets the text for second callout block"
      },
      {
        "component": "select",
        "valueType": "string",
        "name": "second-callout-source",
        "value": "",
        "label": "Second Callout Source",
        "options": [
          {
            "name": "Adobe",
            "value": "adobe"
          },
          {
            "name": "External",
            "value": "external"
          }
        ]
      }
    ]
  },
  {
    "id": "author-bio",
    "fields": [
      {
        "component": "reference",
        "valueType": "string",
        "name": "fileReference",
        "label": "Author image",
        "description": "Sets the image of Author",
        "multi": false
      },
      {
        "component": "text",
        "valueType": "string",
        "name": "author-name",
        "value": "",
        "label": "Author name",
        "description": "Sets the name of Author"
      },
      {
        "component": "text",
        "valueType": "string",
        "name": "author-title",
        "value": "",
        "label": "Author title",
        "description": "Sets the title of Author"
      },
      {
        "component": "select",
        "valueType": "string",
        "name": "author-company",
        "value": "",
        "label": "Author company",
        "options": [
          {
            "name": "Adobe",
            "value": "Adobe"
          },
          {
            "name": "External",
            "value": "External"
          }
        ]
      },
      {
        "component": "richtext",
        "valueType": "string",
        "name": "author-description",
        "value": "",
        "label": "Author description",
        "description": "Sets the description of author"
      },
      {
        "component": "text",
        "valueType": "string",
        "name": "author-social-link-text",
        "value": "",
        "label": "Author social link text",
        "description": "Sets the social link text for author"
      },
      {
        "component": "text",
        "valueType": "string",
        "name": "author-social-link-URL",
        "value": "",
        "label": "Author social link URL",
        "description": "Sets the social link url for author"
      }
    ]
  },
  {
    "id": "featured-authors",
    "fields": [
      {
        "component": "reference",
        "valueType": "string",
        "name": "img",
        "label": "Image"
      },
      {
        "component": "text",
        "valueType": "string",
        "name": "imgAlt",
        "value": "",
        "label": "Image Description",
        "description": "A descriptive text of the image."
      },
      {
        "component": "multiselect",
        "name": "classes",
        "label": "Image Border and Alignment",
        "valueType": "string",
        "required": true,
        "maxSize": 2,
        "options": [
          {
            "name": "Content Source",
            "children": [
              {
                "name": "Adobe",
                "value": "adobe"
              },
              {
                "name": "External",
                "value": "External"
              }
            ]
          },
          {
            "name": "Alignment",
            "children": [
              {
                "name": "Left",
                "value": "left"
              },
              {
                "name": "Right",
                "value": "right"
              }
            ]
          }
        ]
      },
      {
        "component": "text",
        "valueType": "string",
        "name": "authors_heading",
        "value": "",
        "label": "Heading"
      },
      {
        "component": "select",
        "valueType": "string",
        "name": "authors_headingType",
        "value": "h3",
        "label": "Heading Type",
        "options": [
          {
            "name": "H1",
            "value": "h1"
          },
          {
            "name": "H2",
            "value": "h2"
          },
          {
            "name": "H3",
            "value": "h3"
          },
          {
            "name": "H4",
            "value": "h4"
          },
          {
            "name": "H5",
            "value": "h5"
          },
          {
            "name": "H6",
            "value": "h6"
          }
        ]
      },
      {
        "component": "richtext",
        "valueType": "string",
        "name": "authors_description",
        "value": "",
        "label": "Description"
      },
      {
        "component": "aem-content",
        "valueType": "string",
        "name": "author1_bio",
        "value": "",
        "label": "Author 1 Bio Page"
      },
      {
        "condition": {
          "!==": [{ "var": "author1_bio" }, ""]
        },
        "component": "text",
        "name": "author1_cta",
        "value": "",
        "label": "Author 1 CTA URL",
        "valueType": "string"
      },
      {
        "condition": {
          "!==": [{ "var": "author1_bio" }, ""]
        },
        "component": "text",
        "name": "author1_ctaText",
        "value": "",
        "label": "Author 1 CTA Text",
        "valueType": "string"
      },
      {
        "component": "aem-content",
        "valueType": "string",
        "name": "author2_bio",
        "value": "",
        "label": "Author 2 Bio Page"
      },
      {
        "condition": {
          "!==": [{ "var": "author2_bio" }, ""]
        },
        "component": "text",
        "name": "author2_cta",
        "value": "",
        "label": "Author 2 CTA URL",
        "valueType": "string"
      },
      {
        "condition": {
          "!==": [{ "var": "author2_bio" }, ""]
        },
        "component": "text",
        "name": "author2_ctaText",
        "value": "",
        "label": "Author 2 CTA Text",
        "valueType": "string"
      }
    ]
  },
  {
    "id": "social-share",
    "fields": [
      {
        "component": "multiselect",
        "valueType": "string",
        "name": "social network",
        "label": "Select Social Network",
        "description": "Select Social Network",
        "options": [
          {
            "name": "Facebook",
            "value": "facebook"
          },
          {
            "name": "Twitter",
            "value": "twitter"
          },
          {
            "name": "LinkedIn",
            "value": "linkedin"
          }
        ]
      }
    ]
  },
  {
    "id": "data-and-email-consent",
    "fields": [
      {
        "component": "text",
        "valueType": "string",
        "name": "collect-data-heading",
        "value": "",
        "label": "Collect data heading"
      },
      {
        "component": "richtext",
        "valueType": "string",
        "name": "collect-data-description",
        "value": "",
        "label": "Collect data description"
      },
      {
        "component": "text",
        "valueType": "string",
        "name": "email-heading",
        "value": "",
        "label": "Email heading"
      },
      {
        "component": "richtext",
        "valueType": "string",
        "name": "email-description",
        "value": "",
        "label": "Email description"
      },
      {
        "component": "richtext",
        "valueType": "string",
        "name": "legal",
        "value": "",
        "label": "Legal"
      }
    ]
  },
  {
    "id": "profile-section",
    "fields": [
      {
        "component": "select",
        "name": "style",
        "value": "",
        "label": "Background Color",
        "description": "Section background color",
        "valueType": "string",
        "options": [
          {
            "name": "Default",
            "value": ["profile-section", "default"]
          },
          {
            "name": "White",
            "value": ["profile-section", "bg-white"]
          },
          {
            "name": "Dark Gray",
            "value": ["profile-section", "bg-dark-gray"]
          }
        ]
      },
      {
        "component": "boolean",
        "valueType": "boolean",
        "name": "two-column-layout",
        "label": "Enable two-column layout for this section?",
        "description": "This will enable two-column layout for this particular section."
      },
      {
        "component": "boolean",
        "valueType": "boolean",
        "name": "center-aligned",
        "label": "Align the default blocks in this section to the center.",
        "description": "Enabling this option will align the default blocks in this section to the center."
      }
    ]
  },
  {
    "id": "profile-bottom-section",
    "fields": [
      {
        "component": "select",
        "name": "style",
        "value": "",
        "label": "Background Color",
        "description": "Section background color",
        "valueType": "string",
        "options": [
          {
            "name": "Default",
            "value": ["profile-bottom-section", "default"]
          },
          {
            "name": "White",
            "value": ["profile-bottom-section", "bg-white"]
          },
          {
            "name": "Dark Gray",
            "value": ["profile-bottom-section", "bg-dark-gray"]
          }
        ]
      },
      {
        "component": "boolean",
        "valueType": "boolean",
        "name": "center-aligned",
        "label": "Align the default blocks in this section to the center.",
        "description": "Enabling this option will align the default blocks in this section to the center."
      }
    ]
  },
  {
    "id": "sign-up-flow-section",
    "fields": [
      {
        "component": "select",
        "name": "style",
        "value": "",
        "label": "Background Color",
        "description": "Section background color",
        "valueType": "string",
        "options": [
          {
            "name": "Default",
            "value": "default"
          },
          {
            "name": "White",
            "value": "bg-white"
          },
          {
            "name": "Dark Gray",
            "value": "bg-dark-gray"
          }
        ]
      }
    ]
  },
  {
    "id": "product-interests",
    "fields": [
      {
        "component": "text",
        "valueType": "string",
        "name": "heading",
        "value": "",
        "label": "Heading"
      },
      {
        "component": "select",
        "valueType": "string",
        "name": "headingType",
        "value": "h3",
        "label": "Heading Type",
        "options": [
          {
            "name": "H1",
            "value": "h1"
          },
          {
            "name": "H2",
            "value": "h2"
          },
          {
            "name": "H3",
            "value": "h3"
          },
          {
            "name": "H4",
            "value": "h4"
          },
          {
            "name": "H5",
            "value": "h5"
          },
          {
            "name": "H6",
            "value": "h6"
          }
        ]
      },
      {
        "component": "richtext",
        "valueType": "string",
        "name": "description",
        "value": "",
        "label": "Description"
      }
    ]
  },
  {
    "id": "product-experience-level",
    "fields": [
      {
        "component": "text",
        "valueType": "string",
        "name": "heading",
        "value": "",
        "label": "Heading"
      },
      {
        "component": "select",
        "valueType": "string",
        "name": "headingType",
        "value": "h3",
        "label": "Heading Type",
        "options": [
          {
            "name": "H1",
            "value": "h1"
          },
          {
            "name": "H2",
            "value": "h2"
          },
          {
            "name": "H3",
            "value": "h3"
          },
          {
            "name": "H4",
            "value": "h4"
          },
          {
            "name": "H5",
            "value": "h5"
          },
          {
            "name": "H6",
            "value": "h6"
          }
        ]
      },
      {
        "component": "richtext",
        "valueType": "string",
        "name": "description",
        "value": "",
        "label": "Description"
      }
    ]
  },
  {
    "id": "icon-block",
    "fields": [
      {
        "component": "select",
        "name": "classes",
        "label": "Block options",
        "description": "Options that affect block appearance and behavior.",
        "valueType": "string",
        "value": "",
        "options": [
          {
            "name": "Default",
            "value": ""
          },
          {
            "name": "Center align Icon Cards Block",
            "value": "icon-block-center-align"
          }
        ]
      }
    ]
  },
  {
    "id": "note",
    "fields": [
      {
        "component": "select",
        "valueType": "string",
        "name": "note-type",
        "label": "Note Type",
        "value": "",
        "options": [
          {
            "name": "Note",
            "value": "NOTE"
          },
          {
            "name": "Tip",
            "value": "TIP"
          },
          {
            "name": "Important",
            "value": "IMPORTANT"
          },
          {
            "name": "Warning",
            "value": "WARNING"
          },
          {
            "name": "Caution",
            "value": "CAUTION"
          },
          {
            "name": "Admin",
            "value": "ADMIN"
          },
          {
            "name": "Availability",
            "value": "AVAILABILITY"
          },
          {
            "name": "Prerequisites",
            "value": "PREREQUISITES"
          },
          {
            "name": "Info",
            "value": "INFO"
          },
          {
            "name": "Error",
            "value": "ERROR"
          },
          {
            "name": "Success",
            "value": "SUCCESS"
          }
        ]
      },
      {
        "component": "richtext",
        "valueType": "string",
        "name": "description",
        "value": "",
        "label": "Note Description",
        "description": "Sets the Note description"
      }
    ]
  },
  {
    "id": "bookmarks",
    "fields": [
      {
        "component": "text",
        "valueType": "string",
        "name": "heading",
        "value": "",
        "label": "Heading"
      },
      {
        "component": "select",
        "valueType": "string",
        "name": "headingType",
        "value": "h3",
        "label": "Heading Type",
        "options": [
          {
            "name": "H1",
            "value": "h1"
          },
          {
            "name": "H2",
            "value": "h2"
          },
          {
            "name": "H3",
            "value": "h3"
          },
          {
            "name": "H4",
            "value": "h4"
          },
          {
            "name": "H5",
            "value": "h5"
          },
          {
            "name": "H6",
            "value": "h6"
          }
        ]
      },
      {
        "component": "richtext",
        "valueType": "string",
        "name": "description",
        "value": "",
        "label": "Description"
      }
    ]
  },
  {
    "id": "role-and-industry",
    "fields": [
      {
        "component": "text",
        "valueType": "string",
        "name": "title",
        "value": "",
        "label": "Role and Industry Heading"
      },
      {
        "component": "select",
        "valueType": "string",
        "name": "titleType",
        "value": "h2",
        "label": "Title Type",
        "options": [
          {
            "name": "H1",
            "value": "h1"
          },
          {
            "name": "H2",
            "value": "h2"
          },
          {
            "name": "H3",
            "value": "h3"
          },
          {
            "name": "H4",
            "value": "h4"
          },
          {
            "name": "H5",
            "value": "h5"
          },
          {
            "name": "H6",
            "value": "h6"
          }
        ]
      },
      {
        "component": "text",
        "valueType": "string",
        "name": "description",
        "value": "",
        "label": "Role and Industry Description"
      }
    ]
  },
  {
    "id": "profile-welcome",
    "fields": [
      {
        "component": "text",
        "valueType": "string",
        "name": "eyebrow",
        "value": "",
        "label": "Profile welcome block eyebrow text"
      },
      {
        "component": "text",
        "valueType": "string",
        "name": "heading",
        "value": "",
        "label": "Profile welcome block heading"
      },
      {
        "component": "select",
        "valueType": "string",
        "name": "headingType",
        "value": "h2",
        "label": "Heading Type",
        "options": [
          {
            "name": "H1",
            "value": "h1"
          },
          {
            "name": "H2",
            "value": "h2"
          },
          {
            "name": "H3",
            "value": "h3"
          },
          {
            "name": "H4",
            "value": "h4"
          },
          {
            "name": "H5",
            "value": "h5"
          },
          {
            "name": "H6",
            "value": "h6"
          }
        ]
      },
      {
        "component": "richtext",
        "valueType": "string",
        "name": "description",
        "value": "",
        "label": "Profile welcome block description"
      },
      {
        "component": "select",
        "name": "cta1_Type",
        "value": "primary",
        "label": "CTA Type",
        "description": "'Primary' will render a filled blue CTA, 'Secondary' will render a white CTA with a black border and black text, 'Tertiary' will render a filled black CTA, and 'Custom' will render a CTA with a custom hex color background.",
        "valueType": "string",
        "options": [
          {
            "name": "Primary",
            "value": "primary"
          },
          {
            "name": "Secondary",
            "value": "secondary"
          },
          {
            "name": "Tertiary",
            "value": "tertiary"
          },
          {
            "name": "Custom",
            "value": "custom"
          }
        ]
      },
      {
        "condition": {
          "===": [{ "var": "cta1_Type" }, "custom"]
        },
        "component": "select",
        "name": "cta1_customBgColor",
        "value": "",
        "label": "CTA Background Color",
        "description": "Select First CTA background color. Select 'Custom Hexcode' to enter the custom color",
        "valueType": "string",
        "options": [
          {
            "name": "Gray",
            "value": "--spectrum-gray-700"
          },
          {
            "name": "Blue",
            "value": "--spectrum-blue-700"
          },
          {
            "name": "Green",
            "value": "--spectrum-green-700"
          },
          {
            "name": "Orange",
            "value": "--spectrum-orange-700"
          },
          {
            "name": "Red",
            "value": "--spectrum-red-700"
          },
          {
            "name": "Celery",
            "value": "--spectrum-celery-700"
          },
          {
            "name": "Chartreuse",
            "value": "--spectrum-chartreuse-700"
          },
          {
            "name": "Cyan",
            "value": "--spectrum-cyan-700"
          },
          {
            "name": "Fuchsia",
            "value": "--spectrum-fuchsia-700"
          },
          {
            "name": "Indigo",
            "value": "--spectrum-indigo-700"
          },
          {
            "name": "Magenta",
            "value": "--spectrum-magenta-700"
          },
          {
            "name": "Purple",
            "value": "--spectrum-purple-700"
          },
          {
            "name": "Seafoam",
            "value": "--spectrum-seafoam-700"
          },
          {
            "name": "Yellow",
            "value": "--spectrum-yellow-700"
          },
          {
            "name": "Adobe Red",
            "value": "--non-spectrum-adobe-red"
          },
          {
            "name": "Custom Hexcode",
            "value": "custom-hexcode"
          }
        ]
      },
      {
        "condition": {
          "and": [
            { "===": [{ "var": "cta1_customBgColor" }, "custom-hexcode"] },
            { "===": [{ "var": "cta1_Type" }, "custom"] }
          ]
        },
        "component": "text",
        "valueType": "string",
        "name": "cta1_customBgHexCode",
        "value": "",
        "label": "CTA Custom Background Hexcode",
        "description": "Enter the custom hex code, such as FFFFFF (without the # symbol). Please ensure to follow the Adobe style guides when selecting CTA Colors"
      },
      {
        "condition": {
          "===": [{ "var": "cta1_Type" }, "custom"]
        },
        "component": "select",
        "valueType": "string",
        "name": "cta1_textColor",
        "value": "white",
        "label": "CTA Text Color",
        "description": "Select the text color",
        "options": [
          {
            "name": "White",
            "value": "white"
          },
          {
            "name": "Black",
            "value": "black"
          }
        ]
      },
      {
        "component": "text",
        "valueType": "string",
        "name": "cta1_linkText",
        "value": "",
        "label": "CTA Text",
        "description": "Text to be shown inside button."
      },
      {
        "component": "text",
        "valueType": "string",
        "name": "cta1_link",
        "value": "",
        "label": "CTA Link",
        "description": "What link to open when clicking the button."
      },
      {
        "component": "text",
        "valueType": "string",
        "name": "incompleteProfileText",
        "value": "",
        "label": "Text to be shown for incomplete profile."
      },
      {
        "component": "select",
        "name": "classes",
        "label": "Block options",
        "description": "Options that affect block appearance and behavior.",
        "valueType": "string",
        "value": "",
        "options": [
          {
            "name": "Default",
            "value": ""
          },
          {
            "name": "Enable profile card",
            "value": "enable-profile-card"
          }
        ]
      }
    ]
  },
  {
    "id": "recommended-content",
    "fields": [
      {
        "component": "text",
        "valueType": "string",
        "name": "heading",
        "value": "",
        "label": "Heading",
        "description": "Sets the heading."
      },
      {
        "component": "select",
        "valueType": "string",
        "name": "headingType",
        "value": "h2",
        "label": "Heading Type",
        "options": [
          {
            "name": "H1",
            "value": "h1"
          },
          {
            "name": "H2",
            "value": "h2"
          },
          {
            "name": "H3",
            "value": "h3"
          },
          {
            "name": "H4",
            "value": "h4"
          },
          {
            "name": "H5",
            "value": "h5"
          },
          {
            "name": "H6",
            "value": "h6"
          }
        ]
      },
      {
        "component": "richtext",
        "valueType": "string",
        "name": "description",
        "value": "",
        "label": "Description",
        "description": "Sets the description."
      },
      {
        "component": "text",
        "valueType": "string",
        "name": "filterLabel",
        "value": "",
        "label": "Filter Label",
        "description": "Sets the text for filter label"
      },
      {
        "component": "select",
        "name": "cardOne",
        "value": "",
        "label": "Card One",
        "description": "Recommendation results will be placed on the page based on content type by order selected, if no content type is selected will be dynamic based on profile context.",
        "valueType": "string",
        "options": [
          {
            "name": "Default",
            "value": ""
          },
          {
            "name": "Certification",
            "value": "certification"
          },
          {
            "name": "Communities",
            "value": "community"
          },
          {
            "name": "Documentation",
            "value": "documentation"
          },
          {
            "name": "On-Demand Event",
            "value": "event"
          },
          {
            "name": "Playlists",
            "value": "playlist"
          },
          {
            "name": "Perspectives",
            "value": "perspective"
          },
          {
            "name": "Troubleshooting",
            "value": "troubleshooting"
          },
          {
            "name": "Tutorials",
            "value": "tutorial"
          }
        ]
      },
      {
        "component": "select",
        "name": "cardTwo",
        "value": "",
        "label": "Card Two",
        "description": "Recommendation results will be placed on the page based on content type by order selected, if no content type is selected will be dynamic based on profile context.",
        "valueType": "string",
        "options": [
          {
            "name": "Default",
            "value": ""
          },
          {
            "name": "Certification",
            "value": "certification"
          },
          {
            "name": "Communities",
            "value": "community"
          },
          {
            "name": "Documentation",
            "value": "documentation"
          },
          {
            "name": "On-Demand Event",
            "value": "event"
          },
          {
            "name": "Playlists",
            "value": "playlist"
          },
          {
            "name": "Perspectives",
            "value": "perspective"
          },
          {
            "name": "Troubleshooting",
            "value": "troubleshooting"
          },
          {
            "name": "Tutorials",
            "value": "tutorial"
          }
        ]
      },
      {
        "component": "select",
        "name": "cardThree",
        "value": "",
        "label": "Card Three",
        "description": "Recommendation results will be placed on the page based on content type by order selected, if no content type is selected will be dynamic based on profile context.",
        "valueType": "string",
        "options": [
          {
            "name": "Default",
            "value": ""
          },
          {
            "name": "Certification",
            "value": "certification"
          },
          {
            "name": "Communities",
            "value": "community"
          },
          {
            "name": "Documentation",
            "value": "documentation"
          },
          {
            "name": "On-Demand Event",
            "value": "event"
          },
          {
            "name": "Playlists",
            "value": "playlist"
          },
          {
            "name": "Perspectives",
            "value": "perspective"
          },
          {
            "name": "Troubleshooting",
            "value": "troubleshooting"
          },
          {
            "name": "Tutorials",
            "value": "tutorial"
          }
        ]
      },
      {
        "component": "select",
        "name": "cardFour",
        "value": "",
        "label": "Card Four",
        "description": "Recommendation results will be placed on the page based on content type by order selected, if no content type is selected will be dynamic based on profile context.",
        "valueType": "string",
        "options": [
          {
            "name": "Default",
            "value": ""
          },
          {
            "name": "Certification",
            "value": "certification"
          },
          {
            "name": "Communities",
            "value": "community"
          },
          {
            "name": "Documentation",
            "value": "documentation"
          },
          {
            "name": "On-Demand Event",
            "value": "event"
          },
          {
            "name": "Playlists",
            "value": "playlist"
          },
          {
            "name": "Perspectives",
            "value": "perspective"
          },
          {
            "name": "Troubleshooting",
            "value": "troubleshooting"
          },
          {
            "name": "Tutorials",
            "value": "tutorial"
          }
        ]
      },
      {
        "component": "radio-group",
        "name": "filterProductBy",
        "value": "",
        "label": "Filter Product By:",
        "valueType": "string",
        "options": [
          {
            "name": "All Adobe Products ",
            "value": "all_adobe_products"
          },
          {
            "name": "Profile Context",
            "value": "profile_context"
          },
          {
            "name": "Specific Products",
            "value": "specific_products"
          }
        ]
      },
      {
        "condition": {
          "===": [{ "var": "filterProductBy" }, "specific_products"]
        },
        "component": "aem-tag",
        "name": "tags",
        "label": "Solution(s) or Feature(s)",
        "valueType": "string",
        "rootPath": "/content/cq:tags/exl",
        "description": "Optional - based on Profile Context if no selection is made."
      },
      {
        "component": "multiselect",
        "name": "roles",
        "label": "Role(s)",
        "valueType": "string",
        "description": "Sets the Role(s).",
        "options": [
          {
            "name": "Profile Context",
            "value": "profile_context"
          },
          {
            "name": "Admin",
            "value": "Admin"
          },
          {
            "name": "Developer",
            "value": "Developer"
          },
          {
            "name": "Leader",
            "value": "Leader"
          },
          {
            "name": "User",
            "value": "User"
          }
        ]
      },
      {
        "component": "radio-group",
        "name": "sortBy",
        "value": "",
        "label": "Sort by",
        "valueType": "string",
        "options": [
          {
            "name": "Relevance",
            "value": "RELEVANCE"
          },
          {
            "name": "Most recent",
            "value": "MOST_RECENT"
          },
          {
            "name": "Most popular",
            "value": "MOST_POPULAR"
          }
        ]
      },
      {
        "component": "text",
        "valueType": "string",
        "name": "resultText",
        "value": "",
        "label": "Result text",
        "description": "Sets the result text."
      },
      {
        "component": "text",
        "valueType": "string",
        "name": "linkText",
        "value": "",
        "label": "Link text",
        "description": "Sets the text for link."
      },
      {
        "component": "text",
        "valueType": "string",
        "name": "link",
        "value": "",
        "label": "Link URL",
        "description": "Sets the text url."
      },
      {
        "component": "select",
        "name": "classes",
        "label": "Block options",
        "description": "Options that affect block appearance and behavior.",
        "valueType": "string",
        "value": "",
        "options": [
          {
            "name": "Default",
            "value": ""
          },
          {
            "name": "Default to Coveo",
            "value": "coveo-only"
          }
        ]
      }
    ]
  },
  {
    "id": "recommendation-marquee",
    "fields": [
      {
        "component": "text",
        "valueType": "string",
        "name": "heading",
        "value": "",
        "label": "Heading",
        "description": "Sets the heading."
      },
      {
        "component": "select",
        "valueType": "string",
        "name": "headingType",
        "value": "h2",
        "label": "Heading Type",
        "options": [
          {
            "name": "H1",
            "value": "h1"
          },
          {
            "name": "H2",
            "value": "h2"
          },
          {
            "name": "H3",
            "value": "h3"
          },
          {
            "name": "H4",
            "value": "h4"
          },
          {
            "name": "H5",
            "value": "h5"
          },
          {
            "name": "H6",
            "value": "h6"
          }
        ]
      },
      {
        "component": "richtext",
        "valueType": "string",
        "name": "description",
        "value": "",
        "label": "Description",
        "description": "Sets the description."
      },
      {
        "component": "select",
        "name": "cardOne",
        "value": "",
        "label": "Card One",
        "description": "Recommendation results will be placed on the page based on content type by order selected, if no content type is selected will be dynamic based on profile context.",
        "valueType": "string",
        "options": [
          {
            "name": "Default",
            "value": ""
          },
          {
            "name": "Certification",
            "value": "certification"
          },
          {
            "name": "Communities",
            "value": "community"
          },
          {
            "name": "Documentation",
            "value": "documentation"
          },
          {
            "name": "On-Demand Event",
            "value": "event"
          },
          {
            "name": "Playlists",
            "value": "playlist"
          },
          {
            "name": "Perspectives",
            "value": "perspective"
          },
          {
            "name": "Troubleshooting",
            "value": "troubleshooting"
          },
          {
            "name": "Tutorials",
            "value": "tutorial"
          }
        ]
      },
      {
        "component": "select",
        "name": "cardTwo",
        "value": "",
        "label": "Card Two",
        "description": "Recommendation results will be placed on the page based on content type by order selected, if no content type is selected will be dynamic based on profile context.",
        "valueType": "string",
        "options": [
          {
            "name": "Default",
            "value": ""
          },
          {
            "name": "Certification",
            "value": "certification"
          },
          {
            "name": "Communities",
            "value": "community"
          },
          {
            "name": "Documentation",
            "value": "documentation"
          },
          {
            "name": "On-Demand Event",
            "value": "event"
          },
          {
            "name": "Playlists",
            "value": "playlist"
          },
          {
            "name": "Perspectives",
            "value": "perspective"
          },
          {
            "name": "Troubleshooting",
            "value": "troubleshooting"
          },
          {
            "name": "Tutorials",
            "value": "tutorial"
          }
        ]
      },
      {
        "component": "select",
        "name": "cardThree",
        "value": "",
        "label": "Card Three",
        "description": "Recommendation results will be placed on the page based on content type by order selected, if no content type is selected will be dynamic based on profile context.",
        "valueType": "string",
        "options": [
          {
            "name": "Default",
            "value": ""
          },
          {
            "name": "Certification",
            "value": "certification"
          },
          {
            "name": "Communities",
            "value": "community"
          },
          {
            "name": "Documentation",
            "value": "documentation"
          },
          {
            "name": "On-Demand Event",
            "value": "event"
          },
          {
            "name": "Playlists",
            "value": "playlist"
          },
          {
            "name": "Perspectives",
            "value": "perspective"
          },
          {
            "name": "Troubleshooting",
            "value": "troubleshooting"
          },
          {
            "name": "Tutorials",
            "value": "tutorial"
          }
        ]
      },
      {
        "component": "select",
        "name": "cardFour",
        "value": "",
        "label": "Card Four",
        "description": "Recommendation results will be placed on the page based on content type by order selected, if no content type is selected will be dynamic based on profile context.",
        "valueType": "string",
        "options": [
          {
            "name": "Default",
            "value": ""
          },
          {
            "name": "Certification",
            "value": "certification"
          },
          {
            "name": "Communities",
            "value": "community"
          },
          {
            "name": "Documentation",
            "value": "documentation"
          },
          {
            "name": "On-Demand Event",
            "value": "event"
          },
          {
            "name": "Playlists",
            "value": "playlist"
          },
          {
            "name": "Perspectives",
            "value": "perspective"
          },
          {
            "name": "Troubleshooting",
            "value": "troubleshooting"
          },
          {
            "name": "Tutorials",
            "value": "tutorial"
          }
        ]
      },
      {
        "component": "select",
        "name": "cardFive",
        "value": "",
        "label": "Card Five",
        "description": "Recommendation results will be placed on the page based on content type by order selected, if no content type is selected will be dynamic based on profile context.",
        "valueType": "string",
        "options": [
          {
            "name": "Default",
            "value": ""
          },
          {
            "name": "Certification",
            "value": "certification"
          },
          {
            "name": "Communities",
            "value": "community"
          },
          {
            "name": "Documentation",
            "value": "documentation"
          },
          {
            "name": "On-Demand Event",
            "value": "event"
          },
          {
            "name": "Playlists",
            "value": "playlist"
          },
          {
            "name": "Perspectives",
            "value": "perspective"
          },
          {
            "name": "Troubleshooting",
            "value": "troubleshooting"
          },
          {
            "name": "Tutorials",
            "value": "tutorial"
          }
        ]
      },
      {
        "component": "radio-group",
        "name": "filterProductBy",
        "value": "",
        "label": "Filter Product By:",
        "valueType": "string",
        "options": [
          {
            "name": "All Adobe Products ",
            "value": "all_adobe_products"
          },
          {
            "name": "Profile Context",
            "value": "profile_context"
          },
          {
            "name": "Specific Products",
            "value": "specific_products"
          }
        ]
      },
      {
        "condition": {
          "===": [{ "var": "filterProductBy" }, "specific_products"]
        },
        "component": "aem-tag",
        "name": "tags",
        "label": "Solution(s) or Feature(s)",
        "valueType": "string",
        "rootPath": "/content/cq:tags/exl",
        "description": "Optional - based on Profile Context if no selection is made."
      },
      {
        "component": "multiselect",
        "name": "roles",
        "label": "Role(s)",
        "valueType": "string",
        "description": "Sets the Role(s).",
        "options": [
          {
            "name": "Profile Context",
            "value": "profile_context"
          },
          {
            "name": "Admin",
            "value": "Admin"
          },
          {
            "name": "Developer",
            "value": "Developer"
          },
          {
            "name": "Leader",
            "value": "Leader"
          },
          {
            "name": "User",
            "value": "User"
          }
        ]
      },
      {
        "component": "radio-group",
        "name": "sortBy",
        "value": "",
        "label": "Sort by",
        "valueType": "string",
        "options": [
          {
            "name": "Relevance",
            "value": "RELEVANCE"
          },
          {
            "name": "Most recent",
            "value": "MOST_RECENT"
          },
          {
            "name": "Most popular",
            "value": "MOST_POPULAR"
          }
        ]
      },
      {
        "component": "text",
        "valueType": "string",
        "name": "resultText",
        "value": "",
        "label": "Result text",
        "description": "Sets the result text."
      },
      {
        "component": "text",
        "valueType": "string",
        "name": "linkText",
        "value": "",
        "label": "Link text",
        "description": "Sets the text for link."
      },
      {
        "component": "text",
        "valueType": "string",
        "name": "link",
        "value": "",
        "label": "Link URL",
        "description": "Sets the text url."
      },
      {
        "component": "select",
        "name": "classes",
        "label": "Block options",
        "description": "Options that affect block appearance and behavior.",
        "valueType": "string",
        "value": "",
        "options": [
          {
            "name": "Default",
            "value": ""
          },
          {
            "name": "Default to Coveo",
            "value": "coveo-only"
          }
        ]
      }
    ]
  },
  {
    "id": "personalized-content-placeholder",
    "fields": [
      {
        "component": "aem-content",
        "valueType": "string",
        "name": "complete-profile-url",
        "label": "Complete profile page URL"
      },
      {
        "component": "aem-content",
        "valueType": "string",
        "name": "incomplete-profile-url",
        "label": "Incomplete profile page URL"
      }
    ]
  },
  {
    "id": "announcement-ribbon",
    "fields": [
      {
        "component": "reference",
        "valueType": "string",
        "name": "iconImage",
        "label": "Icon Image",
        "description": "Sets the Icon Image",
        "multi": false
      },
      {
        "component": "text",
        "valueType": "string",
        "name": "iconImageAlt",
        "label": "Icon Image Alt Text",
        "description": "Sets the icon image's alternative text"
      },
      {
        "component": "text",
        "valueType": "string",
        "name": "title",
        "value": "",
        "label": "Heading"
      },
      {
        "component": "select",
        "valueType": "string",
        "name": "titleType",
        "value": "h3",
        "label": "Heading Type",
        "options": [
          {
            "name": "H1",
            "value": "h1"
          },
          {
            "name": "H2",
            "value": "h2"
          },
          {
            "name": "H3",
            "value": "h3"
          },
          {
            "name": "H4",
            "value": "h4"
          },
          {
            "name": "H5",
            "value": "h5"
          },
          {
            "name": "H6",
            "value": "h6"
          }
        ]
      },
      {
        "component": "richtext",
        "valueType": "string",
        "name": "description",
        "value": "",
        "label": "Description"
      },
      {
        "component": "multiselect",
        "name": "classes",
        "label": "Block options",
        "valueType": "string",
        "required": true,
        "maxSize": 4,
        "options": [
          {
            "name": "Theme",
            "children": [
              {
                "name": "Light",
                "value": "light"
              },
              {
                "name": "Dark",
                "value": "dark"
              }
            ]
          },
          {
            "name": "Display Preferences",
            "children": [
              {
                "name": "Banner for Adobe employee only?",
                "value": "internal-banner"
              }
            ]
          },
          {
            "name": "Features",
            "children": [
              {
                "name": "Dismissable",
                "value": "dismissable"
              }
            ]
          },
          {
            "name": "Background Color",
            "children": [
              {
                "name": "Gray",
                "value": "bg-spectrum-gray-700"
              },
              {
                "name": "Blue",
                "value": "bg-spectrum-blue-700"
              },
              {
                "name": "Green",
                "value": "bg-spectrum-green-700"
              },
              {
                "name": "Orange",
                "value": "bg-spectrum-orange-700"
              },
              {
                "name": "Red",
                "value": "bg-spectrum-red-700"
              },
              {
                "name": "Celery",
                "value": "bg-spectrum-celery-700"
              },
              {
                "name": "Chartreuse",
                "value": "bg-spectrum-chartreuse-700"
              },
              {
                "name": "Cyan",
                "value": "bg-spectrum-cyan-700"
              },
              {
                "name": "Fuchsia",
                "value": "bg-spectrum-fuchsia-700"
              },
              {
                "name": "Indigo",
                "value": "bg-spectrum-indigo-700"
              },
              {
                "name": "Magenta",
                "value": "bg-spectrum-magenta-700"
              },
              {
                "name": "Purple",
                "value": "bg-spectrum-purple-700"
              },
              {
                "name": "Seafoam",
                "value": "bg-spectrum-seafoam-700"
              },
              {
                "name": "Yellow",
                "value": "bg-spectrum-yellow-700"
              },
              {
                "name": "Adobe Red",
                "value": "bg-non-spectrum-adobe-red"
              },
              {
                "name": "Custom",
                "value": "custom"
              }
            ]
          }
        ]
      },
      {
        "condition": {
          "some": [{ "var": "classes" }, { "===": [{ "var": "" }, "custom"] }]
        },
        "component": "text",
        "valueType": "string",
        "name": "customHexCode",
        "value": "",
        "label": "Custom Hexcode",
        "description": "Enter the custom hex code, such as FFFFFF (without the # symbol)."
      },
      {
        "component": "select",
        "name": "cta1_Type",
        "value": "primary",
        "label": "First CTA Type",
        "description": "'Primary' will render a filled blue CTA, 'Secondary' will render a white CTA with a black border and black text, 'Tertiary' will render a filled black CTA, and 'Custom' will render a CTA with a custom hex color background.",
        "valueType": "string",
        "options": [
          {
            "name": "Primary",
            "value": "primary"
          },
          {
            "name": "Secondary",
            "value": "secondary"
          },
          {
            "name": "Tertiary",
            "value": "tertiary"
          },
          {
            "name": "Custom",
            "value": "custom"
          }
        ]
      },
      {
        "condition": {
          "===": [{ "var": "cta1_Type" }, "custom"]
        },
        "component": "select",
        "name": "cta1_customBgColor",
        "value": "",
        "label": "First CTA Background Color",
        "description": "Select First CTA background color. Select 'Custom Hexcode' to enter the custom color",
        "valueType": "string",
        "options": [
          {
            "name": "Gray",
            "value": "--spectrum-gray-700"
          },
          {
            "name": "Blue",
            "value": "--spectrum-blue-700"
          },
          {
            "name": "Green",
            "value": "--spectrum-green-700"
          },
          {
            "name": "Orange",
            "value": "--spectrum-orange-700"
          },
          {
            "name": "Red",
            "value": "--spectrum-red-700"
          },
          {
            "name": "Celery",
            "value": "--spectrum-celery-700"
          },
          {
            "name": "Chartreuse",
            "value": "--spectrum-chartreuse-700"
          },
          {
            "name": "Cyan",
            "value": "--spectrum-cyan-700"
          },
          {
            "name": "Fuchsia",
            "value": "--spectrum-fuchsia-700"
          },
          {
            "name": "Indigo",
            "value": "--spectrum-indigo-700"
          },
          {
            "name": "Magenta",
            "value": "--spectrum-magenta-700"
          },
          {
            "name": "Purple",
            "value": "--spectrum-purple-700"
          },
          {
            "name": "Seafoam",
            "value": "--spectrum-seafoam-700"
          },
          {
            "name": "Yellow",
            "value": "--spectrum-yellow-700"
          },
          {
            "name": "Adobe Red",
            "value": "--non-spectrum-adobe-red"
          },
          {
            "name": "Custom Hexcode",
            "value": "custom-hexcode"
          }
        ]
      },
      {
        "condition": {
          "and": [
            { "===": [{ "var": "cta1_customBgColor" }, "custom-hexcode"] },
            { "===": [{ "var": "cta1_Type" }, "custom"] }
          ]
        },
        "component": "text",
        "valueType": "string",
        "name": "cta1_customBgHexCode",
        "value": "",
        "label": "First CTA Custom Background Hexcode",
        "description": "Enter the custom hex code, such as FFFFFF (without the # symbol). Please ensure to follow the Adobe style guides when selecting CTA Colors"
      },
      {
        "condition": {
          "===": [{ "var": "cta1_Type" }, "custom"]
        },
        "component": "select",
        "valueType": "string",
        "name": "cta1_textColor",
        "value": "white",
        "label": "First CTA Text Color",
        "description": "Select the text color",
        "options": [
          {
            "name": "White",
            "value": "white"
          },
          {
            "name": "Black",
            "value": "black"
          }
        ]
      },
      {
        "component": "text",
        "valueType": "string",
        "name": "cta1_linkText",
        "value": "",
        "label": "First CTA Text",
        "description": "Text to be shown inside button."
      },
      {
        "component": "text",
        "valueType": "string",
        "name": "cta1_link",
        "value": "",
        "label": "First CTA Link",
        "description": "What link to open when clicking the button."
      },
      {
        "component": "select",
        "name": "cta2_Type",
        "value": "primary",
        "label": "Second CTA Type",
        "description": "'Primary' will render a filled blue CTA, 'Secondary' will render a white CTA with a black border and black text, 'Tertiary' will render a filled black CTA, and 'Custom' will render a CTA with a custom hex color background.",
        "valueType": "string",
        "options": [
          {
            "name": "Primary",
            "value": "primary"
          },
          {
            "name": "Secondary",
            "value": "secondary"
          },
          {
            "name": "Tertiary",
            "value": "tertiary"
          },
          {
            "name": "Custom",
            "value": "custom"
          }
        ]
      },
      {
        "condition": {
          "===": [{ "var": "cta2_Type" }, "custom"]
        },
        "component": "select",
        "name": "cta2_customBgColor",
        "value": "",
        "label": "Second CTA Background Color",
        "description": "Select Second CTA background color. Select 'Custom Hexcode' to enter the custom color",
        "valueType": "string",
        "options": [
          {
            "name": "Gray",
            "value": "--spectrum-gray-700"
          },
          {
            "name": "Blue",
            "value": "--spectrum-blue-700"
          },
          {
            "name": "Green",
            "value": "--spectrum-green-700"
          },
          {
            "name": "Orange",
            "value": "--spectrum-orange-700"
          },
          {
            "name": "Red",
            "value": "--spectrum-red-700"
          },
          {
            "name": "Celery",
            "value": "--spectrum-celery-700"
          },
          {
            "name": "Chartreuse",
            "value": "--spectrum-chartreuse-700"
          },
          {
            "name": "Cyan",
            "value": "--spectrum-cyan-700"
          },
          {
            "name": "Fuchsia",
            "value": "--spectrum-fuchsia-700"
          },
          {
            "name": "Indigo",
            "value": "--spectrum-indigo-700"
          },
          {
            "name": "Magenta",
            "value": "--spectrum-magenta-700"
          },
          {
            "name": "Purple",
            "value": "--spectrum-purple-700"
          },
          {
            "name": "Seafoam",
            "value": "--spectrum-seafoam-700"
          },
          {
            "name": "Yellow",
            "value": "--spectrum-yellow-700"
          },
          {
            "name": "Adobe Red",
            "value": "--non-spectrum-adobe-red"
          },
          {
            "name": "Custom Hexcode",
            "value": "custom-hexcode"
          }
        ]
      },
      {
        "condition": {
          "and": [
            { "===": [{ "var": "cta2_customBgColor" }, "custom-hexcode"] },
            { "===": [{ "var": "cta2_Type" }, "custom"] }
          ]
        },
        "component": "text",
        "valueType": "string",
        "name": "cta2_customBgHexCode",
        "value": "",
        "label": "Second CTA Custom Background Hexcode",
        "description": "Enter the custom hex code, such as FFFFFF (without the # symbol). Please ensure to follow the Adobe style guides when selecting CTA Colors"
      },
      {
        "condition": {
          "===": [{ "var": "cta2_Type" }, "custom"]
        },
        "component": "select",
        "valueType": "string",
        "name": "cta2_textColor",
        "value": "white",
        "label": "Second CTA Text Color",
        "description": "Select the text color",
        "options": [
          {
            "name": "White",
            "value": "white"
          },
          {
            "name": "Black",
            "value": "black"
          }
        ]
      },
      {
        "component": "text",
        "valueType": "string",
        "name": "cta2_linkText",
        "value": "",
        "label": "Second CTA Text",
        "description": "Text to be shown inside button."
      },
      {
        "component": "text",
        "valueType": "string",
        "name": "cta2_link",
        "value": "",
        "label": "Second CTA Link",
        "description": "What link to open when clicking the button."
      }
    ]
  },
  {
    "id": "recently-reviewed",
    "fields": [
      {
        "component": "text",
        "valueType": "string",
        "name": "heading",
        "value": "",
        "label": "Heading",
        "description": "Sets the headline for recently reviewed."
      },
      {
        "component": "select",
        "valueType": "string",
        "name": "headingType",
        "value": "h3",
        "label": "Heading Type",
        "options": [
          {
            "name": "H1",
            "value": "h1"
          },
          {
            "name": "H2",
            "value": "h2"
          },
          {
            "name": "H3",
            "value": "h3"
          },
          {
            "name": "H4",
            "value": "h4"
          },
          {
            "name": "H5",
            "value": "h5"
          },
          {
            "name": "H6",
            "value": "h6"
          }
        ]
      },
      {
        "component": "richtext",
        "valueType": "string",
        "name": "description",
        "value": "",
        "label": "Description",
        "description": "Sets the description for the recently reviewed."
      }
    ]
  },
  {
    "id": "qualtrics",
    "fields": [
      {
        "component": "text",
        "valueType": "string",
        "name": "qualtrics-selector",
        "value": "",
        "label": "Qualtrics selector",
        "description": "Enter the 'Qualtrics selector'."
      }
    ]
  },
  {
    "id": "upcoming-event",
    "fields": [
      {
        "component": "text",
        "valueType": "string",
        "name": "heading",
        "value": "",
        "label": "Heading",
        "description": "Sets the headline for Upcoming events."
      },
      {
        "component": "select",
        "valueType": "string",
        "name": "headingType",
        "value": "h3",
        "label": "Heading Type",
        "options": [
          {
            "name": "H1",
            "value": "h1"
          },
          {
            "name": "H2",
            "value": "h2"
          },
          {
            "name": "H3",
            "value": "h3"
          },
          {
            "name": "H4",
            "value": "h4"
          },
          {
            "name": "H5",
            "value": "h5"
          },
          {
            "name": "H6",
            "value": "h6"
          }
        ]
      },
      {
        "component": "richtext",
        "valueType": "string",
        "name": "description",
        "value": "",
        "label": "Description",
        "description": "Sets the description for the Upcoming Events."
      },
      {
        "component": "text",
        "valueType": "string",
        "name": "filterLabel",
        "value": "",
        "label": "Filter Label",
        "description": "Sets the text for Products filter label in dropdown."
      }
    ]
  },
  {
    "id": "upcoming-event-v2",
    "fields": [
      {
        "component": "text",
        "valueType": "string",
        "name": "heading",
        "value": "",
        "label": "Heading",
        "description": "Sets the headline for Upcoming events."
      },
      {
        "component": "select",
        "valueType": "string",
        "name": "headingType",
        "value": "h3",
        "label": "Heading Type",
        "options": [
          {
            "name": "H1",
            "value": "h1"
          },
          {
            "name": "H2",
            "value": "h2"
          },
          {
            "name": "H3",
            "value": "h3"
          },
          {
            "name": "H4",
            "value": "h4"
          },
          {
            "name": "H5",
            "value": "h5"
          },
          {
            "name": "H6",
            "value": "h6"
          }
        ]
      },
      {
        "component": "richtext",
        "valueType": "string",
        "name": "description",
        "value": "",
        "label": "Description",
        "description": "Sets the description for the Upcoming Events."
      },
      {
        "component": "text",
        "valueType": "string",
        "name": "filterLabel",
        "value": "",
        "label": "Filter Label",
        "description": "Sets the text for Products filter label in dropdown."
      }
    ]
  },
  {
    "id": "notification-banner",
    "fields": [
      {
        "component": "multiselect",
        "name": "classes",
        "label": "Block Options",
        "description": "Options that affect block appearance and behavior.",
        "valueType": "string",
        "required": true,
        "maxSize": 2,
        "options": [
          {
            "name": "Background Color",
            "children": [
              {
                "name": "Dark Gray",
                "value": "bg-dark-gray"
              },
              {
                "name": "Blue (default)",
                "value": "bg-blue"
              },
              {
                "name": "Red",
                "value": "bg-red"
              }
            ]
          },
          {
            "name": "Features",
            "children": [
              {
                "name": "Dismissable",
                "value": "dismissable"
              }
            ]
          }
        ]
      },
      {
        "component": "text",
        "valueType": "string",
        "name": "title",
        "value": "",
        "label": "Heading"
      },
      {
        "component": "richtext",
        "valueType": "string",
        "name": "description",
        "value": "",
        "label": "Description"
      },
      {
        "component": "text",
        "valueType": "string",
        "name": "cta_linkText",
        "value": "",
        "label": "CTA Text",
        "description": "Text displayed on the button."
      },
      {
        "component": "text",
        "valueType": "string",
        "name": "cta_link",
        "value": "",
        "label": "CTA Link",
        "description": "URL to open when the button is clicked."
      }
    ]
  },
  {
    "id": "adobe-logo",
    "fields": [
      {
        "component": "richtext",
        "valueType": "string",
        "name": "text",
        "value": "<a href=\"/\">:adobe-red-logo:</a>",
        "label": "Brand Link",
        "description": "Should only be the icon as a link to the home page."
      }
    ]
  },
  {
    "id": "brand",
    "fields": [
      {
        "component": "richtext",
        "valueType": "string",
        "name": "text",
        "value": "<a href=\"/\">Experience League</a>",
        "label": "Brand Link",
        "description": "Should only include the brand name and link to the brand page."
      }
    ]
  },
  {
    "id": "nav",
    "fields": [
      {
        "component": "richtext",
        "valueType": "string",
        "name": "text",
        "value": "",
        "label": "Nav List",
        "description": "Should be authored as a nested list. Link attributes should be defined explicitly. For example: https://example.com@newtab will open link in new tab."
      }
    ]
  },
  {
    "id": "search",
    "fields": [
      {
        "component": "richtext",
        "valueType": "string",
        "name": "link",
        "value": "<a href=\"/search.html\">Search</a>",
        "label": "Seach Link/Text",
        "description": "Should be a link to the search page. The text should be the search label."
      },
      {
        "component": "text",
        "valueType": "string",
        "name": "placeholder",
        "value": "Search Experience League",
        "label": "Placeholder Text",
        "description": "Text to be shown as a placeholder in the search input field."
      },
      {
        "component": "richtext",
        "valueType": "string",
        "name": "list",
        "value": "<ul><li>All:All</li><li>Certification:Certification</li><li>Community:Community</li><li>Documentation:Documentation</li><li>Events:Event</li><li>Perspectives:Perspective</li><li>Playlists:Playlist</li><li>Troubleshooting:Troubleshooting</li><li>Tutorials:Tutorial</li></ul>",
        "label": "Seach Dropdown list",
        "description": "a list of items shown in the search dropdown"
      }
    ]
  },
  {
    "id": "language-selector",
    "fields": [
      {
        "component": "text",
        "valueType": "string",
        "name": "change-region-text",
        "value": "Change Region",
        "label": "Change Region Text",
        "description": "The text for the change region button."
      }
    ]
  },
  {
    "id": "sign-in",
    "fields": [
      {
        "component": "richtext",
        "valueType": "string",
        "name": "sign-in-link",
        "value": "<a href=\"#\">Sign in</a>",
        "label": "Sign In Link/Text",
        "description": "Should be a link for the sign-in page. The text should be the sign-in label."
      }
    ]
  },
  {
    "id": "profile-menu",
    "fields": [
      {
        "component": "richtext",
        "valueType": "string",
        "name": "profile-menu-links",
        "value": "<a href=\"/en/home/profile-settings\" title=\"My learning profile\">My learning profile</a><a href=\"/en/home/bookmarks\" title=\"Bookmarked content\">Bookmarked content</a><a href=\"#\" title=\"Sign out\">Sign out</a>",
        "label": "Profile Menu Links",
        "description": "Links for the profile menu. Last one has to be a sign out link."
      }
    ]
  },
  {
    "id": "product-grid",
    "fields": [
      {
        "component": "richtext",
        "valueType": "string",
        "name": "product-grid-links",
        "value": "<a href=\"https://experience.adobe.com/\" title=\"Adobe Experience Cloud\">Adobe Experience Cloud</a><a href=\"https://documentcloud.adobe.com/link/home/\" title=\"Adobe Document Cloud\">Adobe Document Cloud</a>",
        "label": "Product Grid Links",
        "description": "Links for the product grid."
      }
    ]
  },
  {
    "id": "code",
    "fields": [
      {
        "component": "multiselect",
        "name": "classes",
        "label": "Block Options",
        "description": "Options that affect block appearance and behavior.",
        "valueType": "string",
        "required": true,
        "maxSize": 3,
        "options": [
          {
            "name": "Code Language",
            "children": [
              {
                "name": "None",
                "value": "language-none"
              },
              {
                "name": "JSON",
                "value": "language-json"
              },
              {
                "name": "Javascript",
                "value": "language-javascript"
              },
              {
                "name": "Markdown",
                "value": "language-markdown"
              },
              {
                "name": "HTML",
                "value": "language-html"
              },
              {
                "name": "Java",
                "value": "language-java"
              },
              {
                "name": "CSS",
                "value": "language-css"
              },
              {
                "name": "Python",
                "value": "language-python"
              },
              {
                "name": "Markup",
                "value": "language-markup"
              },
              {
                "name": "JSON5",
                "value": "language-json5"
              },
              {
                "name": "JSONP",
                "value": "language-jsonp"
              },
              {
                "name": "Git",
                "value": "language-git"
              },
              {
                "name": "GraphQL",
                "value": "language-graphql"
              },
              {
                "name": "HTTP",
                "value": "language-http"
              },
              {
                "name": "HTTP Pulbic-Key-Pins",
                "value": "language-hpkp"
              },
              {
                "name": "HTTPS",
                "value": "language-https"
              },
              {
                "name": "R",
                "value": "language-r"
              },
              {
                "name": "React JSX",
                "value": "language-jsx"
              },
              {
                "name": "React TSX",
                "value": "language-tsx"
              }
            ]
          },
          {
            "name": "Style Options",
            "children": [
              {
                "name": "Enable line numbering",
                "value": "line-numbers"
              },
              {
                "name": "Enable adjustable code block height",
                "value": "expandable"
              }
            ]
          }
        ]
      },
      {
        "component": "richtext",
        "valueType": "string",
        "name": "code",
        "value": "",
        "label": "Code",
        "description": "Enter the code and ensure the text is wrapped inside a preformatted <pre> tag."
      },
      {
        "component": "text",
        "valueType": "string",
        "name": "start-line",
        "value": "",
        "label": "Line numbering",
        "description": "Add a number to start the numbering the code on a number other than 1."
      },
      {
        "component": "text",
        "valueType": "string",
        "name": "highlight",
        "value": "",
        "label": "Line highlighting",
        "description": "Add number to highlight rows within a code block. E.g. 1-3, 6 will highlight lines 1 through 3 and 6."
      },
      {
        "component": "text",
        "valueType": "string",
<<<<<<< HEAD
        "name": "number-lines",
        "value": "",
        "label": "Number of lines",
        "description": "Add the number of lines to display before the 'Show more' option appears."
=======
        "name": "initial-code-lines",
        "value": "",
        "label": "Default code lines to display",
        "description": "Set how many code lines are visible before expanding to show more."
>>>>>>> 5a957384
      }
    ]
  },
  {
    "id": "footer-breadcrumb",
    "fields": [
      {
        "component": "richtext",
        "valueType": "string",
        "name": "text",
        "value": "<a href='/'>Home</a><a data-id='footer-breadcrumb' href='/'>Experience League</a>",
        "label": "Footer Breadcrumb"
      }
    ]
  },
  {
    "id": "footer-item",
    "fields": [
      {
        "component": "richtext",
        "valueType": "string",
        "name": "text",
        "value": "",
        "label": "Footer List",
        "description": "Should be authores as a nested list."
      }
    ]
  },
  {
    "id": "social",
    "fields": [
      {
        "component": "richtext",
        "valueType": "string",
        "name": "text",
        "value": "",
        "label": "Social Links"
      }
    ]
  },
  {
    "id": "footer-copyrights",
    "fields": [
      {
        "component": "richtext",
        "valueType": "string",
        "name": "text",
        "value": "",
        "label": "Footer copyrights"
      }
    ]
  },
  {
    "id": "playlist-browse",
    "fields": []
  },
  {
    "id": "atomic-search",
    "fields": []
  }
]<|MERGE_RESOLUTION|>--- conflicted
+++ resolved
@@ -7130,17 +7130,10 @@
       {
         "component": "text",
         "valueType": "string",
-<<<<<<< HEAD
-        "name": "number-lines",
-        "value": "",
-        "label": "Number of lines",
-        "description": "Add the number of lines to display before the 'Show more' option appears."
-=======
         "name": "initial-code-lines",
         "value": "",
         "label": "Default code lines to display",
         "description": "Set how many code lines are visible before expanding to show more."
->>>>>>> 5a957384
       }
     ]
   },
