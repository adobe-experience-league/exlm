--- conflicted
+++ resolved
@@ -4,12 +4,7 @@
 
 div.doc-pagination {
   display: flex;
-<<<<<<< HEAD
   margin: 48px 0;
-=======
-  margin-top: 48px;
-  margin-bottom: 48px;
->>>>>>> 87320a3e
 }
 
 .btn-goto {
