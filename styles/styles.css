--- conflicted
+++ resolved
@@ -631,8 +631,7 @@
   background-color: var(--non-spectrum-silver);
   padding: 1em;
   border-radius: 0.25em;
-  overflow-y: scroll;
-  overflow-x: auto;
+  overflow: auto scroll;
   white-space: pre;
 }
 
@@ -1157,7 +1156,7 @@
 .docs.kb-article main .mini-toc > .scrollable-div {
   margin-bottom: 16px;
 }
-@media (min-width: 1600px) {
+@media (width >= 1600px) {
   .docs.kb-article main {
     grid-template-columns: 0.3fr 3fr 1fr !important;
   }
@@ -1231,133 +1230,6 @@
     vertical-align: top;
   }
 }
-<<<<<<< HEAD
-=======
-.docs .doc-actions-mobile {
-  display: flex;
-  margin: 30px 0 0 -8px;
-  min-height: 30px;
-}
-@media (width >= 900px) {
-  .docs .doc-actions-mobile {
-    display: none;
-  }
-}
-.docs .article-metadata-wrapper {
-  min-height: 90px;
-}
-@media (min-width: 900px) {
-  .docs.kb-article main {
-    grid-template-columns: 0 3fr 1fr;
-  }
-  .docs .article-metadata-wrapper {
-    min-height: 0;
-  }
-}
-.docs .article-metadata > div > div {
-  font-family: var(--body-font-family);
-  font-size: var(--spectrum-font-size-75);
-  font-weight: var(--font-weight-400);
-  font-style: normal;
-  line-height: var(--spectrum-line-height-s);
-  color: var(--non-spectrum-grey-updated);
-  margin-top: 4px;
-  margin-bottom: 9px;
-}
-.docs .article-metadata-topics ul {
-  list-style: none;
-  margin-top: 4px;
-  margin-bottom: 9px;
-  margin-left: 0;
-  line-height: 25.6px;
-}
-.docs .article-metadata-topics li {
-  display: inline-block;
-  font-size: 14px;
-}
-.docs .article-metadata-topics li:first-child {
-  font-size: 12px;
-  text-transform: uppercase;
-  font-weight: bold;
-  padding-right: 4px;
-  margin-bottom: 0;
-}
-.docs .article-metadata-topics ul > li:not(:first-child) {
-  margin-bottom: 14px;
-  margin-right: 8px;
-}
-.docs .article-metadata-topics ul > li:last-child {
-  margin-bottom: 0;
-  margin-right: 0;
-}
-.docs .article-metadata-topics li a {
-  text-decoration: none;
-  cursor: default;
-  color: inherit;
-  font-size: 14px;
-  margin-right: 7px;
-}
-.docs .article-metadata-createdby {
-  /* override global */
-}
-.docs .article-metadata-createdby > div > div {
-  display: flex;
-  flex-direction: column;
-  align-items: flex-start;
-}
-.docs .article-metadata-createdby ul {
-  display: flex;
-  flex-wrap: wrap;
-  gap: 4px;
-  margin: 0;
-}
-.docs .article-metadata-createdby ul > li {
-  font-size: var(--spectrum-font-size-75);
-  border: 1px solid var(--non-spectrum-article-light-gray);
-  color: var(--non-spectrum-article-dark-gray);
-  padding: 3px 9px 4px;
-  cursor: default;
-  -webkit-font-smoothing: subpixel-antialiased;
-  border-radius: 4px;
-  line-height: var(--spectrum-line-height-xs);
-  display: inline-block;
-  margin-bottom: 0;
-  margin-top: 0;
-}
-.docs .article-metadata-createdby ul > li:not(:last-child) {
-  margin-bottom: 0;
-  color: var(--non-spectrum-article-dark-gray);
-}
-.docs .article-metadata-createdby ul > li:empty {
-  display: none;
-}
-.docs .article-metadata-createdby p {
-  font-size: 0.75rem;
-  text-transform: uppercase;
-  font-weight: bold;
-  padding-right: 4px;
-  padding-left: 0;
-  margin-bottom: 0;
-  color: var(--non-spectrum-grey);
-}
-@media (min-width: 600px) {
-  .docs .article-metadata-createdby p {
-    display: inline-block;
-    margin-top: 0;
-  }
-}
-@media (min-width: 600px) {
-  .docs .article-metadata-createdby > div > div {
-    flex-direction: row;
-    align-items: center;
-  }
-}
-.docs .article-metadata-container .article-metadata-createdby-wrapper {
-  border-bottom: 1px solid var(--non-spectrurm-whisper-gray);
-  padding-bottom: 38px;
-  margin-bottom: 32px;
-}
->>>>>>> 532c3eae
 .docs .badge {
   background-color: var(--spectrum-blue-900);
   border: 1px solid transparent;
