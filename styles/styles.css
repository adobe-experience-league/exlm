@charset "UTF-8";
.h1,
h1 {
  font-family: var(--body-font-family);
  font-size: var(--exlm-font-size-h1);
  font-weight: var(--font-weight-700);
  font-style: normal;
  line-height: var(--spectrum-line-height-xxxl);
  color: var(--non-spectrum-grey);
  margin-top: 12px;
  margin-bottom: 16px;
}

.h2,
h2 {
  font-family: var(--body-font-family);
  font-size: var(--exlm-font-size-h2);
  font-weight: var(--font-weight-700);
  font-style: normal;
  line-height: var(--spectrum-line-height-xxl);
  color: var(--non-spectrum-grey);
  margin-top: 40px;
  margin-bottom: 7px;
}

.h3,
h3 {
  font-family: var(--body-font-family);
  font-size: var(--exlm-font-size-h3);
  font-weight: var(--font-weight-700);
  font-style: normal;
  line-height: var(--spectrum-line-height-xl);
  color: var(--text-color);
  margin-top: 40px;
  margin-bottom: 5.5px;
}

.h4,
h4 {
  font-family: var(--body-font-family);
  font-size: var(--exlm-font-size-h4);
  font-weight: var(--font-weight-600);
  font-style: normal;
  line-height: var(--spectrum-line-height-l);
  color: var(--text-color);
  margin-top: 12px;
  margin-bottom: 7px;
}

.p,
p {
  font-family: var(--body-font-family);
  font-size: var(--exlm-font-size-p);
  font-weight: var(--font-weight-400);
  font-style: normal;
  line-height: var(--spectrum-line-height-m);
  color: var(--spectrum-gray-800);
  margin-top: 0;
  margin-bottom: 16px;
}

h1 + p,
h2 + p,
h3 + p {
  font-family: var(--body-font-family);
  font-size: var(--exlm-font-size-p);
  font-weight: var(--font-weight-400);
  font-style: normal;
  line-height: var(--spectrum-line-height-m);
  color: var(--spectrum-gray-800);
  margin-top: 12px;
  margin-bottom: 16px;
}

.a,
a {
  font-family: var(--body-font-family);
  font-size: var(--exlm-font-size-p);
  font-weight: var(--font-weight-400);
  font-style: normal;
  line-height: var(--spectrum-line-height-m);
  color: var(--non-spectrum-link);
  margin-top: 12px;
  margin-bottom: 16px;
  cursor: pointer;
  text-decoration: none;
}

.last-updated {
  font-family: var(--body-font-family);
  font-size: var(--spectrum-font-size-75);
  font-weight: var(--font-weight-400);
  font-style: normal;
  line-height: var(--spectrum-line-height-s);
  color: var(--non-spectrum-grey-updated);
  margin-top: 4px;
  margin-bottom: 9px;
}

a:hover {
  color: var(--non-spectrum-custom-dark);
}

strong {
  color: var(--non-spectrum-custom-dark);
}

:root {
  /* colors */
  --link-color: #035fe6;
  --link-hover-color: #136ff6;
  --background-color: #fff;
  --overlay-background-color: #eee;
  --highlight-background-color: #ccc;
  --text-color: #000;
  /* fonts */
  --body-font-family: "Adobe Clean", adobe-clean, "Source Sans Pro",
    -apple-system, system-ui, "Segoe UI", roboto, ubuntu, "Trebuchet MS",
    "Lucida Grande", sans-serif;
  --heading-font-family: var(--body-font-family);
  --fixed-font-family: "Roboto Mono", menlo, consolas, "Liberation Mono",
    monospace;
  --spectrum-code-font-family: "Source Code Pro", "monaco", monospace;
  /* default font sizes */
  --spectrum-font-size-50: 11px;
  --spectrum-font-size-75: 12px;
  --spectrum-font-size-100: 14px;
  --spectrum-font-size-200: 16px;
  --spectrum-font-size-300: 18px;
  --spectrum-font-size-400: 20px;
  --spectrum-font-size-500: 22px;
  --spectrum-font-size-600: 25px;
  --spectrum-font-size-700: 28px;
  --spectrum-font-size-800: 32px;
  --spectrum-font-size-900: 36px;
  --spectrum-font-size-1000: 40px;
  --spectrum-font-size-1100: 45px;
  --spectrum-font-size-1200: 50px;
  --spectrum-font-size-1300: 60px;
  /* exlm dev.corp font values */
  --exlm-font-size-h1: 28px;
  --exlm-font-size-h2: 24px;
  --exlm-font-size-h3: 20px;
  --exlm-font-size-p: 16px;
  /* font weight */
  --font-weight-900: 900;
  --font-weight-700: 700;
  --font-weight-600: 600;
  --font-weight-400: 400;
  /* line height */
  --spectrum-line-height-xxxl: 57.2px;
  --spectrum-line-height-xxl: 36.4px;
  --spectrum-line-height-xl: 28.6px;
  --spectrum-line-height-l: 27px;
  --spectrum-line-height-m: 25.6px;
  --spectrum-line-height-s: 19.2px;
  /* heading font sizes */
  --spectrum-heading-size-xxxl: var(--spectrum-font-size-1300);
  --spectrum-heading-size-xxl: var(--spectrum-font-size-1100);
  --spectrum-heading-size-xl: var(--spectrum-font-size-900);
  --spectrum-heading-size-l: var(--spectrum-font-size-700);
  --spectrum-heading-size-m: var(--spectrum-font-size-500);
  --spectrum-heading-size-s: var(--spectrum-font-size-300);
  --spectrum-heading-size-xs: var(--spectrum-font-size-200);
  --spectrum-heading-size-xxs: var(--spectrum-font-size-100);
  /* body font sizes */
  --spectrum-body-size-xxxl: var(--spectrum-font-size-600);
  --spectrum-body-size-xxl: var(--spectrum-font-size-500);
  --spectrum-body-size-xl: var(--spectrum-font-size-400);
  --spectrum-body-size-l: var(--spectrum-font-size-300);
  --spectrum-body-size-m: var(--spectrum-font-size-200);
  --spectrum-body-size-s: var(--spectrum-font-size-100);
  --spectrum-body-size-xs: var(--spectrum-font-size-75);
  --spectrum-body-line-height: var(--spectrum-line-height-200);
  --spectrum-body-color: var(--spectrum-gray-800);
  /* nav height */
  --nav-height: 64px;
  /* spectrum color palettes - light theme only
  https: //spectrum.adobe.com/page/color-palette/#Latest-Spectrum-colors */
  --spectrum-gray-50: #fff;
  --spectrum-gray-75: #fdfdfd;
  --spectrum-gray-100: #f8f8f8;
  --spectrum-gray-200: #e6e6e6;
  --spectrum-gray-300: #d5d5d5;
  --spectrum-gray-400: #b1b1b1;
  --spectrum-gray-500: #909090;
  --spectrum-gray-600: #6d6d6d;
  --spectrum-gray-700: #464646;
  --spectrum-gray-800: #222;
  --spectrum-gray-900: #000;
  --spectrum-blue-100: #e0f2ff;
  --spectrum-blue-200: #cae8ff;
  --spectrum-blue-300: #b5deff;
  --spectrum-blue-400: #96cefd;
  --spectrum-blue-500: #78bbfa;
  --spectrum-blue-600: #59a7f6;
  --spectrum-blue-700: #3892f3;
  --spectrum-blue-800: #147af3;
  --spectrum-blue-900: #0265dc;
  --spectrum-blue-1000: #0054b6;
  --spectrum-blue-1100: #004491;
  --spectrum-blue-1200: #003571;
  --spectrum-blue-1300: #002754;
  --spectrum-green-100: #cef8e0;
  --spectrum-green-200: #adf4ce;
  --spectrum-green-300: #89ecbc;
  --spectrum-green-400: #67dea8;
  --spectrum-green-500: #49cc93;
  --spectrum-green-600: #2fb880;
  --spectrum-green-700: #15a46e;
  --spectrum-green-800: #008f5d;
  --spectrum-green-900: #007a4d;
  --spectrum-green-1000: #00653e;
  --spectrum-green-1100: #005132;
  --spectrum-green-1200: #053f27;
  --spectrum-green-1300: #0a2e1d;
  --spectrum-orange-100: #ffeccc;
  --spectrum-orange-200: #ffdfad;
  --spectrum-orange-300: #fdd291;
  --spectrum-orange-400: #ffbb63;
  --spectrum-orange-500: #ffa037;
  --spectrum-orange-600: #f68511;
  --spectrum-orange-700: #e46f00;
  --spectrum-orange-800: #cb5d00;
  --spectrum-orange-900: #b14c00;
  --spectrum-orange-1000: #953d00;
  --spectrum-orange-1100: #7a2f00;
  --spectrum-orange-1200: #612300;
  --spectrum-orange-1300: #491901;
  --spectrum-red-100: #ffebe7;
  --spectrum-red-200: #ffddd6;
  --spectrum-red-300: #ffcdc3;
  --spectrum-red-400: #ffb7a9;
  --spectrum-red-500: #ff9b88;
  --spectrum-red-600: #ff7c65;
  --spectrum-red-700: #f75c46;
  --spectrum-red-800: #ea3829;
  --spectrum-red-900: #d31510;
  --spectrum-red-1000: #b40000;
  --spectrum-red-1100: #930000;
  --spectrum-red-1200: #740000;
  --spectrum-red-1300: #590000;
  --spectrum-celery-100: #cdfcbf;
  --spectrum-celery-200: #aef69d;
  --spectrum-celery-300: #96ee85;
  --spectrum-celery-400: #72e06a;
  --spectrum-celery-500: #4ecf50;
  --spectrum-celery-600: #27bb36;
  --spectrum-celery-700: #07a721;
  --spectrum-celery-800: #009112;
  --spectrum-celery-900: #007c0f;
  --spectrum-celery-1000: #00670f;
  --spectrum-celery-1100: #00530d;
  --spectrum-celery-1200: #00400a;
  --spectrum-celery-1300: #003007;
  --spectrum-chartreuse-100: #dbfc6e;
  --spectrum-chartreuse-200: #cbf443;
  --spectrum-chartreuse-300: #bce92a;
  --spectrum-chartreuse-400: #aad816;
  --spectrum-chartreuse-500: #98c50a;
  --spectrum-chartreuse-600: #87b103;
  --spectrum-chartreuse-700: #769c00;
  --spectrum-chartreuse-800: #678800;
  --spectrum-chartreuse-900: #577400;
  --spectrum-chartreuse-1000: #486000;
  --spectrum-chartreuse-1100: #3a4d00;
  --spectrum-chartreuse-1200: #2c3b00;
  --spectrum-chartreuse-1300: #212c00;
  --spectrum-cyan-100: #c5f8ff;
  --spectrum-cyan-200: #a4f0ff;
  --spectrum-cyan-300: #88e7fa;
  --spectrum-cyan-400: #60d8f3;
  --spectrum-cyan-500: #33c5e8;
  --spectrum-cyan-600: #12b0da;
  --spectrum-cyan-700: #019cc8;
  --spectrum-cyan-800: #0086b4;
  --spectrum-cyan-900: #00719f;
  --spectrum-cyan-1000: #005d89;
  --spectrum-cyan-1100: #004a73;
  --spectrum-cyan-1200: #00395d;
  --spectrum-cyan-1300: #002a46;
  --spectrum-fuchsia-100: #ffe9fc;
  --spectrum-fuchsia-200: #ffdafa;
  --spectrum-fuchsia-300: #fec7f8;
  --spectrum-fuchsia-400: #fbaef6;
  --spectrum-fuchsia-500: #f592f3;
  --spectrum-fuchsia-600: #ed74ed;
  --spectrum-fuchsia-700: #e055e2;
  --spectrum-fuchsia-800: #cd3ace;
  --spectrum-fuchsia-900: #b622b7;
  --spectrum-fuchsia-1000: #9d039e;
  --spectrum-fuchsia-1100: #800081;
  --spectrum-fuchsia-1200: #640664;
  --spectrum-fuchsia-1300: #470e46;
  --spectrum-indigo-100: #edeeff;
  --spectrum-indigo-200: #e0e2ff;
  --spectrum-indigo-300: #d3d5ff;
  --spectrum-indigo-400: #c1c4ff;
  --spectrum-indigo-500: #acafff;
  --spectrum-indigo-600: #9599ff;
  --spectrum-indigo-700: #7e84fc;
  --spectrum-indigo-800: #686df4;
  --spectrum-indigo-900: #5258e4;
  --spectrum-indigo-1000: #4046ca;
  --spectrum-indigo-1100: #3236a8;
  --spectrum-indigo-1200: #262986;
  --spectrum-indigo-1300: #1b1e64;
  --spectrum-magenta-100: #ffeaf1;
  --spectrum-magenta-200: #ffdce8;
  --spectrum-magenta-300: #ffcadd;
  --spectrum-magenta-400: #ffb2ce;
  --spectrum-magenta-500: #ff95bd;
  --spectrum-magenta-600: #fa77aa;
  --spectrum-magenta-700: #ef5a98;
  --spectrum-magenta-800: #de3d82;
  --spectrum-magenta-900: #c82269;
  --spectrum-magenta-1000: #ad0955;
  --spectrum-magenta-1100: #8e0045;
  --spectrum-magenta-1200: #700037;
  --spectrum-magenta-1300: #54032a;
  --spectrum-purple-100: #f6ebff;
  --spectrum-purple-200: #edf;
  --spectrum-purple-300: #e6d0ff;
  --spectrum-purple-400: #dbbbfe;
  --spectrum-purple-500: #cca4fd;
  --spectrum-purple-600: #bd8bfc;
  --spectrum-purple-700: #ae72f9;
  --spectrum-purple-800: #9d57f4;
  --spectrum-purple-900: #893de7;
  --spectrum-purple-1000: #7326d3;
  --spectrum-purple-1100: #5d13b7;
  --spectrum-purple-1200: #470c94;
  --spectrum-purple-1300: #33106a;
  --spectrum-seafoam-100: #cef7f3;
  --spectrum-seafoam-200: #aaf1ea;
  --spectrum-seafoam-300: #8ce9e2;
  --spectrum-seafoam-400: #65dad2;
  --spectrum-seafoam-500: #3fc9c1;
  --spectrum-seafoam-600: #0fb5ae;
  --spectrum-seafoam-700: #00a19a;
  --spectrum-seafoam-800: #008c87;
  --spectrum-seafoam-900: #007772;
  --spectrum-seafoam-1000: #00635f;
  --spectrum-seafoam-1100: #0c4f4c;
  --spectrum-seafoam-1200: #123c3a;
  --spectrum-seafoam-1300: #122c2b;
  --spectrum-yellow-100: #fbf198;
  --spectrum-yellow-200: #f8e750;
  --spectrum-yellow-300: #f8d904;
  --spectrum-yellow-400: #e8c600;
  --spectrum-yellow-500: #d7b300;
  --spectrum-yellow-600: #c49f00;
  --spectrum-yellow-700: #b08c00;
  --spectrum-yellow-800: #9b7800;
  --spectrum-yellow-900: #856600;
  --spectrum-yellow-1000: #705300;
  --spectrum-yellow-1100: #5b4300;
  --spectrum-yellow-1200: #483300;
  --spectrum-yellow-1300: #362500;
  /* Non-Spectrum custom colors */
  --non-spectrum-eerie-black: #1e1e1e;
  --non-spectrum-custom-dark: #363636;
  --non-spectrum-true-blue: #0469e3;
  --non-spectrum-tawny-orange: #d16100;
  --non-spectrum-ue-red: #bb0202;
  --non-spectrum-viridian: #007e50;
  --non-spectrum-grey: #4a4a4a;
  --non-spectrum-grey-updated: #6e6e6e;
  --non-spectrum-link: #378ef0;
  --non-spectrum-navy-blue: #1473e6;
<<<<<<< HEAD
=======
  /* rgba transparent values */
  --spectrum-button-background-color-default: rgb(0 0 0 / 0%);
>>>>>>> 13079c2f
  /* Spacing Tokens */
  --space-token-xxs: 8px;
  --space-token-xs: 16px;
  --space-token-s: 24px;
  --space-token-m: 32px;
  --space-token-l: 40px;
  --space-token-xl: 56px;
  --space-token-xxl: 80px;
  --space-token-xxxl: 104px;
  /* Box Shadows */
  --box-shadow-1: 0 0.5em 1em -0.125em #0a0a0a1a, 0 0 0 1px #0a0a0a05;
}

@media (min-width: 900px) {
  :root {
    /* exlm dev.corp font values */
    --exlm-font-size-h1: 44px;
    --exlm-font-size-h2: 28px;
    --exlm-font-size-h3: 22px;
    --exlm-font-size-h4: 18px;
    --exlm-font-size-p: 16px;
  }
}
@font-face {
  font-family: roboto-fallback;
  size-adjust: 100.06%;
  ascent-override: 95%;
  src: local("Arial");
}
html {
  -webkit-font-smoothing: antialiased;
}

body {
  font-size: var(--spectrum-body-size-s);
  margin: 0;
  font-family: var(--body-font-family);
  line-height: 1.6;
  color: var(--text-color);
  background-color: var(--background-color);
  display: none;
}

body.appear {
  display: unset;
}

header {
  height: var(--nav-height);
}

h5 {
  font-size: var(--spectrum-heading-size-xs);
}

h6 {
  font-size: var(--spectrum-heading-size-xxs);
}

dl,
pre {
  margin-top: 1em;
  margin-bottom: 1em;
}

hr {
  margin-top: 1.5em;
  margin-bottom: 1.5em;
  border: 0;
  border-bottom: 1px solid var(--overlay-background-color);
}

code,
pre,
samp {
  font-family: var(--fixed-font-family);
  font-size: var(--spectrum-body-size-l);
}

code,
samp {
  padding: 0.125em;
}

code:not([class^=language-]) {
  font-family: var(--spectrum-code-font-family);
  font-size: var(--spectrum-body-size-s);
  background-color: var(--spectrum-gray-100);
  padding: 4px;
  border: 1px solid var(--spectrum-gray-300);
  border-radius: 4px;
}

pre {
  overflow: scroll;
}

main pre {
  background-color: var(--overlay-background-color);
  padding: 1em;
  border-radius: 0.25em;
  overflow-x: auto;
  white-space: pre;
}

a:any-link {
  font-family: var(--body-font-family);
  font-size: var(--exlm-font-size-p);
  font-weight: var(--font-weight-400);
  font-style: normal;
  line-height: var(--spectrum-line-height-m);
  color: var(--non-spectrum-link);
  margin-top: 12px;
  margin-bottom: 16px;
  cursor: pointer;
  text-decoration: none;
}

a:hover {
  color: var(--non-spectrum-custom-dark);
}

/* buttons */
a.button:any-link,
button {
  font-family: var(--body-font-family);
  display: inline-block;
  box-sizing: border-box;
  text-decoration: none;
  border: 2px solid transparent;
  padding: 5px 30px;
  text-align: center;
  font-style: normal;
  font-weight: 600;
  cursor: pointer;
  color: var(--background-color);
  background-color: var(--link-color);
  margin: 16px 0;
  white-space: nowrap;
  overflow: hidden;
  text-overflow: ellipsis;
  border-radius: 30px;
}

a.button:hover,
a.button:focus,
button:hover,
button:focus {
  background-color: var(--link-hover-color);
  cursor: pointer;
}

button:disabled,
button:disabled:hover {
  background-color: var(--overlay-background-color);
  cursor: unset;
}

a.button.secondary,
button.secondary {
  background-color: unset;
  border: 2px solid currentcolor;
  color: var(--text-color);
}

main input {
  font-size: 1.25rem;
  width: 100%;
  max-width: 50rem;
  display: block;
  margin-bottom: 1rem;
  padding: 0.75rem 0.6rem;
  border-radius: 0.25rem;
  box-sizing: border-box;
  border: 1px solid var(--text-color);
  color: var(--text-color);
  background-color: var(--background-color);
}

main input:hover {
  border: 1px solid var(--text-color);
}

main blockquote {
  margin: 0;
  color: var(--non-spectrum-grey);
}

main blockquote p::before {
  content: "“";
  line-height: 0;
}

main blockquote p::after {
  content: "”";
  line-height: 0;
}

ol > li > p {
  margin-bottom: 8px;
}

ul > li > p {
  margin-bottom: 8px;
}

main blockquote > p:not(:last-child) {
  margin-bottom: 8px;
}

ol > li > blockquote > p:last-child {
  margin-bottom: 0;
}

ul > li > blockquote > p:last-child {
  margin-bottom: 0;
}

main img {
  max-width: 100%;
  width: auto;
  height: auto;
}

.icon {
  display: inline-block;
  height: 24px;
  width: 24px;
}

.icon svg {
  height: 100%;
  width: 100%;
}

main .section {
  padding: 64px 16px;
}

@media (min-width: 600px) {
  main .section {
    padding: 64px 32px;
  }
}
@media (min-width: 900px) {
  .section > div {
    max-width: 1200px;
    margin: auto;
  }
}
/* section metadata */
main .section.highlight {
  background-color: var(--highlight-background-color);
}

.section > .default-content-wrapper:last-child > p:last-child {
  margin-bottom: 0;
}

ol {
  font-family: var(--body-font-family);
  font-size: var(--exlm-font-size-p);
  font-weight: var(--font-weight-400);
  font-style: normal;
  line-height: 24px;
  color: var(--non-spectrum-grey);
  margin-top: 0;
  margin-bottom: 2em;
  margin-left: 28px;
  list-style-type: decimal;
  padding: 0;
}

ol > li:not(:last-child) {
  margin-bottom: 14px;
  color: inherit;
}

ul {
  font-family: var(--body-font-family);
  font-size: var(--exlm-font-size-p);
  font-weight: var(--font-weight-400);
  font-style: normal;
  line-height: 24px;
  color: var(--non-spectrum-grey);
  margin-top: 1em;
  margin-bottom: 2em;
  margin-left: 28px;
  list-style-type: disc;
  padding: 0;
}

ul > li:not(:last-child) {
  margin-bottom: 0.875em;
  color: inherit;
}<|MERGE_RESOLUTION|>--- conflicted
+++ resolved
@@ -368,11 +368,8 @@
   --non-spectrum-grey-updated: #6e6e6e;
   --non-spectrum-link: #378ef0;
   --non-spectrum-navy-blue: #1473e6;
-<<<<<<< HEAD
-=======
   /* rgba transparent values */
   --spectrum-button-background-color-default: rgb(0 0 0 / 0%);
->>>>>>> 13079c2f
   /* Spacing Tokens */
   --space-token-xxs: 8px;
   --space-token-xs: 16px;
