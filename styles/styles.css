@charset "UTF-8";
.h1,
h1 {
  font-family: var(--body-font-family);
  font-size: var(--exlm-font-size-h1);
  font-weight: var(--font-weight-700);
  font-style: normal;
  line-height: var(--exlm-line-height-h1);
  color: var(--non-spectrum-grey);
  margin-top: 12px;
  margin-bottom: 16px;
}

.h2,
h2 {
  font-family: var(--body-font-family);
  font-size: var(--exlm-font-size-h2);
  font-weight: var(--font-weight-700);
  font-style: normal;
  line-height: var(--exlm-line-height-h2);
  color: var(--non-spectrum-grey);
  margin-top: 40px;
  margin-bottom: 7px;
}

.h3,
h3 {
  font-family: var(--body-font-family);
  font-size: var(--exlm-font-size-h3);
  font-weight: var(--font-weight-700);
  font-style: normal;
  line-height: var(--exlm-line-height-h3);
  color: var(--text-color);
  margin-top: 40px;
  margin-bottom: 5.5px;
}

.h4,
h4 {
  font-family: var(--body-font-family);
  font-size: var(--exlm-font-size-h4);
  font-weight: var(--font-weight-700);
  font-style: normal;
  line-height: var(--exlm-line-height-h4);
  color: var(--text-color);
  margin-top: 12px;
  margin-bottom: 7px;
}

.h5,
h5 {
  font-family: var(--body-font-family);
  font-size: var(--exlm-font-size-h5);
  font-weight: var(--font-weight-700);
  font-style: normal;
  line-height: var(--exlm-line-height-h5);
  color: var(--text-color);
  margin-top: 12px;
  margin-bottom: 7px;
}

.h6,
h6 {
  font-family: var(--body-font-family);
  font-size: var(--exlm-font-size-h6);
  font-weight: var(--font-weight-700);
  font-style: normal;
  line-height: var(--exlm-line-height-h6);
  color: var(--text-color);
  margin-top: 12px;
  margin-bottom: 7px;
}

.p,
p {
  font-family: var(--body-font-family);
  font-size: var(--exlm-font-size-content);
  font-weight: var(--font-weight-400);
  font-style: normal;
  line-height: var(--spectrum-line-height-l);
  color: var(--spectrum-gray-800);
  margin-top: 0;
  margin-bottom: 16px;
}

h1 + p,
h2 + p,
h3 + p {
  font-family: var(--body-font-family);
  font-size: var(--exlm-font-size-content);
  font-weight: var(--font-weight-400);
  font-style: normal;
  line-height: var(--spectrum-line-height-l);
  color: var(--spectrum-gray-800);
  margin-top: 12px;
  margin-bottom: 16px;
}

.a,
a {
  font-family: var(--body-font-family);
  font-size: var(--exlm-font-size-content);
  font-weight: var(--font-weight-400);
  font-style: normal;
  line-height: var(--spectrum-line-height-l);
  color: var(--non-spectrum-link);
  margin-top: 12px;
  margin-bottom: 16px;
  cursor: pointer;
  text-decoration: none;
}

.last-updated {
  font-family: var(--body-font-family);
  font-size: var(--spectrum-font-size-75);
  font-weight: var(--font-weight-400);
  font-style: normal;
  line-height: var(--spectrum-line-height-s);
  color: var(--non-spectrum-grey-updated);
  margin-top: 4px;
  margin-bottom: 9px;
}

a:hover {
  color: var(--non-spectrum-custom-dark);
}

strong {
  color: var(--non-spectrum-custom-dark);
}

:root {
  /* colors */
  --link-color: #035fe6;
  --link-hover-color: #136ff6;
  --background-color: #fff;
  --overlay-background-color: #eee;
  --highlight-background-color: #ccc;
  --text-color: #000;
  --footer-background-color: #fafafa;
  --footer-border-color: #e1e1e1;
  /* fonts */
  --body-font-family: "Adobe Clean", adobe-clean, "Source Sans Pro",
    -apple-system, system-ui, "Segoe UI", roboto, ubuntu, "Trebuchet MS",
    "Lucida Grande", sans-serif;
  --heading-font-family: var(--body-font-family);
  --fixed-font-family: "Roboto Mono", menlo, consolas, "Liberation Mono",
    monospace;
  --spectrum-code-font-family: "Source Code Pro", "monaco", monospace;
  /* default font sizes */
  --spectrum-font-size-50: 11px;
  --spectrum-font-size-75: 12px;
  --spectrum-font-size-100: 14px;
  --spectrum-font-size-200: 16px;
  --spectrum-font-size-300: 18px;
  --spectrum-font-size-400: 20px;
  --spectrum-font-size-500: 22px;
  --spectrum-font-size-600: 25px;
  --spectrum-font-size-700: 28px;
  --spectrum-font-size-800: 32px;
  --spectrum-font-size-900: 36px;
  --spectrum-font-size-1000: 40px;
  --spectrum-font-size-1100: 45px;
  --spectrum-font-size-1200: 50px;
  --spectrum-font-size-1300: 60px;
  /* font weight */
  --font-weight-900: 900;
  --font-weight-700: 700;
  --font-weight-600: 600;
  --font-weight-400: 400;
  --spectrum-extra-bold-font-weight: 800;
  /* line height */
  --spectrum-line-height-xxxl: 57.2px;
  --spectrum-line-height-xxl: 36.4px;
  --spectrum-line-height-xl: 28.6px;
  --spectrum-line-height-l: 27px;
  --spectrum-line-height-m: 25.6px;
  --spectrum-line-height-s: 19.2px;
  /* heading font sizes */
  --spectrum-heading-size-xxxl: var(--spectrum-font-size-1300);
  --spectrum-heading-size-xxl: var(--spectrum-font-size-1100);
  --spectrum-heading-size-xl: var(--spectrum-font-size-900);
  --spectrum-heading-size-l: var(--spectrum-font-size-700);
  --spectrum-heading-size-m: var(--spectrum-font-size-500);
  --spectrum-heading-size-s: var(--spectrum-font-size-300);
  --spectrum-heading-size-xs: var(--spectrum-font-size-200);
  --spectrum-heading-size-xxs: var(--spectrum-font-size-100);
  /* body font sizes */
  --spectrum-body-size-xxxl: var(--spectrum-font-size-600);
  --spectrum-body-size-xxl: var(--spectrum-font-size-500);
  --spectrum-body-size-xl: var(--spectrum-font-size-400);
  --spectrum-body-size-l: var(--spectrum-font-size-300);
  --spectrum-body-size-m: var(--spectrum-font-size-200);
  --spectrum-body-size-s: var(--spectrum-font-size-100);
  --spectrum-body-size-xs: var(--spectrum-font-size-75);
  --spectrum-body-line-height: var(--spectrum-line-height-200);
  --spectrum-body-color: var(--spectrum-gray-800);
  /* nav height */
  --nav-height: 64px;
  /* spectrum color palettes - light theme only
  https: //spectrum.adobe.com/page/color-palette/#Latest-Spectrum-colors */
  --spectrum-gray-50: #fff;
  --spectrum-gray-75: #fdfdfd;
  --spectrum-gray-100: #f8f8f8;
  --spectrum-gray-200: #e6e6e6;
  --spectrum-gray-300: #d5d5d5;
  --spectrum-gray-400: #b1b1b1;
  --spectrum-gray-500: #909090;
  --spectrum-gray-600: #6d6d6d;
  --spectrum-gray-700: #464646;
  --spectrum-gray-800: #222;
  --spectrum-gray-900: #000;
  --spectrum-blue-100: #e0f2ff;
  --spectrum-blue-200: #cae8ff;
  --spectrum-blue-300: #b5deff;
  --spectrum-blue-400: #96cefd;
  --spectrum-blue-500: #78bbfa;
  --spectrum-blue-600: #59a7f6;
  --spectrum-blue-700: #3892f3;
  --spectrum-blue-800: #147af3;
  --spectrum-blue-900: #0265dc;
  --spectrum-blue-1000: #0054b6;
  --spectrum-blue-1100: #004491;
  --spectrum-blue-1200: #003571;
  --spectrum-blue-1300: #002754;
  --spectrum-green-100: #cef8e0;
  --spectrum-green-200: #adf4ce;
  --spectrum-green-300: #89ecbc;
  --spectrum-green-400: #67dea8;
  --spectrum-green-500: #49cc93;
  --spectrum-green-600: #2fb880;
  --spectrum-green-700: #15a46e;
  --spectrum-green-800: #008f5d;
  --spectrum-green-900: #007a4d;
  --spectrum-green-1000: #00653e;
  --spectrum-green-1100: #005132;
  --spectrum-green-1200: #053f27;
  --spectrum-green-1300: #0a2e1d;
  --spectrum-orange-100: #ffeccc;
  --spectrum-orange-200: #ffdfad;
  --spectrum-orange-300: #fdd291;
  --spectrum-orange-400: #ffbb63;
  --spectrum-orange-500: #ffa037;
  --spectrum-orange-600: #f68511;
  --spectrum-orange-700: #e46f00;
  --spectrum-orange-800: #cb5d00;
  --spectrum-orange-900: #b14c00;
  --spectrum-orange-1000: #953d00;
  --spectrum-orange-1100: #7a2f00;
  --spectrum-orange-1200: #612300;
  --spectrum-orange-1300: #491901;
  --spectrum-red-100: #ffebe7;
  --spectrum-red-200: #ffddd6;
  --spectrum-red-300: #ffcdc3;
  --spectrum-red-400: #ffb7a9;
  --spectrum-red-500: #ff9b88;
  --spectrum-red-600: #ff7c65;
  --spectrum-red-700: #f75c46;
  --spectrum-red-800: #ea3829;
  --spectrum-red-900: #d31510;
  --spectrum-red-1000: #b40000;
  --spectrum-red-1100: #930000;
  --spectrum-red-1200: #740000;
  --spectrum-red-1300: #590000;
  --spectrum-celery-100: #cdfcbf;
  --spectrum-celery-200: #aef69d;
  --spectrum-celery-300: #96ee85;
  --spectrum-celery-400: #72e06a;
  --spectrum-celery-500: #4ecf50;
  --spectrum-celery-600: #27bb36;
  --spectrum-celery-700: #07a721;
  --spectrum-celery-800: #009112;
  --spectrum-celery-900: #007c0f;
  --spectrum-celery-1000: #00670f;
  --spectrum-celery-1100: #00530d;
  --spectrum-celery-1200: #00400a;
  --spectrum-celery-1300: #003007;
  --spectrum-chartreuse-100: #dbfc6e;
  --spectrum-chartreuse-200: #cbf443;
  --spectrum-chartreuse-300: #bce92a;
  --spectrum-chartreuse-400: #aad816;
  --spectrum-chartreuse-500: #98c50a;
  --spectrum-chartreuse-600: #87b103;
  --spectrum-chartreuse-700: #769c00;
  --spectrum-chartreuse-800: #678800;
  --spectrum-chartreuse-900: #577400;
  --spectrum-chartreuse-1000: #486000;
  --spectrum-chartreuse-1100: #3a4d00;
  --spectrum-chartreuse-1200: #2c3b00;
  --spectrum-chartreuse-1300: #212c00;
  --spectrum-cyan-100: #c5f8ff;
  --spectrum-cyan-200: #a4f0ff;
  --spectrum-cyan-300: #88e7fa;
  --spectrum-cyan-400: #60d8f3;
  --spectrum-cyan-500: #33c5e8;
  --spectrum-cyan-600: #12b0da;
  --spectrum-cyan-700: #019cc8;
  --spectrum-cyan-800: #0086b4;
  --spectrum-cyan-900: #00719f;
  --spectrum-cyan-1000: #005d89;
  --spectrum-cyan-1100: #004a73;
  --spectrum-cyan-1200: #00395d;
  --spectrum-cyan-1300: #002a46;
  --spectrum-fuchsia-100: #ffe9fc;
  --spectrum-fuchsia-200: #ffdafa;
  --spectrum-fuchsia-300: #fec7f8;
  --spectrum-fuchsia-400: #fbaef6;
  --spectrum-fuchsia-500: #f592f3;
  --spectrum-fuchsia-600: #ed74ed;
  --spectrum-fuchsia-700: #e055e2;
  --spectrum-fuchsia-800: #cd3ace;
  --spectrum-fuchsia-900: #b622b7;
  --spectrum-fuchsia-1000: #9d039e;
  --spectrum-fuchsia-1100: #800081;
  --spectrum-fuchsia-1200: #640664;
  --spectrum-fuchsia-1300: #470e46;
  --spectrum-indigo-100: #edeeff;
  --spectrum-indigo-200: #e0e2ff;
  --spectrum-indigo-300: #d3d5ff;
  --spectrum-indigo-400: #c1c4ff;
  --spectrum-indigo-500: #acafff;
  --spectrum-indigo-600: #9599ff;
  --spectrum-indigo-700: #7e84fc;
  --spectrum-indigo-800: #686df4;
  --spectrum-indigo-900: #5258e4;
  --spectrum-indigo-1000: #4046ca;
  --spectrum-indigo-1100: #3236a8;
  --spectrum-indigo-1200: #262986;
  --spectrum-indigo-1300: #1b1e64;
  --spectrum-magenta-100: #ffeaf1;
  --spectrum-magenta-200: #ffdce8;
  --spectrum-magenta-300: #ffcadd;
  --spectrum-magenta-400: #ffb2ce;
  --spectrum-magenta-500: #ff95bd;
  --spectrum-magenta-600: #fa77aa;
  --spectrum-magenta-700: #ef5a98;
  --spectrum-magenta-800: #de3d82;
  --spectrum-magenta-900: #c82269;
  --spectrum-magenta-1000: #ad0955;
  --spectrum-magenta-1100: #8e0045;
  --spectrum-magenta-1200: #700037;
  --spectrum-magenta-1300: #54032a;
  --spectrum-purple-100: #f6ebff;
  --spectrum-purple-200: #edf;
  --spectrum-purple-300: #e6d0ff;
  --spectrum-purple-400: #dbbbfe;
  --spectrum-purple-500: #cca4fd;
  --spectrum-purple-600: #bd8bfc;
  --spectrum-purple-700: #ae72f9;
  --spectrum-purple-800: #9d57f4;
  --spectrum-purple-900: #893de7;
  --spectrum-purple-1000: #7326d3;
  --spectrum-purple-1100: #5d13b7;
  --spectrum-purple-1200: #470c94;
  --spectrum-purple-1300: #33106a;
  --spectrum-seafoam-100: #cef7f3;
  --spectrum-seafoam-200: #aaf1ea;
  --spectrum-seafoam-300: #8ce9e2;
  --spectrum-seafoam-400: #65dad2;
  --spectrum-seafoam-500: #3fc9c1;
  --spectrum-seafoam-600: #0fb5ae;
  --spectrum-seafoam-700: #00a19a;
  --spectrum-seafoam-800: #008c87;
  --spectrum-seafoam-900: #007772;
  --spectrum-seafoam-1000: #00635f;
  --spectrum-seafoam-1100: #0c4f4c;
  --spectrum-seafoam-1200: #123c3a;
  --spectrum-seafoam-1300: #122c2b;
  --spectrum-yellow-100: #fbf198;
  --spectrum-yellow-200: #f8e750;
  --spectrum-yellow-300: #f8d904;
  --spectrum-yellow-400: #e8c600;
  --spectrum-yellow-500: #d7b300;
  --spectrum-yellow-600: #c49f00;
  --spectrum-yellow-700: #b08c00;
  --spectrum-yellow-800: #9b7800;
  --spectrum-yellow-900: #856600;
  --spectrum-yellow-1000: #705300;
  --spectrum-yellow-1100: #5b4300;
  --spectrum-yellow-1200: #483300;
  --spectrum-yellow-1300: #362500;
  --spectrum-global-color-gray-900-rgb: 0, 0, 0;
  /* spectrum spacing */
  --spectrum-spacing-400: 24px;
  --spectrum-spacing-500: 32px;
  --spectrum-spacing-600: 40px;
  --spectrum-spacing-700: 48px;
  /* mini toc spectrum vars */
  --spectrum-sidenav-item-background-color-hover: ButtonFace;
  --spectrum-alias-highlight-hover: rgb(0 0 0 / 6%);
  --spectrum-sidenav-item-text-color-hover: ButtonText;
  --spectrum-alias-text-color-hover: var(--spectrum-global-color-gray-900);
  /* Non-Spectrum custom colors */
  --non-spectrum-eerie-black: #1e1e1e;
  --non-spectrum-custom-dark: #363636;
  --non-spectrum-dark-charcoal: #323232;
  --non-spectrum-true-blue: #0469e3;
  --non-spectrum-tawny-orange: #d16100;
  --non-spectrum-ue-red: #bb0202;
  --non-spectrum-viridian: #007e50;
  --non-spectrum-grey: #4a4a4a;
  --non-spectrum-grey-updated: #6e6e6e;
  --non-spectrum-link: #485fc7; /* this provides better contrast for a11y */
  --non-spectrum-navy-blue: #1473e6;
  --non-spectrurm-article-light-gray: #d3d3d3;
  --non-spectrurm-article-dark-gray: #505050;
  --non-spectrum-bg: #fafafa;
  --non-spectrum-hover-bg: #f5f5f5;
  --non-spectrum-input-text: #4b4b4b;
  --non-spectrum-dark-gray: #2c2c2c;
  --non-spectrum-charcoal-gray: #505050;
  --non-spectrum-graphite-gray: #4b4b4b;
  --non-spectrurm-whisper-gray: #eaeaea;
  --non-spectrum-trolley-gray: #808080;
  --non-spectrum-gainsboro-gray: #dbdbdb;
  --non-spectrum-scrollbar-thumb: rgba(0 0 0 / 50%);
  --non-spectrum-raisin-black: #222;
  --non-spectrum-silver: #f5f5f5;
  --non-spectrum-max-width: 1440px;
  /* rgba transparent values */
  --spectrum-button-background-color-default: rgb(0 0 0 / 0%);
  /* Spacing Tokens */
  --space-token-xxs: 8px;
  --space-token-xs: 16px;
  --space-token-s: 24px;
  --space-token-m: 32px;
  --space-token-l: 40px;
  --space-token-xl: 56px;
  --space-token-xxl: 80px;
  --space-token-xxxl: 104px;
  /* Box Shadows */
  --box-shadow-1: 0 0.5em 1em -0.125em #0a0a0a1a, 0 0 0 1px #0a0a0a05;
  /* exlm default fonts definition - Mobile */
  --exlm-font-size-h1: var(--spectrum-heading-size-xl);
  --exlm-font-size-h2: var(--spectrum-heading-size-l);
  --exlm-font-size-h3: var(--spectrum-heading-size-m);
  --exlm-font-size-h4: var(--spectrum-heading-size-s);
  --exlm-font-size-h5: var(--spectrum-heading-size-xs);
  --exlm-font-size-h6: var(--spectrum-heading-size-xs);
  --exlm-font-size-content: var(--spectrum-body-size-l);
  --exlm-line-height-h1: 46.8px;
  --exlm-line-height-h2: var(--spectrum-line-height-xxl);
  --exlm-line-height-h3: var(--spectrum-line-height-xl);
  --exlm-line-height-h4: 23.4px;
  --exlm-line-height-h5: 20.8px;
  --exlm-line-height-h6: 20.8px;
  --exlm-line-height-content: var(--spectrum-line-height-l);
}

@media (min-width: 900px) {
  /* exlm doc-pages fonts definition - Mobile */
  .docs {
    --exlm-font-size-h1: 44px;
    --exlm-font-size-h2: var(--spectrum-heading-size-l);
    --exlm-font-size-h3: var(--spectrum-heading-size-m);
    --exlm-font-size-h4: var(--spectrum-heading-size-s);
    --exlm-font-size-h5: var(--spectrum-heading-size-xs);
    --exlm-font-size-h6: var(--spectrum-heading-size-xxs);
    --exlm-line-height-h1: var(--spectrum-line-height-xxxl);
    --exlm-line-height-h2: var(--spectrum-line-height-xxl);
    --exlm-line-height-h3: var(--spectrum-line-height-xl);
    --exlm-line-height-h4: 23.4px;
    --exlm-line-height-h5: 20.8px;
    --exlm-line-height-h6: 18.2px;
  }
}
@media (min-width: 1200px) {
  /* exlm default fonts definition - Desktop Large */
  :root {
    --exlm-font-size-h1: var(--spectrum-heading-size-xxl);
    --exlm-font-size-h2: var(--spectrum-heading-size-xl);
    --exlm-font-size-h3: var(--spectrum-heading-size-l);
    --exlm-font-size-h4: var(--spectrum-heading-size-m);
    --exlm-font-size-h5: var(--spectrum-heading-size-s);
    --exlm-line-height-h1: 58.5px;
    --exlm-line-height-h2: 46.8px;
    --exlm-line-height-h3: var(--spectrum-line-height-xxl);
    --exlm-line-height-h4: var(--spectrum-line-height-xl);
    --exlm-line-height-h5: 23.4px;
  }
}
@font-face {
  font-family: roboto-fallback;
  size-adjust: 100.06%;
  ascent-override: 95%;
  src: local("Arial");
}
html {
  -webkit-font-smoothing: antialiased;
}

body {
  font-size: var(--spectrum-body-size-s);
  margin: 0;
  font-family: var(--body-font-family);
  line-height: 1.6;
  color: var(--text-color);
  background-color: var(--background-color);
  display: none;
}

body.appear {
  display: unset;
}

header {
  height: var(--nav-height);
}

dl,
pre {
  margin-top: 1em;
  margin-bottom: 1em;
}

hr {
  margin-top: 1.5em;
  margin-bottom: 1.5em;
  border: 0;
  border-bottom: 1px solid var(--overlay-background-color);
}

ul {
  margin-left: 28px;
  list-style-type: disc;
  padding: 0;
}
ul > li {
  font-family: var(--body-font-family);
  font-size: var(--exlm-font-size-content);
  font-weight: var(--font-weight-400);
  font-style: normal;
  line-height: 27px;
  color: var(--non-spectrum-grey);
  margin-top: 1em;
  margin-bottom: 2em;
}
ul > li > p {
  margin-bottom: 8px;
}

ol {
  margin-left: 28px;
  list-style-type: decimal;
  padding: 0;
}
ol > li {
  font-family: var(--body-font-family);
  font-size: var(--exlm-font-size-content);
  font-weight: var(--font-weight-400);
  font-style: normal;
  line-height: 27px;
  color: var(--non-spectrum-grey);
  margin-top: 0;
  margin-bottom: 2em;
}
ol > li > p {
  margin-bottom: 8px;
}
ol > li > ol {
  margin-bottom: 14px;
  list-style-type: lower-alpha;
}

/* stylelint-disable no-descending-specificity */
ol > li:not(:last-child),
ul > li:not(:last-child) {
  margin-bottom: 0.875em;
  color: inherit;
}
ol > blockquote > p:last-child,
ul > blockquote > p:last-child {
  margin-bottom: 0;
}

code,
pre,
samp {
  font-family: var(--fixed-font-family);
  font-size: var(--spectrum-body-size-l);
  font-weight: 400;
  line-height: 27px;
}

code,
samp {
  padding: 0.125em;
}

pre {
<<<<<<< HEAD
  overflow: scroll;
}

main pre {
  background-color: var(--non-spectrum-silver);
=======
  background-color: var(--overlay-background-color);
>>>>>>> b769d727
  padding: 1em;
  border-radius: 0.25em;
  overflow-y: scroll;
  overflow-x: auto;
  white-space: pre;
}

a:any-link {
  font-family: var(--body-font-family);
  font-size: var(--exlm-font-size-content);
  font-weight: var(--font-weight-400);
  font-style: normal;
  line-height: var(--spectrum-line-height-l);
  color: var(--non-spectrum-link);
  margin-top: 12px;
  margin-bottom: 16px;
  cursor: pointer;
  text-decoration: none;
}

a:hover {
  color: var(--non-spectrum-custom-dark);
}

/* buttons */
a.button:any-link,
button {
  font-family: var(--body-font-family);
  display: inline-block;
  box-sizing: border-box;
  text-decoration: none;
  border: 2px solid transparent;
  padding: 5px 30px;
  text-align: center;
  font-style: normal;
  font-weight: 600;
  cursor: pointer;
  color: var(--background-color);
  background-color: var(--link-color);
  margin: 16px 0;
  white-space: nowrap;
  overflow: hidden;
  text-overflow: ellipsis;
  border-radius: 30px;
}

a.button:hover,
a.button:focus,
button:hover,
button:focus {
  background-color: var(--link-hover-color);
  cursor: pointer;
}

button:disabled,
button:disabled:hover {
  background-color: var(--overlay-background-color);
  cursor: unset;
}

a.button.secondary,
button.secondary {
  background-color: unset;
  border: 2px solid currentcolor;
  color: var(--text-color);
}

input {
  font-size: 1.25rem;
  width: 100%;
  max-width: 50rem;
  display: block;
  margin-bottom: 1rem;
  padding: 0.75rem 0.6rem;
  border-radius: 0.25rem;
  box-sizing: border-box;
  border: 1px solid var(--text-color);
  color: var(--text-color);
  background-color: var(--background-color);
}
input:hover {
  border: 1px solid var(--text-color);
}

blockquote {
  margin: 0;
  color: var(--non-spectrum-grey);
}
blockquote p::before {
  content: "“";
  line-height: 0;
}
blockquote p::after {
  content: "”";
  line-height: 0;
}
blockquote > p:not(:last-child) {
  margin-bottom: 8px;
}

img {
  max-width: 100%;
  width: auto;
  height: auto;
}

.icon {
  display: inline-block;
  height: 24px;
  width: 24px;
}

.icon svg {
  height: 100%;
  width: 100%;
}

.section {
  padding: 64px 16px;
  /* section metadata */
}
.section > .default-content-wrapper:last-child > p:last-child {
  margin-bottom: 0;
}
@media (min-width: 600px) {
  .section {
    padding: 64px 32px;
  }
}
.section.highlight {
  background-color: var(--highlight-background-color);
}

<<<<<<< HEAD
.section > .default-content-wrapper:last-child > p:last-child {
  margin-bottom: 0;
}

ol {
  font-family: var(--body-font-family);
  font-size: var(--exlm-font-size-content);
  font-weight: var(--font-weight-400);
  font-style: normal;
  line-height: 27px;
  color: var(--non-spectrum-grey);
  margin-top: 0;
  margin-bottom: 2em;
  margin-left: 28px;
  list-style-type: decimal;
  padding: 0;
}

ol > li:not(:last-child) {
  margin-bottom: 14px;
  color: inherit;
}

ol > li > ol {
  margin-bottom: 14px;
  list-style-type: lower-alpha;
}

ul {
  font-family: var(--body-font-family);
  font-size: var(--exlm-font-size-content);
  font-weight: var(--font-weight-400);
  font-style: normal;
  line-height: 27px;
  color: var(--non-spectrum-grey);
  margin-top: 1em;
  margin-bottom: 2em;
  margin-left: 28px;
  list-style-type: disc;
  padding: 0;
}

ul > li:not(:last-child) {
  margin-bottom: 0.875em;
  color: inherit;
}

.docs main pre {
  background-color: var(--overlay-background-color);
}
.docs main code:not([class^=language-]) {
  font-family: var(--spectrum-code-font-family);
  font-size: var(--spectrum-body-size-s);
  background-color: var(--spectrum-gray-100);
  padding: 4px;
  border: 1px solid var(--spectrum-gray-300);
  border-radius: 4px;
  line-height: 21px;
}
.docs main .rail-mobile-section .rail-section-toggler {
  display: none;
}
.docs main button.rail-mobile-button {
  border-radius: 4px;
  background-color: var(--spectrum-gray-50);
  color: var(--spectrum-gray-800);
  border: 1px solid var(--spectrum-gray-400);
  width: 72vw;
  height: 48px;
  margin: 0;
  text-align: left;
  display: none;
}
.docs main .rail-mobile-section {
  position: relative;
  padding: 0;
  text-align: center;
  display: flex;
  justify-content: center;
  align-items: center;
}
.docs main .rail-mobile-section .rail-mobile-wrapper {
  position: absolute;
  display: none;
  background-color: var(--spectrum-gray-50);
  box-shadow: 0 0.5em 1em -0.125em rgba(10, 10, 10, 0.1215686275), 0 0 0 1px rgba(10, 10, 10, 0.0901960784);
  padding: 12px 24px;
  border-radius: 8px;
  left: 5%;
  top: 90px;
  width: 80%;
}
.docs main .rail-mobile-section .rail-mobile-wrapper-visible {
  display: block;
}
.docs main .rail-mobile-section button.rail-mobile-button {
  display: block;
  margin-top: 32px;
  margin-bottom: 1px;
}

/* stylelint-disable-next-line media-feature-range-notation */
@media (max-width: 600px) {
  .docs main > .section:nth-child(1) {
    position: relative;
    padding: 0;
    text-align: center;
    display: flex;
    justify-content: center;
    align-items: center;
  }
}
=======
>>>>>>> b769d727
/* three column layout */
.docs {
  --exlm-font-size-h1: var(--spectrum-heading-size-l);
  --exlm-font-size-h2: 24px;
  --exlm-font-size-h3: var(--spectrum-font-size-400);
  --exlm-font-size-h4: var(--spectrum-heading-size-s);
  --exlm-font-size-h5: var(--spectrum-heading-size-s);
  --exlm-font-size-h6: var(--spectrum-heading-size-s);
  --exlm-font-size-content: var(--spectrum-body-size-m);
  --exlm-line-height-h1: var(--spectrum-line-height-xxl);
  --exlm-line-height-h2: 31.2px;
  --exlm-line-height-h3: 26px;
  --exlm-line-height-h4: 23.4px;
  --exlm-line-height-h5: 23.4px;
  --exlm-line-height-h6: 23.4px;
  --exlm-line-height-content: 20.8px;
}
.docs code,
.docs pre,
.docs samp {
  font-family: var(--fixed-font-family);
  font-size: 12.25px;
  line-height: 18.375px;
  font-weight: var(--font-weight-400);
}
.docs p {
  font-family: var(--body-font-family);
  font-size: var(--exlm-font-size-content);
  font-weight: var(--font-weight-400);
  font-style: normal;
  line-height: var(--spectrum-line-height-m);
  color: var(--spectrum-gray-800);
  margin-top: 12px;
  margin-bottom: 16px;
}
.docs ol {
  font-family: var(--body-font-family);
  font-size: var(--exlm-font-size-content);
  font-weight: var(--font-weight-400);
  font-style: normal;
  line-height: 24px;
  color: var(--non-spectrum-grey);
  margin-top: 0;
  margin-bottom: 2em;
}
.docs ul {
  font-family: var(--body-font-family);
  font-size: var(--exlm-font-size-content);
  font-weight: var(--font-weight-400);
  font-style: normal;
  line-height: 24px;
  color: var(--non-spectrum-grey);
  margin-top: 1em;
  margin-bottom: 2em;
}
.docs main {
  width: 100%;
  display: flex;
  flex-direction: column;
  gap: 8px;
  margin: 0 auto;
  padding: 0 46px;
  box-sizing: border-box;
  max-width: 1700px;
}
.docs main > div {
  padding: 30px var(--spectrum-spacing-500) var(--spectrum-spacing-500) var(--spectrum-spacing-500) !important;
}
.docs main > div:first-child {
  order: 2;
  width: 100%;
  box-sizing: border-box;
}
.docs main > div:nth-child(2) {
  order: 1;
  gap: 8px;
}
.docs main > div:last-child {
  order: 3;
}
@media (min-width: 900px) {
  .docs main {
    flex-direction: row;
  }
  .docs main > div:first-child {
    order: 2;
    overflow: auto;
    flex: 1 1 0;
  }
  .docs main > div:nth-child(2) {
    order: 1;
    width: 20%;
  }
  .docs main > div:last-child {
    order: 3;
    width: 20%;
    position: relative;
    display: flex;
    gap: 8px;
  }
}
@media (min-width: 600px) {
  .docs main > .div:nth-child(1) {
    position: relative;
    padding: 0;
    text-align: center;
    display: flex;
    justify-content: center;
    align-items: center;
  }
}<|MERGE_RESOLUTION|>--- conflicted
+++ resolved
@@ -415,7 +415,6 @@
   --non-spectrum-gainsboro-gray: #dbdbdb;
   --non-spectrum-scrollbar-thumb: rgba(0 0 0 / 50%);
   --non-spectrum-raisin-black: #222;
-  --non-spectrum-silver: #f5f5f5;
   --non-spectrum-max-width: 1440px;
   /* rgba transparent values */
   --spectrum-button-background-color-default: rgb(0 0 0 / 0%);
@@ -587,16 +586,18 @@
   padding: 0.125em;
 }
 
+code:not([class^=language-]) {
+  font-family: var(--spectrum-code-font-family);
+  font-size: var(--spectrum-body-size-s);
+  background-color: var(--spectrum-gray-100);
+  padding: 4px;
+  border: 1px solid var(--spectrum-gray-300);
+  border-radius: 4px;
+  line-height: 21px;
+}
+
 pre {
-<<<<<<< HEAD
-  overflow: scroll;
-}
-
-main pre {
-  background-color: var(--non-spectrum-silver);
-=======
   background-color: var(--overlay-background-color);
->>>>>>> b769d727
   padding: 1em;
   border-radius: 0.25em;
   overflow-y: scroll;
@@ -730,121 +731,6 @@
   background-color: var(--highlight-background-color);
 }
 
-<<<<<<< HEAD
-.section > .default-content-wrapper:last-child > p:last-child {
-  margin-bottom: 0;
-}
-
-ol {
-  font-family: var(--body-font-family);
-  font-size: var(--exlm-font-size-content);
-  font-weight: var(--font-weight-400);
-  font-style: normal;
-  line-height: 27px;
-  color: var(--non-spectrum-grey);
-  margin-top: 0;
-  margin-bottom: 2em;
-  margin-left: 28px;
-  list-style-type: decimal;
-  padding: 0;
-}
-
-ol > li:not(:last-child) {
-  margin-bottom: 14px;
-  color: inherit;
-}
-
-ol > li > ol {
-  margin-bottom: 14px;
-  list-style-type: lower-alpha;
-}
-
-ul {
-  font-family: var(--body-font-family);
-  font-size: var(--exlm-font-size-content);
-  font-weight: var(--font-weight-400);
-  font-style: normal;
-  line-height: 27px;
-  color: var(--non-spectrum-grey);
-  margin-top: 1em;
-  margin-bottom: 2em;
-  margin-left: 28px;
-  list-style-type: disc;
-  padding: 0;
-}
-
-ul > li:not(:last-child) {
-  margin-bottom: 0.875em;
-  color: inherit;
-}
-
-.docs main pre {
-  background-color: var(--overlay-background-color);
-}
-.docs main code:not([class^=language-]) {
-  font-family: var(--spectrum-code-font-family);
-  font-size: var(--spectrum-body-size-s);
-  background-color: var(--spectrum-gray-100);
-  padding: 4px;
-  border: 1px solid var(--spectrum-gray-300);
-  border-radius: 4px;
-  line-height: 21px;
-}
-.docs main .rail-mobile-section .rail-section-toggler {
-  display: none;
-}
-.docs main button.rail-mobile-button {
-  border-radius: 4px;
-  background-color: var(--spectrum-gray-50);
-  color: var(--spectrum-gray-800);
-  border: 1px solid var(--spectrum-gray-400);
-  width: 72vw;
-  height: 48px;
-  margin: 0;
-  text-align: left;
-  display: none;
-}
-.docs main .rail-mobile-section {
-  position: relative;
-  padding: 0;
-  text-align: center;
-  display: flex;
-  justify-content: center;
-  align-items: center;
-}
-.docs main .rail-mobile-section .rail-mobile-wrapper {
-  position: absolute;
-  display: none;
-  background-color: var(--spectrum-gray-50);
-  box-shadow: 0 0.5em 1em -0.125em rgba(10, 10, 10, 0.1215686275), 0 0 0 1px rgba(10, 10, 10, 0.0901960784);
-  padding: 12px 24px;
-  border-radius: 8px;
-  left: 5%;
-  top: 90px;
-  width: 80%;
-}
-.docs main .rail-mobile-section .rail-mobile-wrapper-visible {
-  display: block;
-}
-.docs main .rail-mobile-section button.rail-mobile-button {
-  display: block;
-  margin-top: 32px;
-  margin-bottom: 1px;
-}
-
-/* stylelint-disable-next-line media-feature-range-notation */
-@media (max-width: 600px) {
-  .docs main > .section:nth-child(1) {
-    position: relative;
-    padding: 0;
-    text-align: center;
-    display: flex;
-    justify-content: center;
-    align-items: center;
-  }
-}
-=======
->>>>>>> b769d727
 /* three column layout */
 .docs {
   --exlm-font-size-h1: var(--spectrum-heading-size-l);
