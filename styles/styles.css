@charset "UTF-8";
.h1,
h1 {
  font-family: var(--body-font-family);
  font-size: var(--exlm-font-size-h1);
  font-weight: var(--font-weight-700);
  font-style: normal;
  line-height: var(--spectrum-line-height-xxxl);
  color: var(--non-spectrum-grey);
  margin-top: 12px;
  margin-bottom: 16px;
}

.h2,
h2 {
  font-family: var(--body-font-family);
  font-size: var(--exlm-font-size-h2);
  font-weight: var(--font-weight-700);
  font-style: normal;
  line-height: var(--spectrum-line-height-xxl);
  color: var(--non-spectrum-grey);
  margin-top: 40px;
  margin-bottom: 7px;
}

.h3,
h3 {
  font-family: var(--body-font-family);
  font-size: var(--exlm-font-size-h3);
  font-weight: var(--font-weight-700);
  font-style: normal;
  line-height: var(--spectrum-line-height-xl);
  color: var(--text-color);
  margin-top: 40px;
  margin-bottom: 5.5px;
}

.h4,
h4 {
  font-family: var(--body-font-family);
  font-size: var(--exlm-font-size-h4);
  font-weight: var(--font-weight-600);
  font-style: normal;
  line-height: var(--spectrum-line-height-l);
  color: var(--text-color);
  margin-top: 12px;
  margin-bottom: 7px;
}

.p,
p {
  font-family: var(--body-font-family);
  font-size: var(--exlm-font-size-p);
  font-weight: var(--font-weight-400);
  font-style: normal;
  line-height: var(--spectrum-line-height-m);
  color: var(--spectrum-gray-800);
  margin-top: 0;
  margin-bottom: 16px;
}

h1 + p,
h2 + p,
h3 + p {
  font-family: var(--body-font-family);
  font-size: var(--exlm-font-size-p);
  font-weight: var(--font-weight-400);
  font-style: normal;
  line-height: var(--spectrum-line-height-m);
  color: var(--spectrum-gray-800);
  margin-top: 12px;
  margin-bottom: 16px;
}

.a,
a {
  font-family: var(--body-font-family);
  font-size: var(--exlm-font-size-p);
  font-weight: var(--font-weight-400);
  font-style: normal;
  line-height: var(--spectrum-line-height-m);
  color: var(--non-spectrum-link);
  margin-top: 12px;
  margin-bottom: 16px;
  cursor: pointer;
  text-decoration: none;
}

.last-updated {
  font-family: var(--body-font-family);
  font-size: var(--spectrum-font-size-75);
  font-weight: var(--font-weight-400);
  font-style: normal;
  line-height: var(--spectrum-line-height-s);
  color: var(--non-spectrum-grey-updated);
  margin-top: 4px;
  margin-bottom: 9px;
}

a:hover {
  color: var(--non-spectrum-custom-dark);
}

strong {
  color: var(--non-spectrum-custom-dark);
}

:root {
  /* colors */
  --link-color: #035fe6;
  --link-hover-color: #136ff6;
  --background-color: #fff;
  --overlay-background-color: #eee;
  --highlight-background-color: #ccc;
  --text-color: #000;
  --footer-background-color: #fafafa;
  --footer-border-color: #e1e1e1;
  /* fonts */
  --body-font-family: "Adobe Clean", adobe-clean, "Source Sans Pro",
    -apple-system, system-ui, "Segoe UI", roboto, ubuntu, "Trebuchet MS",
    "Lucida Grande", sans-serif;
  --heading-font-family: var(--body-font-family);
  --fixed-font-family: "Roboto Mono", menlo, consolas, "Liberation Mono",
    monospace;
  --spectrum-code-font-family: "Source Code Pro", "monaco", monospace;
  /* default font sizes */
  --spectrum-font-size-50: 11px;
  --spectrum-font-size-75: 12px;
  --spectrum-font-size-100: 14px;
  --spectrum-font-size-200: 16px;
  --spectrum-font-size-300: 18px;
  --spectrum-font-size-400: 20px;
  --spectrum-font-size-500: 22px;
  --spectrum-font-size-600: 25px;
  --spectrum-font-size-700: 28px;
  --spectrum-font-size-800: 32px;
  --spectrum-font-size-900: 36px;
  --spectrum-font-size-1000: 40px;
  --spectrum-font-size-1100: 45px;
  --spectrum-font-size-1200: 50px;
  --spectrum-font-size-1300: 60px;
  /* exlm dev.corp font values */
  --exlm-font-size-h1: 28px;
  --exlm-font-size-h2: 24px;
  --exlm-font-size-h3: 20px;
  --exlm-font-size-p: 16px;
  /* font weight */
  --font-weight-900: 900;
  --font-weight-700: 700;
  --font-weight-600: 600;
  --font-weight-400: 400;
  --spectrum-extra-bold-font-weight: 800;
  /* line height */
  --spectrum-line-height-xxxl: 57.2px;
  --spectrum-line-height-xxl: 36.4px;
  --spectrum-line-height-xl: 28.6px;
  --spectrum-line-height-l: 27px;
  --spectrum-line-height-m: 25.6px;
  --spectrum-line-height-s: 19.2px;
  /* heading font sizes */
  --spectrum-heading-size-xxxl: var(--spectrum-font-size-1300);
  --spectrum-heading-size-xxl: var(--spectrum-font-size-1100);
  --spectrum-heading-size-xl: var(--spectrum-font-size-900);
  --spectrum-heading-size-l: var(--spectrum-font-size-700);
  --spectrum-heading-size-m: var(--spectrum-font-size-500);
  --spectrum-heading-size-s: var(--spectrum-font-size-300);
  --spectrum-heading-size-xs: var(--spectrum-font-size-200);
  --spectrum-heading-size-xxs: var(--spectrum-font-size-100);
  /* body font sizes */
  --spectrum-body-size-xxxl: var(--spectrum-font-size-600);
  --spectrum-body-size-xxl: var(--spectrum-font-size-500);
  --spectrum-body-size-xl: var(--spectrum-font-size-400);
  --spectrum-body-size-l: var(--spectrum-font-size-300);
  --spectrum-body-size-m: var(--spectrum-font-size-200);
  --spectrum-body-size-s: var(--spectrum-font-size-100);
  --spectrum-body-size-xs: var(--spectrum-font-size-75);
  --spectrum-body-line-height: var(--spectrum-line-height-200);
  --spectrum-body-color: var(--spectrum-gray-800);
  /* nav height */
  --nav-height: 64px;
  /* spectrum color palettes - light theme only
  https: //spectrum.adobe.com/page/color-palette/#Latest-Spectrum-colors */
  --spectrum-gray-50: #fff;
  --spectrum-gray-75: #fdfdfd;
  --spectrum-gray-100: #f8f8f8;
  --spectrum-gray-200: #e6e6e6;
  --spectrum-gray-300: #d5d5d5;
  --spectrum-gray-400: #b1b1b1;
  --spectrum-gray-500: #909090;
  --spectrum-gray-600: #6d6d6d;
  --spectrum-gray-700: #464646;
  --spectrum-gray-800: #222;
  --spectrum-gray-900: #000;
  --spectrum-blue-100: #e0f2ff;
  --spectrum-blue-200: #cae8ff;
  --spectrum-blue-300: #b5deff;
  --spectrum-blue-400: #96cefd;
  --spectrum-blue-500: #78bbfa;
  --spectrum-blue-600: #59a7f6;
  --spectrum-blue-700: #3892f3;
  --spectrum-blue-800: #147af3;
  --spectrum-blue-900: #0265dc;
  --spectrum-blue-1000: #0054b6;
  --spectrum-blue-1100: #004491;
  --spectrum-blue-1200: #003571;
  --spectrum-blue-1300: #002754;
  --spectrum-green-100: #cef8e0;
  --spectrum-green-200: #adf4ce;
  --spectrum-green-300: #89ecbc;
  --spectrum-green-400: #67dea8;
  --spectrum-green-500: #49cc93;
  --spectrum-green-600: #2fb880;
  --spectrum-green-700: #15a46e;
  --spectrum-green-800: #008f5d;
  --spectrum-green-900: #007a4d;
  --spectrum-green-1000: #00653e;
  --spectrum-green-1100: #005132;
  --spectrum-green-1200: #053f27;
  --spectrum-green-1300: #0a2e1d;
  --spectrum-orange-100: #ffeccc;
  --spectrum-orange-200: #ffdfad;
  --spectrum-orange-300: #fdd291;
  --spectrum-orange-400: #ffbb63;
  --spectrum-orange-500: #ffa037;
  --spectrum-orange-600: #f68511;
  --spectrum-orange-700: #e46f00;
  --spectrum-orange-800: #cb5d00;
  --spectrum-orange-900: #b14c00;
  --spectrum-orange-1000: #953d00;
  --spectrum-orange-1100: #7a2f00;
  --spectrum-orange-1200: #612300;
  --spectrum-orange-1300: #491901;
  --spectrum-red-100: #ffebe7;
  --spectrum-red-200: #ffddd6;
  --spectrum-red-300: #ffcdc3;
  --spectrum-red-400: #ffb7a9;
  --spectrum-red-500: #ff9b88;
  --spectrum-red-600: #ff7c65;
  --spectrum-red-700: #f75c46;
  --spectrum-red-800: #ea3829;
  --spectrum-red-900: #d31510;
  --spectrum-red-1000: #b40000;
  --spectrum-red-1100: #930000;
  --spectrum-red-1200: #740000;
  --spectrum-red-1300: #590000;
  --spectrum-celery-100: #cdfcbf;
  --spectrum-celery-200: #aef69d;
  --spectrum-celery-300: #96ee85;
  --spectrum-celery-400: #72e06a;
  --spectrum-celery-500: #4ecf50;
  --spectrum-celery-600: #27bb36;
  --spectrum-celery-700: #07a721;
  --spectrum-celery-800: #009112;
  --spectrum-celery-900: #007c0f;
  --spectrum-celery-1000: #00670f;
  --spectrum-celery-1100: #00530d;
  --spectrum-celery-1200: #00400a;
  --spectrum-celery-1300: #003007;
  --spectrum-chartreuse-100: #dbfc6e;
  --spectrum-chartreuse-200: #cbf443;
  --spectrum-chartreuse-300: #bce92a;
  --spectrum-chartreuse-400: #aad816;
  --spectrum-chartreuse-500: #98c50a;
  --spectrum-chartreuse-600: #87b103;
  --spectrum-chartreuse-700: #769c00;
  --spectrum-chartreuse-800: #678800;
  --spectrum-chartreuse-900: #577400;
  --spectrum-chartreuse-1000: #486000;
  --spectrum-chartreuse-1100: #3a4d00;
  --spectrum-chartreuse-1200: #2c3b00;
  --spectrum-chartreuse-1300: #212c00;
  --spectrum-cyan-100: #c5f8ff;
  --spectrum-cyan-200: #a4f0ff;
  --spectrum-cyan-300: #88e7fa;
  --spectrum-cyan-400: #60d8f3;
  --spectrum-cyan-500: #33c5e8;
  --spectrum-cyan-600: #12b0da;
  --spectrum-cyan-700: #019cc8;
  --spectrum-cyan-800: #0086b4;
  --spectrum-cyan-900: #00719f;
  --spectrum-cyan-1000: #005d89;
  --spectrum-cyan-1100: #004a73;
  --spectrum-cyan-1200: #00395d;
  --spectrum-cyan-1300: #002a46;
  --spectrum-fuchsia-100: #ffe9fc;
  --spectrum-fuchsia-200: #ffdafa;
  --spectrum-fuchsia-300: #fec7f8;
  --spectrum-fuchsia-400: #fbaef6;
  --spectrum-fuchsia-500: #f592f3;
  --spectrum-fuchsia-600: #ed74ed;
  --spectrum-fuchsia-700: #e055e2;
  --spectrum-fuchsia-800: #cd3ace;
  --spectrum-fuchsia-900: #b622b7;
  --spectrum-fuchsia-1000: #9d039e;
  --spectrum-fuchsia-1100: #800081;
  --spectrum-fuchsia-1200: #640664;
  --spectrum-fuchsia-1300: #470e46;
  --spectrum-indigo-100: #edeeff;
  --spectrum-indigo-200: #e0e2ff;
  --spectrum-indigo-300: #d3d5ff;
  --spectrum-indigo-400: #c1c4ff;
  --spectrum-indigo-500: #acafff;
  --spectrum-indigo-600: #9599ff;
  --spectrum-indigo-700: #7e84fc;
  --spectrum-indigo-800: #686df4;
  --spectrum-indigo-900: #5258e4;
  --spectrum-indigo-1000: #4046ca;
  --spectrum-indigo-1100: #3236a8;
  --spectrum-indigo-1200: #262986;
  --spectrum-indigo-1300: #1b1e64;
  --spectrum-magenta-100: #ffeaf1;
  --spectrum-magenta-200: #ffdce8;
  --spectrum-magenta-300: #ffcadd;
  --spectrum-magenta-400: #ffb2ce;
  --spectrum-magenta-500: #ff95bd;
  --spectrum-magenta-600: #fa77aa;
  --spectrum-magenta-700: #ef5a98;
  --spectrum-magenta-800: #de3d82;
  --spectrum-magenta-900: #c82269;
  --spectrum-magenta-1000: #ad0955;
  --spectrum-magenta-1100: #8e0045;
  --spectrum-magenta-1200: #700037;
  --spectrum-magenta-1300: #54032a;
  --spectrum-purple-100: #f6ebff;
  --spectrum-purple-200: #edf;
  --spectrum-purple-300: #e6d0ff;
  --spectrum-purple-400: #dbbbfe;
  --spectrum-purple-500: #cca4fd;
  --spectrum-purple-600: #bd8bfc;
  --spectrum-purple-700: #ae72f9;
  --spectrum-purple-800: #9d57f4;
  --spectrum-purple-900: #893de7;
  --spectrum-purple-1000: #7326d3;
  --spectrum-purple-1100: #5d13b7;
  --spectrum-purple-1200: #470c94;
  --spectrum-purple-1300: #33106a;
  --spectrum-seafoam-100: #cef7f3;
  --spectrum-seafoam-200: #aaf1ea;
  --spectrum-seafoam-300: #8ce9e2;
  --spectrum-seafoam-400: #65dad2;
  --spectrum-seafoam-500: #3fc9c1;
  --spectrum-seafoam-600: #0fb5ae;
  --spectrum-seafoam-700: #00a19a;
  --spectrum-seafoam-800: #008c87;
  --spectrum-seafoam-900: #007772;
  --spectrum-seafoam-1000: #00635f;
  --spectrum-seafoam-1100: #0c4f4c;
  --spectrum-seafoam-1200: #123c3a;
  --spectrum-seafoam-1300: #122c2b;
  --spectrum-yellow-100: #fbf198;
  --spectrum-yellow-200: #f8e750;
  --spectrum-yellow-300: #f8d904;
  --spectrum-yellow-400: #e8c600;
  --spectrum-yellow-500: #d7b300;
  --spectrum-yellow-600: #c49f00;
  --spectrum-yellow-700: #b08c00;
  --spectrum-yellow-800: #9b7800;
  --spectrum-yellow-900: #856600;
  --spectrum-yellow-1000: #705300;
  --spectrum-yellow-1100: #5b4300;
  --spectrum-yellow-1200: #483300;
  --spectrum-yellow-1300: #362500;
  --spectrum-global-color-gray-900-rgb: 0, 0, 0;
  /* spectrum spacing */
  --spectrum-spacing-400: 24px;
  --spectrum-spacing-500: 32px;
  --spectrum-spacing-600: 40px;
  --spectrum-spacing-700: 48px;
  /* mini toc spectrum vars */
  --spectrum-sidenav-item-background-color-hover: ButtonFace;
  --spectrum-alias-highlight-hover: rgb(0 0 0 / 6%);
  --spectrum-sidenav-item-text-color-hover: ButtonText;
  --spectrum-alias-text-color-hover: var(--spectrum-global-color-gray-900);
  /* Non-Spectrum custom colors */
  --non-spectrum-eerie-black: #1e1e1e;
  --non-spectrum-custom-dark: #363636;
  --non-spectrum-dark-charcoal: #323232;
  --non-spectrum-true-blue: #0469e3;
  --non-spectrum-tawny-orange: #d16100;
  --non-spectrum-ue-red: #bb0202;
  --non-spectrum-viridian: #007e50;
  --non-spectrum-grey: #4a4a4a;
  --non-spectrum-grey-updated: #6e6e6e;
  --non-spectrum-link: #378ef0;
  --non-spectrum-navy-blue: #1473e6;
  --non-spectrurm-article-light-gray: #d3d3d3;
  --non-spectrurm-article-dark-gray: #505050;
  --non-spectrum-bg: #fafafa;
  --non-spectrum-hover-bg: #f5f5f5;
  --non-spectrum-input-text: #4b4b4b;
  --non-spectrum-dark-gray: #2c2c2c;
  --non-spectrum-charcoal-gray: #505050;
  --non-spectrum-graphite-gray: #4b4b4b;
<<<<<<< HEAD
  --non-spectrum-max-width: 1440px;
=======
  --non-spectrurm-whisper-gray: #eaeaea;
>>>>>>> d047f7e8
  /* rgba transparent values */
  --spectrum-button-background-color-default: rgb(0 0 0 / 0%);
  /* Spacing Tokens */
  --space-token-xxs: 8px;
  --space-token-xs: 16px;
  --space-token-s: 24px;
  --space-token-m: 32px;
  --space-token-l: 40px;
  --space-token-xl: 56px;
  --space-token-xxl: 80px;
  --space-token-xxxl: 104px;
  /* Box Shadows */
  --box-shadow-1: 0 0.5em 1em -0.125em #0a0a0a1a, 0 0 0 1px #0a0a0a05;
}

@media (min-width: 900px) {
  :root {
    /* exlm dev.corp font values */
    --exlm-font-size-h1: 44px;
    --exlm-font-size-h2: 28px;
    --exlm-font-size-h3: 22px;
    --exlm-font-size-h4: 18px;
    --exlm-font-size-p: 16px;
  }
}
@font-face {
  font-family: roboto-fallback;
  size-adjust: 100.06%;
  ascent-override: 95%;
  src: local("Arial");
}
html {
  -webkit-font-smoothing: antialiased;
}

body {
  font-size: var(--spectrum-body-size-s);
  margin: 0;
  font-family: var(--body-font-family);
  line-height: 1.6;
  color: var(--text-color);
  background-color: var(--background-color);
  display: none;
}

body.appear {
  display: unset;
}

header {
  height: var(--nav-height);
}

h5 {
  font-size: var(--spectrum-heading-size-xs);
}

h6 {
  font-size: var(--spectrum-heading-size-xxs);
}

dl,
pre {
  margin-top: 1em;
  margin-bottom: 1em;
}

hr {
  margin-top: 1.5em;
  margin-bottom: 1.5em;
  border: 0;
  border-bottom: 1px solid var(--overlay-background-color);
}

code,
pre,
samp {
  font-family: var(--fixed-font-family);
  font-size: var(--spectrum-body-size-l);
}

code,
samp {
  padding: 0.125em;
}

code:not([class^=language-]) {
  font-family: var(--spectrum-code-font-family);
  font-size: var(--spectrum-body-size-s);
  background-color: var(--spectrum-gray-100);
  padding: 4px;
  border: 1px solid var(--spectrum-gray-300);
  border-radius: 4px;
  line-height: 21px;
}

pre {
  overflow: scroll;
}

main pre {
  background-color: var(--overlay-background-color);
  padding: 1em;
  border-radius: 0.25em;
  overflow-x: auto;
  white-space: pre;
}

a:any-link {
  font-family: var(--body-font-family);
  font-size: var(--exlm-font-size-p);
  font-weight: var(--font-weight-400);
  font-style: normal;
  line-height: var(--spectrum-line-height-m);
  color: var(--non-spectrum-link);
  margin-top: 12px;
  margin-bottom: 16px;
  cursor: pointer;
  text-decoration: none;
}

a:hover {
  color: var(--non-spectrum-custom-dark);
}

/* buttons */
a.button:any-link,
button {
  font-family: var(--body-font-family);
  display: inline-block;
  box-sizing: border-box;
  text-decoration: none;
  border: 2px solid transparent;
  padding: 5px 30px;
  text-align: center;
  font-style: normal;
  font-weight: 600;
  cursor: pointer;
  color: var(--background-color);
  background-color: var(--link-color);
  margin: 16px 0;
  white-space: nowrap;
  overflow: hidden;
  text-overflow: ellipsis;
  border-radius: 30px;
}

a.button:hover,
a.button:focus,
button:hover,
button:focus {
  background-color: var(--link-hover-color);
  cursor: pointer;
}

button:disabled,
button:disabled:hover {
  background-color: var(--overlay-background-color);
  cursor: unset;
}

a.button.secondary,
button.secondary {
  background-color: unset;
  border: 2px solid currentcolor;
  color: var(--text-color);
}

main input {
  font-size: 1.25rem;
  width: 100%;
  max-width: 50rem;
  display: block;
  margin-bottom: 1rem;
  padding: 0.75rem 0.6rem;
  border-radius: 0.25rem;
  box-sizing: border-box;
  border: 1px solid var(--text-color);
  color: var(--text-color);
  background-color: var(--background-color);
}

main input:hover {
  border: 1px solid var(--text-color);
}

main blockquote {
  margin: 0;
  color: var(--non-spectrum-grey);
}

main blockquote p::before {
  content: "“";
  line-height: 0;
}

main blockquote p::after {
  content: "”";
  line-height: 0;
}

ol > li > p {
  margin-bottom: 8px;
}

ul > li > p {
  margin-bottom: 8px;
}

main blockquote > p:not(:last-child) {
  margin-bottom: 8px;
}

ol > li > blockquote > p:last-child {
  margin-bottom: 0;
}

ul > li > blockquote > p:last-child {
  margin-bottom: 0;
}

main img {
  max-width: 100%;
  width: auto;
  height: auto;
}

.icon {
  display: inline-block;
  height: 24px;
  width: 24px;
}

.icon svg {
  height: 100%;
  width: 100%;
}

main .section {
  padding: 64px 16px;
}

@media (min-width: 600px) {
  main .section {
    padding: 64px 32px;
  }
}
@media (min-width: 900px) {
  .section > div {
    max-width: 1200px;
    margin: auto;
  }
}
/* section metadata */
main .section.highlight {
  background-color: var(--highlight-background-color);
}

.section > .default-content-wrapper:last-child > p:last-child {
  margin-bottom: 0;
}

ol {
  font-family: var(--body-font-family);
  font-size: var(--exlm-font-size-p);
  font-weight: var(--font-weight-400);
  font-style: normal;
  line-height: 24px;
  color: var(--non-spectrum-grey);
  margin-top: 0;
  margin-bottom: 2em;
  margin-left: 28px;
  list-style-type: decimal;
  padding: 0;
}

ol > li:not(:last-child) {
  margin-bottom: 14px;
  color: inherit;
}

ol > li > ol {
  margin-bottom: 14px;
  list-style-type: lower-alpha;
}

ul {
  font-family: var(--body-font-family);
  font-size: var(--exlm-font-size-p);
  font-weight: var(--font-weight-400);
  font-style: normal;
  line-height: 24px;
  color: var(--non-spectrum-grey);
  margin-top: 1em;
  margin-bottom: 2em;
  margin-left: 28px;
  list-style-type: disc;
  padding: 0;
}

ul > li:not(:last-child) {
  margin-bottom: 0.875em;
  color: inherit;
}

main .rail-mobile-section .rail-section-toggler {
  display: none;
}

main button.rail-mobile-button {
  border-radius: 4px;
  background-color: var(--spectrum-gray-50);
  color: var(--spectrum-gray-800);
  border: 1px solid var(--spectrum-gray-400);
  width: 72vw;
  height: 48px;
  margin: 0;
  text-align: left;
  display: none;
}

/* three column layout */
main.three-col-layout {
  width: 100%;
  display: grid;
  gap: 8px;
  grid-template-columns: 20% 1fr 20%;
  max-width: 1700px;
  margin: 0 auto;
}
main.three-col-layout .content-section {
  width: auto;
  overflow: auto;
}
main.three-col-layout > .rail-section {
  grid-column: 2/3;
  position: relative;
  display: flex;
  gap: 8px;
  padding: 0 16px;
}
main.three-col-layout > .rail-section .rail-section-wrapper {
  overflow: auto;
  width: 100%;
  display: none;
  margin: 0;
}
main.three-col-layout > .rail-section .rail-section-toggler {
  position: absolute;
  cursor: pointer;
  top: 16px;
}
main.three-col-layout > .rail-section .rail-section-toggler .icon-rail {
  height: 16px;
  width: 16px;
}
main.three-col-layout > .rail-section-expanded .rail-section-wrapper {
  display: block;
}
main.three-col-layout > .rail-section-expanded .rail-section-toggler .icon-rail {
  transform: none;
}
main.three-col-layout > .rail-section.rail-section-right {
  grid-column: 3/4;
  flex-direction: row-reverse;
  padding: 0 16px 0 0;
}
main.three-col-layout > .rail-section.rail-section-right .rail-section-toggler {
  left: 0;
}
main.three-col-layout > .rail-section.rail-section-right .rail-section-toggler .icon-rail {
  transform: none;
}
main.three-col-layout > .rail-section.rail-section-left {
  grid-column: 1/2;
}
main.three-col-layout > .rail-section.rail-section-left .rail-section-toggler {
  right: 20px;
}
main.three-col-layout > .rail-section.rail-section-left .rail-section-toggler .icon-rail {
  transform: rotate(180deg);
}
@media (min-width: 900px) {
  main.three-col-layout > .rail-section.rail-section-left.rail-section-expanded {
    border-right: 1px solid var(--non-spectrurm-whisper-gray);
  }
}
main.three-col-layout > .rail-section.rail-section-left.rail-section-expanded .rail-section-toggler .icon-rail {
  transform: none;
}
main.three-col-layout > .rail-section.rail-section-expanded.rail-section-right .rail-section-toggler .icon-rail {
  transform: rotate(180deg);
}
main.three-col-layout > .rail-section.rail-hidden {
  display: none;
}

main .rail-mobile-section {
  position: relative;
  padding: 0;
  text-align: center;
  display: flex;
  justify-content: center;
  align-items: center;
}
main .rail-mobile-section .rail-mobile-wrapper {
  position: absolute;
  display: none;
  background-color: var(--spectrum-gray-50);
  box-shadow: 0 0.5em 1em -0.125em rgba(10, 10, 10, 0.1215686275), 0 0 0 1px rgba(10, 10, 10, 0.0901960784);
  padding: 12px 24px;
  border-radius: 8px;
  left: 5%;
  top: 90px;
  width: 80%;
}
main .rail-mobile-section .rail-mobile-wrapper-visible {
  display: block;
}
main .rail-mobile-section button.rail-mobile-button {
  display: block;
  margin-top: 32px;
  margin-bottom: 1px;
}

.article-metadata > div > div {
  font-family: var(--body-font-family);
  font-size: var(--spectrum-font-size-75);
  font-weight: var(--font-weight-400);
  font-style: normal;
  line-height: var(--spectrum-line-height-s);
  color: var(--non-spectrum-grey-updated);
  margin-top: 4px;
  margin-bottom: 9px;
}<|MERGE_RESOLUTION|>--- conflicted
+++ resolved
@@ -391,11 +391,8 @@
   --non-spectrum-dark-gray: #2c2c2c;
   --non-spectrum-charcoal-gray: #505050;
   --non-spectrum-graphite-gray: #4b4b4b;
-<<<<<<< HEAD
+  --non-spectrurm-whisper-gray: #eaeaea;
   --non-spectrum-max-width: 1440px;
-=======
-  --non-spectrurm-whisper-gray: #eaeaea;
->>>>>>> d047f7e8
   /* rgba transparent values */
   --spectrum-button-background-color-default: rgb(0 0 0 / 0%);
   /* Spacing Tokens */
