--- conflicted
+++ resolved
@@ -469,13 +469,8 @@
   }
 }
 
-<<<<<<< HEAD
 @include breakpoint(desktop) {
   .section>div {
-=======
-@include breakpoint(tablet) {
-  .section > div {
->>>>>>> 6d670497
     max-width: 1200px;
     margin: auto;
   }
