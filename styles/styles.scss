@import './sass/breakpoints';
@import './sass/typography';

:root {
  /* colors */
  --link-color: #035fe6;
  --link-hover-color: #136ff6;
  --background-color: #fff;
  --overlay-background-color: #eee;
  --highlight-background-color: #f8f8f8;
  --text-color: #000;
  --footer-background-color: #fafafa;
  --footer-border-color: #e1e1e1;
  --box-back-drop-shadow: rgba(0 0 0 / 15%);
  --highlighted-text-color: rgb(255 255 0 / 20%);

  /* Placeholder */
  --shimmer-image-slide-start: #ececec;
  --shimmer-image-slide-mid: #ddd;
  --shimmer-image-slide-end: #f4f4f4;
  --shimmer-content-background: #f7f7f7;

  /* fonts */
  --body-font-family: 'Adobe Clean', adobe-clean, 'Source Sans Pro', -apple-system, system-ui, 'Segoe UI', roboto,
    ubuntu, 'Trebuchet MS', 'Lucida Grande', sans-serif;
  --heading-font-family: var(--body-font-family);
  --fixed-font-family: 'Roboto Mono', menlo, consolas, 'Liberation Mono', monospace;
  --spectrum-code-font-family: 'Source Code Pro', 'monaco', monospace;

  /* default font sizes */
  --spectrum-font-size-50: 11px;
  --spectrum-font-size-75: 12px;
  --spectrum-font-size-100: 14px;
  --spectrum-font-size-200: 16px;
  --spectrum-font-size-300: 18px;
  --spectrum-font-size-400: 20px;
  --spectrum-font-size-500: 22px;
  --spectrum-font-size-600: 25px;
  --spectrum-font-size-700: 28px;
  --spectrum-font-size-800: 32px;
  --spectrum-font-size-900: 36px;
  --spectrum-font-size-1000: 40px;
  --spectrum-font-size-1100: 45px;
  --spectrum-font-size-1200: 50px;
  --spectrum-font-size-1300: 60px;

  /* font weight */
  --font-weight-900: 900;
  --font-weight-700: 700;
  --font-weight-600: 600;
  --font-weight-400: 400;
  --spectrum-extra-bold-font-weight: 800;

  /* line height */
  --spectrum-line-height-xxxl: 57.2px;
  --spectrum-line-height-xxl: 36.4px;
  --spectrum-line-height-xl: 28.6px;
  --spectrum-line-height-l: 27px;
  --spectrum-line-height-m: 25.6px;
  --spectrum-line-height-s: 19.2px;
  --spectrum-line-height-xs: 15.6px;

  /* heading font sizes */
  --spectrum-heading-size-xxxl: var(--spectrum-font-size-1300);
  --spectrum-heading-size-xxl: var(--spectrum-font-size-1100);
  --spectrum-heading-size-xl: var(--spectrum-font-size-900);
  --spectrum-heading-size-l: var(--spectrum-font-size-700);
  --spectrum-heading-size-m: var(--spectrum-font-size-500);
  --spectrum-heading-size-s: var(--spectrum-font-size-300);
  --spectrum-heading-size-xs: var(--spectrum-font-size-200);
  --spectrum-heading-size-xxs: var(--spectrum-font-size-100);

  /* body font sizes */
  --spectrum-body-size-xxxl: var(--spectrum-font-size-600);
  --spectrum-body-size-xxl: var(--spectrum-font-size-500);
  --spectrum-body-size-xl: var(--spectrum-font-size-400);
  --spectrum-body-size-l: var(--spectrum-font-size-300);
  --spectrum-body-size-m: var(--spectrum-font-size-200);
  --spectrum-body-size-s: var(--spectrum-font-size-100);
  --spectrum-body-size-xs: var(--spectrum-font-size-75);
  --spectrum-body-line-height: var(--spectrum-line-height-200);
  --spectrum-body-color: var(--spectrum-gray-800);

  /* nav height */
  --nav-height: 64px;

  /* spectrum color palettes - light theme only
  https: //spectrum.adobe.com/page/color-palette/#Latest-Spectrum-colors */
  --spectrum-gray-50: #fff;
  --spectrum-gray-75: #fdfdfd;
  --spectrum-gray-100: #f8f8f8;
  --spectrum-gray-200: #e6e6e6;
  --spectrum-gray-300: #d5d5d5;
  --spectrum-gray-400: #b1b1b1;
  --spectrum-gray-500: #909090;
  --spectrum-gray-600: #6d6d6d;
  --spectrum-gray-700: #464646;
  --spectrum-gray-800: #222;
  --spectrum-gray-900: #000;
  --spectrum-blue-100: #e0f2ff;
  --spectrum-blue-200: #cae8ff;
  --spectrum-blue-300: #b5deff;
  --spectrum-blue-400: #96cefd;
  --spectrum-blue-500: #78bbfa;
  --spectrum-blue-600: #59a7f6;
  --spectrum-blue-700: #3892f3;
  --spectrum-blue-800: #147af3;
  --spectrum-blue-900: #0265dc;
  --spectrum-blue-1000: #0054b6;
  --spectrum-blue-1100: #004491;
  --spectrum-blue-1200: #003571;
  --spectrum-blue-1300: #002754;
  --spectrum-green-100: #cef8e0;
  --spectrum-green-200: #adf4ce;
  --spectrum-green-300: #89ecbc;
  --spectrum-green-400: #67dea8;
  --spectrum-green-500: #49cc93;
  --spectrum-green-600: #2fb880;
  --spectrum-green-700: #15a46e;
  --spectrum-green-800: #008f5d;
  --spectrum-green-900: #007a4d;
  --spectrum-green-1000: #00653e;
  --spectrum-green-1100: #005132;
  --spectrum-green-1200: #053f27;
  --spectrum-green-1300: #0a2e1d;
  --spectrum-orange-100: #ffeccc;
  --spectrum-orange-200: #ffdfad;
  --spectrum-orange-300: #fdd291;
  --spectrum-orange-400: #ffbb63;
  --spectrum-orange-500: #ffa037;
  --spectrum-orange-600: #f68511;
  --spectrum-orange-700: #e46f00;
  --spectrum-orange-800: #cb5d00;
  --spectrum-orange-900: #b14c00;
  --spectrum-orange-1000: #953d00;
  --spectrum-orange-1100: #7a2f00;
  --spectrum-orange-1200: #612300;
  --spectrum-orange-1300: #491901;
  --spectrum-red-100: #ffebe7;
  --spectrum-red-200: #ffddd6;
  --spectrum-red-300: #ffcdc3;
  --spectrum-red-400: #ffb7a9;
  --spectrum-red-500: #ff9b88;
  --spectrum-red-600: #ff7c65;
  --spectrum-red-700: #f75c46;
  --spectrum-red-800: #ea3829;
  --spectrum-red-900: #d31510;
  --spectrum-red-1000: #b40000;
  --spectrum-red-1100: #930000;
  --spectrum-red-1200: #740000;
  --spectrum-red-1300: #590000;
  --spectrum-red-1400: #eb1000;
  --spectrum-celery-100: #cdfcbf;
  --spectrum-celery-200: #aef69d;
  --spectrum-celery-300: #96ee85;
  --spectrum-celery-400: #72e06a;
  --spectrum-celery-500: #4ecf50;
  --spectrum-celery-600: #27bb36;
  --spectrum-celery-700: #07a721;
  --spectrum-celery-800: #009112;
  --spectrum-celery-900: #007c0f;
  --spectrum-celery-1000: #00670f;
  --spectrum-celery-1100: #00530d;
  --spectrum-celery-1200: #00400a;
  --spectrum-celery-1300: #003007;
  --spectrum-chartreuse-100: #dbfc6e;
  --spectrum-chartreuse-200: #cbf443;
  --spectrum-chartreuse-300: #bce92a;
  --spectrum-chartreuse-400: #aad816;
  --spectrum-chartreuse-500: #98c50a;
  --spectrum-chartreuse-600: #87b103;
  --spectrum-chartreuse-700: #769c00;
  --spectrum-chartreuse-800: #678800;
  --spectrum-chartreuse-900: #577400;
  --spectrum-chartreuse-1000: #486000;
  --spectrum-chartreuse-1100: #3a4d00;
  --spectrum-chartreuse-1200: #2c3b00;
  --spectrum-chartreuse-1300: #212c00;
  --spectrum-cyan-100: #c5f8ff;
  --spectrum-cyan-200: #a4f0ff;
  --spectrum-cyan-300: #88e7fa;
  --spectrum-cyan-400: #60d8f3;
  --spectrum-cyan-500: #33c5e8;
  --spectrum-cyan-600: #12b0da;
  --spectrum-cyan-700: #019cc8;
  --spectrum-cyan-800: #0086b4;
  --spectrum-cyan-900: #00719f;
  --spectrum-cyan-1000: #005d89;
  --spectrum-cyan-1100: #004a73;
  --spectrum-cyan-1200: #00395d;
  --spectrum-cyan-1300: #002a46;
  --spectrum-fuchsia-100: #ffe9fc;
  --spectrum-fuchsia-200: #ffdafa;
  --spectrum-fuchsia-300: #fec7f8;
  --spectrum-fuchsia-400: #fbaef6;
  --spectrum-fuchsia-500: #f592f3;
  --spectrum-fuchsia-600: #ed74ed;
  --spectrum-fuchsia-700: #e055e2;
  --spectrum-fuchsia-800: #cd3ace;
  --spectrum-fuchsia-900: #b622b7;
  --spectrum-fuchsia-1000: #9d039e;
  --spectrum-fuchsia-1100: #800081;
  --spectrum-fuchsia-1200: #640664;
  --spectrum-fuchsia-1300: #470e46;
  --spectrum-indigo-100: #edeeff;
  --spectrum-indigo-200: #e0e2ff;
  --spectrum-indigo-300: #d3d5ff;
  --spectrum-indigo-400: #c1c4ff;
  --spectrum-indigo-500: #acafff;
  --spectrum-indigo-600: #9599ff;
  --spectrum-indigo-700: #7e84fc;
  --spectrum-indigo-800: #686df4;
  --spectrum-indigo-900: #5258e4;
  --spectrum-indigo-1000: #4046ca;
  --spectrum-indigo-1100: #3236a8;
  --spectrum-indigo-1200: #262986;
  --spectrum-indigo-1300: #1b1e64;
  --spectrum-indigo-1400: #4c50cc;
  --spectrum-magenta-100: #ffeaf1;
  --spectrum-magenta-200: #ffdce8;
  --spectrum-magenta-300: #ffcadd;
  --spectrum-magenta-400: #ffb2ce;
  --spectrum-magenta-500: #ff95bd;
  --spectrum-magenta-600: #fa77aa;
  --spectrum-magenta-700: #ef5a98;
  --spectrum-magenta-800: #de3d82;
  --spectrum-magenta-900: #c82269;
  --spectrum-magenta-1000: #ad0955;
  --spectrum-magenta-1100: #8e0045;
  --spectrum-magenta-1200: #700037;
  --spectrum-magenta-1300: #54032a;
  --spectrum-purple-100: #f6ebff;
  --spectrum-purple-200: #edf;
  --spectrum-purple-300: #e6d0ff;
  --spectrum-purple-400: #dbbbfe;
  --spectrum-purple-500: #cca4fd;
  --spectrum-purple-600: #bd8bfc;
  --spectrum-purple-700: #ae72f9;
  --spectrum-purple-800: #9d57f4;
  --spectrum-purple-900: #893de7;
  --spectrum-purple-1000: #7326d3;
  --spectrum-purple-1100: #5d13b7;
  --spectrum-purple-1200: #470c94;
  --spectrum-purple-1300: #33106a;
  --spectrum-seafoam-100: #cef7f3;
  --spectrum-seafoam-200: #aaf1ea;
  --spectrum-seafoam-300: #8ce9e2;
  --spectrum-seafoam-400: #65dad2;
  --spectrum-seafoam-500: #3fc9c1;
  --spectrum-seafoam-600: #0fb5ae;
  --spectrum-seafoam-700: #00a19a;
  --spectrum-seafoam-800: #008c87;
  --spectrum-seafoam-900: #007772;
  --spectrum-seafoam-1000: #00635f;
  --spectrum-seafoam-1100: #0c4f4c;
  --spectrum-seafoam-1200: #123c3a;
  --spectrum-seafoam-1300: #122c2b;
  --spectrum-yellow-100: #fbf198;
  --spectrum-yellow-200: #f8e750;
  --spectrum-yellow-300: #f8d904;
  --spectrum-yellow-400: #e8c600;
  --spectrum-yellow-500: #d7b300;
  --spectrum-yellow-600: #c49f00;
  --spectrum-yellow-700: #b08c00;
  --spectrum-yellow-800: #9b7800;
  --spectrum-yellow-900: #856600;
  --spectrum-yellow-1000: #705300;
  --spectrum-yellow-1100: #5b4300;
  --spectrum-yellow-1200: #483300;
  --spectrum-yellow-1300: #362500;
  --spectrum-global-color-gray-900-rgb: 0, 0, 0;

  /* spectrum spacing */
  --spectrum-spacing-50: 2px;
  --spectrum-spacing-75: 4px;
  --spectrum-spacing-100: 8px;
  --spectrum-spacing-200: 12px;
  --spectrum-spacing-300: 16px;
  --spectrum-spacing-400: 24px;
  --spectrum-spacing-500: 32px;
  --spectrum-spacing-600: 40px;
  --spectrum-spacing-700: 48px;
  --spectrum-spacing-800: 64px;
  --spectrum-spacing-900: 80px;
  --spectrum-spacing-1000: 96px;

  /* mini toc spectrum vars */
  --spectrum-sidenav-item-background-color-hover: ButtonFace;
  --spectrum-alias-highlight-hover: rgb(0 0 0 / 6%);
  --spectrum-sidenav-item-text-color-hover: ButtonText;
  --spectrum-alias-text-color-hover: rgb(var(--spectrum-global-color-gray-900-rgb));

  /* Non-Spectrum custom colors */
  --non-spectrum-grey-100: #f9f9f9;
  --non-spectrum-grey-333: #333;
  --non-spectrum-eerie-black: #1e1e1e;
  --non-spectrum-custom-dark: #363636;
  --non-spectrum-dark-charcoal: #323232;
  --non-spectrum-true-blue: #0469e3;
  --non-spectrum-tawny-orange: #d16100;
  --non-spectrum-ue-red: #bb0202;
  --non-spectrum-viridian: #007e50;
  --non-spectrum-grey: #4a4a4a;
  --non-spectrum-grey-updated: #6e6e6e;
  --non-spectrum-link: #0268e3;
  --non-spectrum-navy-blue: #1473e6;
  --non-spectrum-dark-navy-blue: #0265dc;
  --non-spectrum-article-light-gray: #d3d3d3;
  --non-spectrum-article-dark-gray: #505050;
  --non-spectrum-bg: #fafafa;
  --non-spectrum-hover-bg: #f5f5f5;
  --non-spectrum-input-text: #4b4b4b;
  --non-spectrum-dark-gray: #2c2c2c;
  --non-spectrum-charcoal-gray: #505050;
  --non-spectrum-graphite-gray: #4b4b4b;
  --non-spectrurm-whisper-gray: #eaeaea;
  --non-spectrum-trolley-gray: #808080;
  --non-spectrum-gainsboro-gray: #dbdbdb;
  --non-spectrum-web-gray: #707070;
  --non-spectrum-scrollbar-thumb: rgba(0 0 0 / 50%);
  --non-spectrum-raisin-black: #222;
  --non-spectrum-silver: #f5f5f5;
  --non-spectrum-neo-blue: #0265dc;
  --non-spectrum-royal-blue: #0d66d0;
  --non-spectrum-light-coral: #73b53a;
  --non-spectrum-dim-gray: #747474;
  --non-spectrum-dim-orange: #e2a43e;
  --non-spectrum-lime-green: #12805c;
  --non-spectrum-light-cyan: #20a3a8;
  --non-spectrum-azure-blue: #378ef0;
  --non-spectrum-silver-mist: #d2d2d2;
  --non-spectrum-blue-cobalt: #0364dc;
  --non-spectrum-max-width: 1280px;
  --non-spectrum-footer-max-width: 1440px;

  /* rgba transparent values */
  --spectrum-button-background-color-default: rgb(0 0 0 / 0%);

  /* Spacing Tokens */
  --space-token-xxs: 8px;
  --space-token-xs: 16px;
  --space-token-s: 24px;
  --space-token-m: 32px;
  --space-token-l: 40px;
  --space-token-xl: 56px;
  --space-token-xxl: 80px;
  --space-token-xxxl: 104px;

  /* Box Shadows */
  --box-shadow-1: 0 0.5em 1em -0.125em #0a0a0a1a, 0 0 0 1px #0a0a0a05;
  --box-shadow-2: 0px 8px 16px #0000001a;

  /* exlm default fonts definition - Mobile */
  --exlm-font-size-h1: var(--spectrum-heading-size-xl);
  --exlm-font-size-h2: var(--spectrum-heading-size-l);
  --exlm-font-size-h3: var(--spectrum-heading-size-m);
  --exlm-font-size-h4: var(--spectrum-heading-size-s);
  --exlm-font-size-h5: var(--spectrum-heading-size-xs);
  --exlm-font-size-h6: var(--spectrum-heading-size-xs);
  --exlm-font-size-content: var(--spectrum-body-size-l);
  --exlm-line-height-h1: 46.8px;
  --exlm-line-height-h2: var(--spectrum-line-height-xxl);
  --exlm-line-height-h3: var(--spectrum-line-height-xl);
  --exlm-line-height-h4: 23.4px;
  --exlm-line-height-h5: 20.8px;
  --exlm-line-height-h6: 20.8px;
  --exlm-line-height-content: var(--spectrum-line-height-l);
}

@include breakpoint('desktop-lg') {
  /* exlm default fonts definition - Desktop Large */
  :root {
    --exlm-font-size-h1: var(--spectrum-heading-size-xxl);
    --exlm-font-size-h2: var(--spectrum-heading-size-xl);
    --exlm-font-size-h3: var(--spectrum-heading-size-l);
    --exlm-font-size-h4: var(--spectrum-heading-size-m);
    --exlm-font-size-h5: var(--spectrum-heading-size-s);
    --exlm-line-height-h1: 58.5px;
    --exlm-line-height-h2: 46.8px;
    --exlm-line-height-h3: var(--spectrum-line-height-xxl);
    --exlm-line-height-h4: var(--spectrum-line-height-xl);
    --exlm-line-height-h5: 23.4px;
  }
}

@font-face {
  font-family: roboto-fallback;
  size-adjust: 100.06%;
  ascent-override: 95%;
  src: local('Arial');
}

html {
  -webkit-font-smoothing: antialiased;
}

body {
  font-size: var(--spectrum-body-size-s);
  margin: 0;
  font-family: var(--body-font-family);
  line-height: 1.6;
  color: var(--text-color);
  background-color: var(--background-color);
  display: none;
  overflow-wrap: break-word;
}

body[class^='browse-'],
body[class^='article-'] {
  /* default background color for browse pages */
  background-color: var(--spectrum-gray-100);
}

body.appear {
  display: unset;
}

header {
  height: var(--nav-height);
  border-bottom: 1px solid var(--non-spectrurm-whisper-gray);
}

dl,
pre {
  margin-top: 1em;
  margin-bottom: 1em;
}

hr {
  margin-top: 1.5em;
  margin-bottom: 1.5em;
  border: 0;
  border-bottom: 1px solid var(--overlay-background-color);
}

/** yellow highlighted section **/
.section.highlighted {
  background-color: var(--highlighted-text-color);
}

/** yellow highlighted inline text **/
em:has(> u) {
  text-decoration: none;
  font-style: normal;
  background-color: var(--highlighted-text-color);
  display: inline-block;
}

em > u,
em > a > u {
  text-decoration: none;
  font-style: normal;
}

ul {
  margin-left: 28px;
  list-style-type: disc;
  padding: 0;

  > li {
    @include text-styles($margin-top: 1em, $margin-bottom: 2em, $line-height: 27px, $color: var(--non-spectrum-grey));

    > p {
      margin-bottom: 8px;
    }
  }
}

ol {
  margin-left: 28px;
  list-style-type: decimal;
  padding: 0;

  > li {
    @include text-styles($margin-bottom: 2em, $margin-top: 0, $color: var(--non-spectrum-grey), $line-height: 27px);

    > p {
      margin-bottom: 8px;
    }

    > ol {
      margin-bottom: 14px;
      list-style-type: lower-alpha;
    }
  }
}

/* stylelint-disable no-descending-specificity */
ol,
ul {
  & > li:not(:last-child) {
    margin-bottom: 0.875em;
    color: inherit;
  }

  & > blockquote > p:last-child {
    margin-bottom: 0;
  }
}

code,
pre,
samp {
  font-family: var(--fixed-font-family);
  font-size: var(--spectrum-body-size-l);
  font-weight: 400;
  line-height: 27px;
}

code,
samp {
  padding: 0.125em;
}

pre {
  background-color: var(--non-spectrum-silver);
  padding: 1em;
  border-radius: 0.25em;
  overflow: auto scroll;
  white-space: pre;
}

a:any-link {
  @include text-styles($color: var(--non-spectrum-link));

  cursor: pointer;
  text-decoration: none;
}

a:hover {
  color: var(--non-spectrum-custom-dark);
}

/* buttons */
a.button:any-link,
button {
  font-family: var(--body-font-family);
  display: inline-block;
  box-sizing: border-box;
  text-decoration: none;
  border: 2px solid transparent;
  padding: 5px 30px;
  text-align: center;
  font-style: normal;
  font-weight: 600;
  cursor: pointer;
  color: var(--background-color);
  background-color: var(--link-color);
  margin: 16px 0;
  white-space: nowrap;
  overflow: hidden;
  text-overflow: ellipsis;
  border-radius: 30px;
}

a.button:hover,
a.button:focus,
button:hover,
button:focus {
  background-color: var(--link-hover-color);
  cursor: pointer;
}

button:disabled,
button:disabled:hover {
  background-color: var(--overlay-background-color);
  cursor: unset;
}

a.button.secondary,
button.secondary {
  background-color: unset;
  border: 2px solid currentcolor;
  color: var(--text-color);
}

.button-container {
  margin: 0;

  a.button {
    font-size: var(--spectrum-font-size-100);
    font-weight: var(--font-weight-700);
    line-height: 16.8px;
    margin: 0;
    padding: 7px 14px 8px;
    min-width: 72px;
    min-height: 32px;
    border-radius: 16px;

    &.primary {
      border: 0;
      background-color: var(--spectrum-blue-900);
    }

    &.secondary {
      color: var(--spectrum-gray-800);
      border: 1.67px solid var(--spectrum-gray-800);
      padding-top: 5px;
      padding-bottom: 6px;
    }
  }
}

input {
  font-size: 1.25rem;
  width: 100%;
  max-width: 50rem;
  display: block;
  margin-bottom: 1rem;
  padding: 0.75rem 0.6rem;
  border-radius: 0.25rem;
  box-sizing: border-box;
  border: 1px solid var(--text-color);
  color: var(--text-color);
  background-color: var(--background-color);

  &:hover {
    border: 1px solid var(--text-color);
  }
}

blockquote {
  margin: 0;
  color: var(--non-spectrum-grey);

  p::before {
    content: '“';
    line-height: 0;
  }

  p::after {
    content: '”';
    line-height: 0;
  }

  > p:not(:last-child) {
    margin-bottom: 8px;
  }
}

img {
  max-width: 100%;
  width: auto;
  height: auto;
}

picture {
  &[width] {
    display: inline-flex;
  }

  &[modal] {
    cursor: zoom-in;
  }

  &[modal]:hover {
    cursor: zoom-in;
    opacity: 0.95;
  }

  &[align='left'] {
    float: left;
    vertical-align: baseline;
  }

  &[align='center'] {
    display: flex;
    justify-content: center;
    margin: 0 auto;
  }

  &[align='right'] {
    float: right;
    vertical-align: baseline;
  }
}

.icon {
  display: inline-block;
  height: 24px;
  width: 24px;
}

.icon svg {
  height: 100%;
  width: 100%;
}

.section {
  padding: 30px 16px;

  &.browse-filters-container[data-section-status='loading'],
  &.browse-filters-container[data-section-status='initialized'],
  &.curated-cards-container[data-section-status='loading'],
  &.curated-cards-container[data-section-status='initialized'],
  &.events-cards-container[data-section-status='loading'],
  &.events-cards-container[data-section-status='initialized'],
  &.adls-cards-container[data-section-status='loading'],
  &.adls-cards-container[data-section-status='initialized'],
  &.authorable-card-container[data-section-status='loading'],
  &.authorable-card-container[data-section-status='initialized'],
  &.featured-cards-container[data-section-status='loading'],
  &.featured-cards-container[data-section-status='initialized'] {
    visibility: hidden;
  }

  & > .default-content-wrapper:last-child > p:last-child {
    margin-bottom: 0;
  }

  /* section metadata */
  &.highlight {
    background-color: var(--highlight-background-color);

    &.icon-block-container {
      padding: 32px 36px 48px;

      & > div > h3 {
        font-size: 28px;
        line-height: 42px;
        text-align: center;
        margin: 0 0 36px;
      }
    }
  }

  > div {
    /* limit block wrappers max width */
    max-width: var(--non-spectrum-max-width);
    margin: auto;
  }

  @include breakpoint(tablet) {
    padding: 30px 56px;
  }

  &.curated-cards-container,
  &.events-cards-container {
    padding-bottom: 0;
  }
}

/* the browse rail is hidden by default */
main > div.browse-rail {
  display: none;
}

body[class^='browse-'] main.browse-background-img {
  background-image: url('/icons/solutions/BrowseDecorationMobile.svg');
  background-repeat: no-repeat;
  background-position: top right;
}

body[class^='browse-'] .browse-filters-full-container {
  & .browse-filters-pagination,
  & .browse-filters-one-pg-result {
    margin-bottom: 40px;
  }
}

.nav-overlay {
  background: #00000080 0% 0% no-repeat padding-box;
  inset: 0;
  position: fixed;
  z-index: 3;

  @include breakpoint('custom') {
    display: none;
  }
}

.nav-overlay.hidden {
  display: none;
}

/* Helper Classes */
.overflow-hidden {
  overflow: hidden;
}

.visibility-hidden {
  visibility: hidden;
}

.content-hidden {
  display: none;
}

/* three column layout */
.docs {
  --exlm-font-size-h1: var(--spectrum-heading-size-l);
  --exlm-font-size-h2: 24px;
  --exlm-font-size-h3: var(--spectrum-font-size-400);
  --exlm-font-size-h4: var(--spectrum-heading-size-s);
  --exlm-font-size-h5: var(--spectrum-heading-size-s);
  --exlm-font-size-h6: var(--spectrum-heading-size-s);
  --exlm-font-size-content: var(--spectrum-body-size-m);
  --exlm-line-height-h1: var(--spectrum-line-height-xxl);
  --exlm-line-height-h2: 31.2px;
  --exlm-line-height-h3: 26px;
  --exlm-line-height-h4: 23.4px;
  --exlm-line-height-h5: 23.4px;
  --exlm-line-height-h6: 23.4px;
  --exlm-line-height-content: 25.6px;

  @include breakpoint('desktop') {
    --exlm-font-size-h1: 44px;
    --exlm-font-size-h2: var(--spectrum-heading-size-l);
    --exlm-font-size-h3: var(--spectrum-heading-size-m);
    --exlm-font-size-h4: var(--spectrum-heading-size-s);
    --exlm-font-size-h5: var(--spectrum-heading-size-xs);
    --exlm-font-size-h6: var(--spectrum-heading-size-xxs);
    --exlm-line-height-h1: var(--spectrum-line-height-xxxl);
    --exlm-line-height-h2: var(--spectrum-line-height-xxl);
    --exlm-line-height-h3: var(--spectrum-line-height-xl);
    --exlm-line-height-h4: 23.4px;
    --exlm-line-height-h5: 20.8px;
    --exlm-line-height-h6: 18.2px;
  }

  h1,
  h2,
  h3,
  h4,
  h5,
  h6 {
    code:not([class^='language-']) {
      font-size: inherit;
      line-height: 36px;
    }
  }

  code:not([class^='language-']) {
    font-family: var(--spectrum-code-font-family);
    font-size: var(--spectrum-font-size-100);
    background-color: unset;
    line-height: 21px;
    padding: 0;
  }

  pre {
    background-color: var(--overlay-background-color);
  }

  code,
  pre,
  samp {
    font-family: var(--fixed-font-family);
    font-size: 12.25px;
    line-height: 18.375px;
    font-weight: var(--font-weight-400);
  }

  p {
    @include text-styles($line-height: var(--spectrum-line-height-m));
  }

  ol {
    @include text-styles($margin-bottom: 2em, $margin-top: 0, $color: var(--non-spectrum-grey), $line-height: 24px);
  }

  ul {
    @include text-styles($margin-top: 1em, $margin-bottom: 2em, $line-height: 24px, $color: var(--non-spectrum-grey));
  }

  li {
    p,
    a:any-link {
      word-break: break-word;
    }
  }

  main {
    width: 100%;
    display: grid;
    margin: 0 auto;
    padding: 0 46px;
    box-sizing: border-box;
    max-width: 1700px;

    @include breakpoint(desktop) {
      grid-template-columns: 1fr 3fr 1fr;
      grid-template-rows: repeat(var(--content-sections-count), max-content);
      padding: 0;

      &.rail-left-closed {
        grid-template-columns: 0 4fr 1fr;
      }

      &.rail-right-closed {
        grid-template-columns: 1fr 4fr 0;
      }

      &.rail-left-closed.rail-right-closed {
        grid-template-columns: 0 5fr 0;
      }
    }

    > div {
      padding: 30px 2px;
      box-sizing: border-box;
      width: 100%;
      max-width: 100%;
      min-width: 0; // prevent overflow

      @include breakpoint(tablet) {
        padding: 30px 32px 32px;
      }

      // TOC is ALWAYS in the section before last
      &:nth-last-child(2) {
        display: block !important;

        .toc {
          display: none;
        }

        grid-row: 1 / 1;
        min-height: 90px; // predefined height to help with CLS
        padding: 32px 10px 10px; // predefined padding to help with CLS

        .rail-content {
          display: block;
        }
      }

      &.mini-toc-container {
        padding: 32px 10px 0 0;
      }

      @include breakpoint(tablet) {
        &.mini-toc-container {
          padding: 32px 10px 10px;
        }
      }

      @include breakpoint(desktop) {
        border-right: 1px solid #eaeaea;

        &:not(.rail),
        &.rail-right {
          border-right: none;
        }

        &:not(.toc-container, .mini-toc-container) {
          overflow: auto;
          padding-block: 0;
          padding-inline: 37px 50px;
          grid-column: 2;
        }

        &:not(.toc-container, .mini-toc-container).content-section-first {
          padding-block-start: 54px;
        }

        &:not(.toc-container, .mini-toc-container).content-section-last {
          padding-block-end: 50px;
        }

        &.toc-container {
          grid-column: 1 / 1;
          grid-row: 1 / -1;
          padding: 46px 10px 10px;
        }

        &.mini-toc-container {
          grid-column: 3 / 3;
          grid-row: 1 / -1;
          position: relative;
          display: flex !important;
          gap: 8px;
          padding: 46px 10px 10px 0;
        }
      }
    }
  }

  &.docs-landing main {
    margin: 0 12px;
    padding-top: 24px;
    width: auto;

    @include breakpoint(tablet) {
      padding: 28px 46px 48px;
    }

    @include breakpoint(desktop) {
      grid-template-columns: 0 5fr 0;
      padding: 42px 46 48px 46px;
    }
  }

  &.docs-solution-landing main {
    padding: 0 58px;

    @include breakpoint(desktop) {
      grid-template-columns: 0 4fr 1fr;
    }

    .default-content-wrapper {
      margin: 0;
      width: 100%;

      h1 {
        font-size: 44px;

        /* This font is not avaliable in spectrum so we are hardcoding it */
        line-height: var(--spectrum-line-height-xxxl);
        margin-top: 0;
      }

      h2 {
        font-size: 24px;
        border-bottom: 3px solid var(--non-spectrum-grey);
        margin-bottom: 8px;
      }

      h3 {
        font-size: var(--spectrum-font-size-100);
        margin-top: 40px;
        margin-bottom: 16px;
      }

      ul {
        display: flex;
        flex-direction: column;
        margin: 0;
        width: 100%;
      }

      ul li {
        list-style: none;
        padding: 0;
        margin: 0;
        font-size: var(--spectrum-font-size-200);
        color: var(--spectrum-gray-800);
      }

      ul li a {
        color: var(--non-spectrum-link);
        line-height: 30px;
      }

      ul li a:hover {
        color: var(--non-spectrum-custom-dark);
      }
    }

    .section > div.default-content-wrapper {
      max-width: 100%;
    }

    & > div:first-child {
      border: none;
      gap: 0;
    }

    @include breakpoint(desktop) {
      padding: 0;

      & > div:first-child {
        padding: 54px 101px 50px 116px;
        border: none;
      }
    }
  }

  &.docs-solution-landing.docs-tutorial {
    .default-content-wrapper {
      h2 {
        font-size: 24px;
        border-bottom: 3px solid var(--non-spectrum-grey);
        margin-bottom: 12px;
      }

      ul {
        margin: 0;
        display: flex;
        flex-wrap: wrap;
        flex-direction: inherit;
      }

      ul li {
        list-style: none;
        width: 100%;
        margin: 0 14px 7px 0;
      }

      ul li a {
        line-height: 24px;
        font-weight: var(--font-weight-700);
        color: var(--non-spectrum-link);
      }
    }
  }

  &.kb-article main {
    & #description,
    & #resolution,
    & h2[id*='-description'],
    & h2[id*='-resolution'] {
      padding-bottom: 6px;
      border-bottom: 3px solid var(--non-spectrum-grey);

      & + h3 {
        margin-top: 24px;
      }
    }

    & .doc-pagination,
    & .toc-container {
      display: none !important;
    }

    & .mini-toc > .scrollable-div {
      margin-bottom: 16px;
    }

    @media (width >= 1600px) {
      grid-template-columns: 0.3fr 3fr 1fr !important;
    }
  }

  table:not(.code table, .table table) {
    display: block;
    margin: 2rem 0;
    font-size: var(--spectrum-body-size-m);
    line-height: var(--exlm-line-height-content);
    color: var(--non-spectrum-custom-dark);
    border-collapse: collapse;

    thead,
    tbody,
    th,
    td,
    tr {
      display: block;
    }

    table,
    thead,
    tbody {
      width: 100%;
    }

    tr {
      margin-bottom: 16px;
    }

    td {
      border: none;
      border-bottom: 1px solid #eee;
      position: relative;
      white-space: normal;
      text-align: start;
      padding: 0.5em 0.75em;
    }

    img {
      max-width: 100%;
      width: auto;
    }

    a {
      color: var(--non-spectrum-link);

      &:hover {
        color: var(--non-spectrum-custom-dark);
      }

      strong {
        color: currentcolor;
      }
    }

    @include breakpoint(tablet) {
      display: table;
      border-spacing: 0;

      thead {
        display: table-header-group;
      }

      tbody {
        display: table-row-group;
      }

      tr {
        display: table-row;
        margin: 0;
        vertical-align: middle;
      }

      th,
      td {
        width: auto;
        display: table-cell;
        border: 1px solid #dbdbdb;
        border-width: 1px;
        vertical-align: top;
      }
    }
  }

  .badge {
    background-color: var(--spectrum-blue-900);
    border: 1px solid transparent;
    border-radius: 4px;
    color: white;
    display: inline-block;
    font-size: var(--spectrum-font-size-75);
    font-style: normal;
    font-weight: 400;
    line-height: 15px;
    padding: 5px 9px;
    text-decoration: none;
    vertical-align: bottom;
  }

  .badge.positive {
    background-color: var(--spectrum-green-900);
  }

  .badge.negative {
    background-color: var(--spectrum-red-900);
  }

  .badge.neutral,
  .badge.caution,
  .badge.yellow {
    background-color: var(--spectrum-gray-600);
  }
}

@include breakpoint('tablet') {
  .section {
    &.highlight {
      &.icon-block-container {
        padding: 80px 86px;

        & > div > h3 {
          text-align: left;
        }
      }
    }
  }

  .docs {
    &.docs-solution-landing.docs-tutorial {
      .default-content-wrapper {
        ul li {
          width: 50%;
        }
      }
    }
  }

  body[class^='browse-'] {
    & main.browse-background-img {
      background-image: url('/icons/solutions/BrowseDecoration.svg');
      background-size: contain;
    }

    & .browse-filters-full-container .browse-filters-pagination,
    & .browse-filters-full-container .browse-filters-one-pg-result {
      margin-bottom: 58px;
    }
  }
}

@include breakpoint('desktop') {
  .docs {
    &.docs-solution-landing.docs-tutorial {
      .default-content-wrapper {
        h2 {
          font-size: var(--spectrum-font-size-700);
        }

        ul li {
          width: calc(33.33% - 16px);
        }
      }
    }

    & main.rail-left-closed.rail-right-closed {
      .section.content-section-first.content-section-last {
        padding-right: 0;
        margin-right: 0;
        max-width: calc(100vw - 100px);
      }

      .default-content-wrapper p {
        max-width: 95%;
      }
    }
  }

  body[class^='browse-'] {
    & .browse-cards-block-content {
      margin-bottom: 0;
    }

    & .browse-filters-container {
      padding-top: 50px;
    }

    & .browse-cards-block {
      min-height: auto;
    }

    & .section.curated-cards-container,
    & .section.events-cards-container,
    & .section.teaser-container,
    & .section.adls-cards-container {
      padding-top: 40px;
      padding-bottom: 40px;
    }

    & .browse-filters-full-container .browse-filters-pagination,
    & .browse-filters-full-container .browse-filters-one-pg-result {
      margin-bottom: 82px;
    }

    & .browse-filters-form .browse-hide-section + .browse-topics {
      margin-bottom: 8px;
    }
  }
}

/* browse rail breakpoint same as main hamburger menu (>= 1024px) */
@include breakpoint('custom') {
  body[class^='browse-'],
  body[class^='article-'] {
    & > main {
      display: grid;
      grid-template:
        'browse-rail main'
        / 256px 1fr;

      /* on pages with rails the max width must be on main */
      max-width: var(--non-spectrum-max-width);
      margin: auto;
      grid-template-rows: auto auto;
    }
  }

  body[class^='article-'] > main {
    grid-template: 'articles-rail main'/256px 1fr;
  }

  main > div.section {
    grid-column: 2;
  }

  main > div.section.browse-rail-section,
  main > div.section.articles-rail-section {
    display: initial;
    grid-column: 1;
    grid-row: 1 / 100;
    width: 224px;
    height: 100%;
    padding: 0 0 0 32px;
  }
}

@media (width >= 1440px) {
  body[class^='browse-'] {
    & main {
      background-position: -36px 0;
    }
  }

  body.article-landing,
  body.article-product-landing {
    & main {
      max-width: 1440px;
    }

    & main > div.section:not(.articles-rail-section) {
      padding: 30px 32px 30px 56px;
    }
  }

  body.browse-all,
  body.browse-product {
    & main {
      max-width: 1440px;
    }

    & main > div.section:not(.browse-rail-section) {
      padding: 30px 32px 30px 56px;
    }

    & main > div.section:not(.browse-rail-section).browse-filters-container {
      padding-top: 50px;
    }

    & main > div.section.browse-breadcrumb-container {
      padding-top: 24px;
      padding-bottom: 0;
    }

    & main > div.section.sign-up-container {
      padding-top: 0;
      padding-bottom: 0;
    }

    & .section.browse-filters-container {
      padding-top: 0;
      padding-bottom: 0;
    }
  }
}

@keyframes placeholder-shimmer {
  50% {
    opacity: 0.6;
  }
}

[data-placeholder] {
  background-image: linear-gradient(
    90deg,
    var(--shimmer-image-slide-start) 0,
    var(--shimmer-image-slide-end) 40px,
    var(--shimmer-image-slide-start) 80px
  );
  background-size: 200% 100%;
  animation: placeholder-shimmer 1.5s infinite;
  min-width: var(--placeholder-width);
  display: inline-block;
  min-height: 1em;
<<<<<<< HEAD
=======
}

// Profile Pages
body.profile {
  background-color: var(--background-color);
}

body.profile .section:not(.profile-tab-section, .profile-rail-section) {
  margin: 0 32px 32px;
  border-radius: 20px;
  background-color: var(--non-spectrum-bg);
  border: 1px solid #d5d5d5;

  h2,
  h3 {
    margin-top: 12px;
  }

  & > div:not(.default-content-wrapper) {
    width: 100%;
    padding: 32px 0;
    border-top: 1px solid #d6d6d6;
  }

  & > div:not(.default-content-wrapper):first-child {
    border-top: 0;
  }
}

body.profile .section:nth-child(3) {
  padding-top: 60px;
}

@include breakpoint('tablet') {
  body.profile .section[data-two-column-layout] {
    display: grid;
    gap: 10px;
    grid-template: '. .' auto 'normal-flow normal-flow' auto / 1fr 1fr;
  }

  body.profile .section[data-two-column-layout] > div:nth-child(1) {
    height: 100%;
    margin-top: 28px;
  }

  body.profile .section[data-two-column-layout] > div:nth-child(2) {
    border-top: 0;
    padding-top: 0;
  }

  body.profile .section[data-two-column-layout] > div:nth-child(n + 3) {
    grid-area: normal-flow;
  }
}

@include breakpoint('custom') {
  body.profile > main {
    position: relative;
    margin: 0 auto;
    max-width: var(--non-spectrum-max-width);
    display: grid;
    grid-auto-columns: 1fr;
    grid-template: '. profile-tab-section' 0.3fr 'profile-rail-section  .' 1.7fr / 300px auto;
    gap: 0 0;
  }

  body.profile > main > div.profile-rail-section {
    grid-area: profile-rail-section;
    padding: 0 0 0 32px;
  }

  body.profile > main > div.profile-tab-section {
    grid-area: profile-tab-section;
    padding-top: 40px;
  }

  body.profile .section:nth-child(3) {
    background-image: url('/icons/solutions/profileDecoration.svg');
    background-repeat: no-repeat;
  }

  body.profile div.profile-rail-wrapper {
    position: absolute;
    top: 108px;
    left: 0;
    bottom: 60px;
    min-width: 310px;
  }

  body.profile .profile-rail {
    position: sticky;
    top: 10px;
    margin-left: 5em;
  }

  body.profile .section:not(.profile-tab-section, .profile-rail-section) {
    margin-bottom: 32px;
  }
>>>>>>> d7869cbf
}<|MERGE_RESOLUTION|>--- conflicted
+++ resolved
@@ -1430,8 +1430,6 @@
   min-width: var(--placeholder-width);
   display: inline-block;
   min-height: 1em;
-<<<<<<< HEAD
-=======
 }
 
 // Profile Pages
@@ -1530,5 +1528,4 @@
   body.profile .section:not(.profile-tab-section, .profile-rail-section) {
     margin-bottom: 32px;
   }
->>>>>>> d7869cbf
 }