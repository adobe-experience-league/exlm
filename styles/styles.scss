@import './sass/breakpoints';
@import './sass/typography';

:root {
  /* colors */
  --link-color: #035fe6;
  --link-hover-color: #136ff6;
  --background-color: #fff;
  --overlay-background-color: #eee;
  --highlight-background-color: #f8f8f8;
  --text-color: #000;
  --footer-background-color: #fafafa;
  --footer-border-color: #e1e1e1;
  --box-back-drop-shadow: rgba(0 0 0 / 15%);

  /* Placeholder */
  --shimmer-image-slide-start: #ececec;
  --shimmer-image-slide-mid: #ddd;
  --shimmer-image-slide-end: #f4f4f4;
  --shimmer-content-background: #f7f7f7;

  /* fonts */
  --body-font-family: 'Adobe Clean', adobe-clean, 'Source Sans Pro', -apple-system, system-ui, 'Segoe UI', roboto,
    ubuntu, 'Trebuchet MS', 'Lucida Grande', sans-serif;
  --heading-font-family: var(--body-font-family);
  --fixed-font-family: 'Roboto Mono', menlo, consolas, 'Liberation Mono', monospace;
  --spectrum-code-font-family: 'Source Code Pro', 'monaco', monospace;

  /* default font sizes */
  --spectrum-font-size-50: 11px;
  --spectrum-font-size-75: 12px;
  --spectrum-font-size-100: 14px;
  --spectrum-font-size-200: 16px;
  --spectrum-font-size-300: 18px;
  --spectrum-font-size-400: 20px;
  --spectrum-font-size-500: 22px;
  --spectrum-font-size-600: 25px;
  --spectrum-font-size-700: 28px;
  --spectrum-font-size-800: 32px;
  --spectrum-font-size-900: 36px;
  --spectrum-font-size-1000: 40px;
  --spectrum-font-size-1100: 45px;
  --spectrum-font-size-1200: 50px;
  --spectrum-font-size-1300: 60px;

  /* font weight */
  --font-weight-900: 900;
  --font-weight-700: 700;
  --font-weight-600: 600;
  --font-weight-400: 400;
  --spectrum-extra-bold-font-weight: 800;

  /* line height */
  --spectrum-line-height-xxxl: 57.2px;
  --spectrum-line-height-xxl: 36.4px;
  --spectrum-line-height-xl: 28.6px;
  --spectrum-line-height-l: 27px;
  --spectrum-line-height-m: 25.6px;
  --spectrum-line-height-s: 19.2px;
  --spectrum-line-height-xs: 15.6px;

  /* heading font sizes */
  --spectrum-heading-size-xxxl: var(--spectrum-font-size-1300);
  --spectrum-heading-size-xxl: var(--spectrum-font-size-1100);
  --spectrum-heading-size-xl: var(--spectrum-font-size-900);
  --spectrum-heading-size-l: var(--spectrum-font-size-700);
  --spectrum-heading-size-m: var(--spectrum-font-size-500);
  --spectrum-heading-size-s: var(--spectrum-font-size-300);
  --spectrum-heading-size-xs: var(--spectrum-font-size-200);
  --spectrum-heading-size-xxs: var(--spectrum-font-size-100);

  /* body font sizes */
  --spectrum-body-size-xxxl: var(--spectrum-font-size-600);
  --spectrum-body-size-xxl: var(--spectrum-font-size-500);
  --spectrum-body-size-xl: var(--spectrum-font-size-400);
  --spectrum-body-size-l: var(--spectrum-font-size-300);
  --spectrum-body-size-m: var(--spectrum-font-size-200);
  --spectrum-body-size-s: var(--spectrum-font-size-100);
  --spectrum-body-size-xs: var(--spectrum-font-size-75);
  --spectrum-body-line-height: var(--spectrum-line-height-200);
  --spectrum-body-color: var(--spectrum-gray-800);

  /* nav height */
  --nav-height: 64px;

  /* spectrum color palettes - light theme only
  https: //spectrum.adobe.com/page/color-palette/#Latest-Spectrum-colors */
  --spectrum-gray-50: #fff;
  --spectrum-gray-75: #fdfdfd;
  --spectrum-gray-100: #f8f8f8;
  --spectrum-gray-200: #e6e6e6;
  --spectrum-gray-300: #d5d5d5;
  --spectrum-gray-400: #b1b1b1;
  --spectrum-gray-500: #909090;
  --spectrum-gray-600: #6d6d6d;
  --spectrum-gray-700: #464646;
  --spectrum-gray-800: #222;
  --spectrum-gray-900: #000;
  --spectrum-blue-100: #e0f2ff;
  --spectrum-blue-200: #cae8ff;
  --spectrum-blue-300: #b5deff;
  --spectrum-blue-400: #96cefd;
  --spectrum-blue-500: #78bbfa;
  --spectrum-blue-600: #59a7f6;
  --spectrum-blue-700: #3892f3;
  --spectrum-blue-800: #147af3;
  --spectrum-blue-900: #0265dc;
  --spectrum-blue-1000: #0054b6;
  --spectrum-blue-1100: #004491;
  --spectrum-blue-1200: #003571;
  --spectrum-blue-1300: #002754;
  --spectrum-green-100: #cef8e0;
  --spectrum-green-200: #adf4ce;
  --spectrum-green-300: #89ecbc;
  --spectrum-green-400: #67dea8;
  --spectrum-green-500: #49cc93;
  --spectrum-green-600: #2fb880;
  --spectrum-green-700: #15a46e;
  --spectrum-green-800: #008f5d;
  --spectrum-green-900: #007a4d;
  --spectrum-green-1000: #00653e;
  --spectrum-green-1100: #005132;
  --spectrum-green-1200: #053f27;
  --spectrum-green-1300: #0a2e1d;
  --spectrum-orange-100: #ffeccc;
  --spectrum-orange-200: #ffdfad;
  --spectrum-orange-300: #fdd291;
  --spectrum-orange-400: #ffbb63;
  --spectrum-orange-500: #ffa037;
  --spectrum-orange-600: #f68511;
  --spectrum-orange-700: #e46f00;
  --spectrum-orange-800: #cb5d00;
  --spectrum-orange-900: #b14c00;
  --spectrum-orange-1000: #953d00;
  --spectrum-orange-1100: #7a2f00;
  --spectrum-orange-1200: #612300;
  --spectrum-orange-1300: #491901;
  --spectrum-red-100: #ffebe7;
  --spectrum-red-200: #ffddd6;
  --spectrum-red-300: #ffcdc3;
  --spectrum-red-400: #ffb7a9;
  --spectrum-red-500: #ff9b88;
  --spectrum-red-600: #ff7c65;
  --spectrum-red-700: #f75c46;
  --spectrum-red-800: #ea3829;
  --spectrum-red-900: #d31510;
  --spectrum-red-1000: #b40000;
  --spectrum-red-1100: #930000;
  --spectrum-red-1200: #740000;
  --spectrum-red-1300: #590000;
  --spectrum-celery-100: #cdfcbf;
  --spectrum-celery-200: #aef69d;
  --spectrum-celery-300: #96ee85;
  --spectrum-celery-400: #72e06a;
  --spectrum-celery-500: #4ecf50;
  --spectrum-celery-600: #27bb36;
  --spectrum-celery-700: #07a721;
  --spectrum-celery-800: #009112;
  --spectrum-celery-900: #007c0f;
  --spectrum-celery-1000: #00670f;
  --spectrum-celery-1100: #00530d;
  --spectrum-celery-1200: #00400a;
  --spectrum-celery-1300: #003007;
  --spectrum-chartreuse-100: #dbfc6e;
  --spectrum-chartreuse-200: #cbf443;
  --spectrum-chartreuse-300: #bce92a;
  --spectrum-chartreuse-400: #aad816;
  --spectrum-chartreuse-500: #98c50a;
  --spectrum-chartreuse-600: #87b103;
  --spectrum-chartreuse-700: #769c00;
  --spectrum-chartreuse-800: #678800;
  --spectrum-chartreuse-900: #577400;
  --spectrum-chartreuse-1000: #486000;
  --spectrum-chartreuse-1100: #3a4d00;
  --spectrum-chartreuse-1200: #2c3b00;
  --spectrum-chartreuse-1300: #212c00;
  --spectrum-cyan-100: #c5f8ff;
  --spectrum-cyan-200: #a4f0ff;
  --spectrum-cyan-300: #88e7fa;
  --spectrum-cyan-400: #60d8f3;
  --spectrum-cyan-500: #33c5e8;
  --spectrum-cyan-600: #12b0da;
  --spectrum-cyan-700: #019cc8;
  --spectrum-cyan-800: #0086b4;
  --spectrum-cyan-900: #00719f;
  --spectrum-cyan-1000: #005d89;
  --spectrum-cyan-1100: #004a73;
  --spectrum-cyan-1200: #00395d;
  --spectrum-cyan-1300: #002a46;
  --spectrum-fuchsia-100: #ffe9fc;
  --spectrum-fuchsia-200: #ffdafa;
  --spectrum-fuchsia-300: #fec7f8;
  --spectrum-fuchsia-400: #fbaef6;
  --spectrum-fuchsia-500: #f592f3;
  --spectrum-fuchsia-600: #ed74ed;
  --spectrum-fuchsia-700: #e055e2;
  --spectrum-fuchsia-800: #cd3ace;
  --spectrum-fuchsia-900: #b622b7;
  --spectrum-fuchsia-1000: #9d039e;
  --spectrum-fuchsia-1100: #800081;
  --spectrum-fuchsia-1200: #640664;
  --spectrum-fuchsia-1300: #470e46;
  --spectrum-indigo-100: #edeeff;
  --spectrum-indigo-200: #e0e2ff;
  --spectrum-indigo-300: #d3d5ff;
  --spectrum-indigo-400: #c1c4ff;
  --spectrum-indigo-500: #acafff;
  --spectrum-indigo-600: #9599ff;
  --spectrum-indigo-700: #7e84fc;
  --spectrum-indigo-800: #686df4;
  --spectrum-indigo-900: #5258e4;
  --spectrum-indigo-1000: #4046ca;
  --spectrum-indigo-1100: #3236a8;
  --spectrum-indigo-1200: #262986;
  --spectrum-indigo-1300: #1b1e64;
  --spectrum-magenta-100: #ffeaf1;
  --spectrum-magenta-200: #ffdce8;
  --spectrum-magenta-300: #ffcadd;
  --spectrum-magenta-400: #ffb2ce;
  --spectrum-magenta-500: #ff95bd;
  --spectrum-magenta-600: #fa77aa;
  --spectrum-magenta-700: #ef5a98;
  --spectrum-magenta-800: #de3d82;
  --spectrum-magenta-900: #c82269;
  --spectrum-magenta-1000: #ad0955;
  --spectrum-magenta-1100: #8e0045;
  --spectrum-magenta-1200: #700037;
  --spectrum-magenta-1300: #54032a;
  --spectrum-purple-100: #f6ebff;
  --spectrum-purple-200: #edf;
  --spectrum-purple-300: #e6d0ff;
  --spectrum-purple-400: #dbbbfe;
  --spectrum-purple-500: #cca4fd;
  --spectrum-purple-600: #bd8bfc;
  --spectrum-purple-700: #ae72f9;
  --spectrum-purple-800: #9d57f4;
  --spectrum-purple-900: #893de7;
  --spectrum-purple-1000: #7326d3;
  --spectrum-purple-1100: #5d13b7;
  --spectrum-purple-1200: #470c94;
  --spectrum-purple-1300: #33106a;
  --spectrum-seafoam-100: #cef7f3;
  --spectrum-seafoam-200: #aaf1ea;
  --spectrum-seafoam-300: #8ce9e2;
  --spectrum-seafoam-400: #65dad2;
  --spectrum-seafoam-500: #3fc9c1;
  --spectrum-seafoam-600: #0fb5ae;
  --spectrum-seafoam-700: #00a19a;
  --spectrum-seafoam-800: #008c87;
  --spectrum-seafoam-900: #007772;
  --spectrum-seafoam-1000: #00635f;
  --spectrum-seafoam-1100: #0c4f4c;
  --spectrum-seafoam-1200: #123c3a;
  --spectrum-seafoam-1300: #122c2b;
  --spectrum-yellow-100: #fbf198;
  --spectrum-yellow-200: #f8e750;
  --spectrum-yellow-300: #f8d904;
  --spectrum-yellow-400: #e8c600;
  --spectrum-yellow-500: #d7b300;
  --spectrum-yellow-600: #c49f00;
  --spectrum-yellow-700: #b08c00;
  --spectrum-yellow-800: #9b7800;
  --spectrum-yellow-900: #856600;
  --spectrum-yellow-1000: #705300;
  --spectrum-yellow-1100: #5b4300;
  --spectrum-yellow-1200: #483300;
  --spectrum-yellow-1300: #362500;
  --spectrum-global-color-gray-900-rgb: 0, 0, 0;

  /* spectrum spacing */
  --spectrum-spacing-50: 2px;
  --spectrum-spacing-75: 4px;
  --spectrum-spacing-100: 8px;
  --spectrum-spacing-200: 12px;
  --spectrum-spacing-300: 16px;
  --spectrum-spacing-400: 24px;
  --spectrum-spacing-500: 32px;
  --spectrum-spacing-600: 40px;
  --spectrum-spacing-700: 48px;
  --spectrum-spacing-800: 64px;
  --spectrum-spacing-900: 80px;
  --spectrum-spacing-1000: 96px;

  /* mini toc spectrum vars */
  --spectrum-sidenav-item-background-color-hover: ButtonFace;
  --spectrum-alias-highlight-hover: rgb(0 0 0 / 6%);
  --spectrum-sidenav-item-text-color-hover: ButtonText;
  --spectrum-alias-text-color-hover: rgb(var(--spectrum-global-color-gray-900-rgb));

  /* Non-Spectrum custom colors */
  --non-spectrum-grey-100: #f9f9f9;
  --non-spectrum-grey-333: #333;
  --non-spectrum-eerie-black: #1e1e1e;
  --non-spectrum-custom-dark: #363636;
  --non-spectrum-dark-charcoal: #323232;
  --non-spectrum-true-blue: #0469e3;
  --non-spectrum-tawny-orange: #d16100;
  --non-spectrum-ue-red: #bb0202;
  --non-spectrum-viridian: #007e50;
  --non-spectrum-grey: #4a4a4a;
  --non-spectrum-grey-updated: #6e6e6e;
  --non-spectrum-link: #0265dc;
  --non-spectrum-navy-blue: #1473e6;
  --non-spectrum-dark-navy-blue: #0265dc;
  --non-spectrum-article-light-gray: #d3d3d3;
  --non-spectrum-article-dark-gray: #505050;
  --non-spectrum-bg: #fafafa;
  --non-spectrum-hover-bg: #f5f5f5;
  --non-spectrum-input-text: #4b4b4b;
  --non-spectrum-dark-gray: #2c2c2c;
  --non-spectrum-charcoal-gray: #505050;
  --non-spectrum-graphite-gray: #4b4b4b;
  --non-spectrurm-whisper-gray: #eaeaea;
  --non-spectrum-trolley-gray: #808080;
  --non-spectrum-gainsboro-gray: #dbdbdb;
  --non-spectrum-scrollbar-thumb: rgba(0 0 0 / 50%);
  --non-spectrum-raisin-black: #222;
  --non-spectrum-silver: #f5f5f5;
  --non-spectrum-neo-blue: #0265dc;
  --non-spectrum-royal-blue: #0d66d0;
  --non-spectrum-light-coral: #73b53a;
  --non-spectrum-dark-coral: #007c0f;
  --non-spectrum-dim-gray: #747474;
  --non-spectrum-dim-orange: #e2a43e;
  --non-spectrum-victoria-blue: #147af3;
  --non-spectrum-lime-green: #12805c;
  --non-spectrum-royal-crest: #e46f00;
  --non-spectrum-dark-princess-pink: #c82269;
  --non-spectrum-darker-princess-pink: #ad0955;
  --non-spectrum-frost-bite: #893de7;
  --non-spectrum-cyan-paprika: #004491;
  --non-spectrum-venetian-green: #27bb36;
  --non-spectrum-bright-cyan: #00a19a;
  --non-spectrum-light-cyan: #20a3a8;
  --non-spectrum-azure-blue: #378ef0;
  --non-spectrum-silver-mist: #d2d2d2;
  --non-spectrum-link-blue: #378ef0;
  --non-spectrum-max-width: 1280px;
  --non-spectrum-footer-max-width: 1440px;

  /* rgba transparent values */
  --spectrum-button-background-color-default: rgb(0 0 0 / 0%);

  /* Spacing Tokens */
  --space-token-xxs: 8px;
  --space-token-xs: 16px;
  --space-token-s: 24px;
  --space-token-m: 32px;
  --space-token-l: 40px;
  --space-token-xl: 56px;
  --space-token-xxl: 80px;
  --space-token-xxxl: 104px;

  /* Box Shadows */
  --box-shadow-1: 0 0.5em 1em -0.125em #0a0a0a1a, 0 0 0 1px #0a0a0a05;
  --box-shadow-2: 0px 8px 16px #0000001a;

  /* exlm default fonts definition - Mobile */
  --exlm-font-size-h1: var(--spectrum-heading-size-xl);
  --exlm-font-size-h2: var(--spectrum-heading-size-l);
  --exlm-font-size-h3: var(--spectrum-heading-size-m);
  --exlm-font-size-h4: var(--spectrum-heading-size-s);
  --exlm-font-size-h5: var(--spectrum-heading-size-xs);
  --exlm-font-size-h6: var(--spectrum-heading-size-xs);
  --exlm-font-size-content: var(--spectrum-body-size-l);
  --exlm-line-height-h1: 46.8px;
  --exlm-line-height-h2: var(--spectrum-line-height-xxl);
  --exlm-line-height-h3: var(--spectrum-line-height-xl);
  --exlm-line-height-h4: 23.4px;
  --exlm-line-height-h5: 20.8px;
  --exlm-line-height-h6: 20.8px;
  --exlm-line-height-content: var(--spectrum-line-height-l);
}

@include breakpoint('desktop-lg') {
  /* exlm default fonts definition - Desktop Large */
  :root {
    --exlm-font-size-h1: var(--spectrum-heading-size-xxl);
    --exlm-font-size-h2: var(--spectrum-heading-size-xl);
    --exlm-font-size-h3: var(--spectrum-heading-size-l);
    --exlm-font-size-h4: var(--spectrum-heading-size-m);
    --exlm-font-size-h5: var(--spectrum-heading-size-s);
    --exlm-line-height-h1: 58.5px;
    --exlm-line-height-h2: 46.8px;
    --exlm-line-height-h3: var(--spectrum-line-height-xxl);
    --exlm-line-height-h4: var(--spectrum-line-height-xl);
    --exlm-line-height-h5: 23.4px;
  }
}

@font-face {
  font-family: roboto-fallback;
  size-adjust: 100.06%;
  ascent-override: 95%;
  src: local('Arial');
}

html {
  -webkit-font-smoothing: antialiased;
}

body {
  font-size: var(--spectrum-body-size-s);
  margin: 0;
  font-family: var(--body-font-family);
  line-height: 1.6;
  color: var(--text-color);
  background-color: var(--background-color);
  display: none;
  overflow-wrap: break-word;
}

body[class^='browse-'] {
  /* default background color for browse pages */
  background-color: var(--spectrum-gray-100);
}

body.appear {
  display: unset;
}

header {
  height: var(--nav-height);
  border-bottom: 1px solid var(--non-spectrurm-whisper-gray);
}

dl,
pre {
  margin-top: 1em;
  margin-bottom: 1em;
}

hr {
  margin-top: 1.5em;
  margin-bottom: 1.5em;
  border: 0;
  border-bottom: 1px solid var(--overlay-background-color);
}

em:has(> u) {
  text-decoration: none;
  font-style: normal;
  background-color: rgb(255 255 0 / 20%);
  display: inline-block;
}

em > u,
em > a > u {
  text-decoration: none;
  font-style: normal;
}

ul {
  margin-left: 28px;
  list-style-type: disc;
  padding: 0;

  > li {
    @include text-styles($margin-top: 1em, $margin-bottom: 2em, $line-height: 27px, $color: var(--non-spectrum-grey));

    > p {
      margin-bottom: 8px;
    }
  }
}

ol {
  margin-left: 28px;
  list-style-type: decimal;
  padding: 0;

  > li {
    @include text-styles($margin-bottom: 2em, $margin-top: 0, $color: var(--non-spectrum-grey), $line-height: 27px);

    > p {
      margin-bottom: 8px;
    }

    > ol {
      margin-bottom: 14px;
      list-style-type: lower-alpha;
    }
  }
}

/* stylelint-disable no-descending-specificity */
ol,
ul {
  & > li:not(:last-child) {
    margin-bottom: 0.875em;
    color: inherit;
  }

  & > blockquote > p:last-child {
    margin-bottom: 0;
  }
}

code,
pre,
samp {
  font-family: var(--fixed-font-family);
  font-size: var(--spectrum-body-size-l);
  font-weight: 400;
  line-height: 27px;
}

code,
samp {
  padding: 0.125em;
}

pre {
  background-color: var(--non-spectrum-silver);
  padding: 1em;
  border-radius: 0.25em;
  overflow: auto scroll;
  white-space: pre;
}

a:any-link {
  @include text-styles($color: var(--non-spectrum-link));

  cursor: pointer;
  text-decoration: none;
}

a:hover {
  color: var(--non-spectrum-custom-dark);
}

/* buttons */
a.button:any-link,
button {
  font-family: var(--body-font-family);
  display: inline-block;
  box-sizing: border-box;
  text-decoration: none;
  border: 2px solid transparent;
  padding: 5px 30px;
  text-align: center;
  font-style: normal;
  font-weight: 600;
  cursor: pointer;
  color: var(--background-color);
  background-color: var(--link-color);
  margin: 16px 0;
  white-space: nowrap;
  overflow: hidden;
  text-overflow: ellipsis;
  border-radius: 30px;
}

a.button:hover,
a.button:focus,
button:hover,
button:focus {
  background-color: var(--link-hover-color);
  cursor: pointer;
}

button:disabled,
button:disabled:hover {
  background-color: var(--overlay-background-color);
  cursor: unset;
}

a.button.secondary,
button.secondary {
  background-color: unset;
  border: 2px solid currentcolor;
  color: var(--text-color);
}

.button-container {
  margin: 0;

  a.button {
    font-size: var(--spectrum-font-size-100);
    font-weight: var(--font-weight-700);
    line-height: 16.8px;
    margin: 0;
    padding: 7px 14px 8px;
    min-width: 72px;
    min-height: 32px;
    border-radius: 16px;

    &.primary {
      border: 0;
      background-color: var(--spectrum-blue-900);
    }

    &.secondary {
      color: var(--spectrum-gray-800);
      border: 1.67px solid var(--spectrum-gray-800);
      padding-top: 5px;
      padding-bottom: 6px;
    }
  }
}

input {
  font-size: 1.25rem;
  width: 100%;
  max-width: 50rem;
  display: block;
  margin-bottom: 1rem;
  padding: 0.75rem 0.6rem;
  border-radius: 0.25rem;
  box-sizing: border-box;
  border: 1px solid var(--text-color);
  color: var(--text-color);
  background-color: var(--background-color);

  &:hover {
    border: 1px solid var(--text-color);
  }
}

blockquote {
  margin: 0;
  color: var(--non-spectrum-grey);

  p::before {
    content: '“';
    line-height: 0;
  }

  p::after {
    content: '”';
    line-height: 0;
  }

  > p:not(:last-child) {
    margin-bottom: 8px;
  }
}

img {
  max-width: 100%;
  width: auto;
  height: auto;
}

picture {
  &[width] {
    display: inline-flex;
  }

  &[modal] {
    cursor: zoom-in;
  }

  &[modal]:hover {
    cursor: zoom-in;
    opacity: 0.95;
  }

  &[align='left'] {
    float: left;
    vertical-align: baseline;
  }

  &[align='center'] {
    display: flex;
    justify-content: center;
    margin: 0 auto;
  }

  &[align='right'] {
    float: right;
    vertical-align: baseline;
  }
}

.icon {
  display: inline-block;
  height: 24px;
  width: 24px;
}

.icon svg {
  height: 100%;
  width: 100%;
}

.section {
  padding: 30px 16px;

  &.browse-filters-container[data-section-status='loading'],
  &.browse-filters-container[data-section-status='initialized'],
  &.curated-cards-container[data-section-status='loading'],
  &.curated-cards-container[data-section-status='initialized'],
  &.events-cards-container[data-section-status='loading'],
  &.events-cards-container[data-section-status='initialized'],
  &.adls-cards-container[data-section-status='loading'],
  &.adls-cards-container[data-section-status='initialized'],
  &.authorable-card-container[data-section-status='loading'],
  &.authorable-card-container[data-section-status='initialized'],
  &.featured-cards-container[data-section-status='loading'],
  &.featured-cards-container[data-section-status='initialized'] {
    visibility: hidden;
  }

  & > .default-content-wrapper:last-child > p:last-child {
    margin-bottom: 0;
  }

  /* section metadata */
  &.highlight {
    background-color: var(--highlight-background-color);

    &.icon-block-container {
      padding: 32px 36px 48px;

      & > div > h3 {
        font-size: 28px;
        line-height: 42px;
        text-align: center;
        margin: 0 0 36px;
      }
    }
  }

  > div {
    /* limit block wrappers max width */
    max-width: var(--non-spectrum-max-width);
    margin: auto;
  }

  @include breakpoint(tablet) {
    padding: 30px 56px;
  }

  &.curated-cards-container,
  &.events-cards-container {
    padding-bottom: 0;
  }
}

/* the browse rail is hidden by default */
main > div.browse-rail {
  display: none;
}

body[class^='browse-'] main.browse-background-img {
  background-image: url('/icons/solutions/BrowseDecorationMobile.svg');
  background-repeat: no-repeat;
  background-position: top right;
}

body[class^='browse-'] .browse-filters-full-container {
  & .browse-filters-pagination,
  & .browse-filters-one-pg-result {
    margin-bottom: 40px;
  }
}

.nav-overlay {
  background: #00000080 0% 0% no-repeat padding-box;
  inset: 0;
  position: fixed;
  z-index: 3;

  @include breakpoint('custom') {
    display: none;
  }
}

.nav-overlay.hidden {
  display: none;
}

/* three column layout */
.docs {
  --exlm-font-size-h1: var(--spectrum-heading-size-l);
  --exlm-font-size-h2: 24px;
  --exlm-font-size-h3: var(--spectrum-font-size-400);
  --exlm-font-size-h4: var(--spectrum-heading-size-s);
  --exlm-font-size-h5: var(--spectrum-heading-size-s);
  --exlm-font-size-h6: var(--spectrum-heading-size-s);
  --exlm-font-size-content: var(--spectrum-body-size-m);
  --exlm-line-height-h1: var(--spectrum-line-height-xxl);
  --exlm-line-height-h2: 31.2px;
  --exlm-line-height-h3: 26px;
  --exlm-line-height-h4: 23.4px;
  --exlm-line-height-h5: 23.4px;
  --exlm-line-height-h6: 23.4px;
  --exlm-line-height-content: 25.6px;

  @include breakpoint('desktop') {
    --exlm-font-size-h1: 44px;
    --exlm-font-size-h2: var(--spectrum-heading-size-l);
    --exlm-font-size-h3: var(--spectrum-heading-size-m);
    --exlm-font-size-h4: var(--spectrum-heading-size-s);
    --exlm-font-size-h5: var(--spectrum-heading-size-xs);
    --exlm-font-size-h6: var(--spectrum-heading-size-xxs);
    --exlm-line-height-h1: var(--spectrum-line-height-xxxl);
    --exlm-line-height-h2: var(--spectrum-line-height-xxl);
    --exlm-line-height-h3: var(--spectrum-line-height-xl);
    --exlm-line-height-h4: 23.4px;
    --exlm-line-height-h5: 20.8px;
    --exlm-line-height-h6: 18.2px;
  }

  h1,
  h2,
  h3,
  h4,
  h5,
  h6 {
    code:not([class^='language-']) {
      font-size: inherit;
      line-height: 36px;
    }
  }

  code:not([class^='language-']) {
    font-family: var(--spectrum-code-font-family);
    font-size: var(--spectrum-font-size-100);
    background-color: unset;
    line-height: 21px;
    padding: 0;
  }

  pre {
    background-color: var(--overlay-background-color);
  }

  code,
  pre,
  samp {
    font-family: var(--fixed-font-family);
    font-size: 12.25px;
    line-height: 18.375px;
    font-weight: var(--font-weight-400);
  }

  p {
    @include text-styles($line-height: var(--spectrum-line-height-m));
  }

  ol {
    @include text-styles($margin-bottom: 2em, $margin-top: 0, $color: var(--non-spectrum-grey), $line-height: 24px);
  }

  ul {
    @include text-styles($margin-top: 1em, $margin-bottom: 2em, $line-height: 24px, $color: var(--non-spectrum-grey));
  }

  li {
    p,
    a:any-link {
      word-break: break-word;
    }
  }

  main {
    width: 100%;
    display: grid;
    margin: 0 auto;
    padding: 0 46px;
    box-sizing: border-box;
    max-width: 1700px;

    @include breakpoint(desktop) {
      grid-template-columns: 1fr 3fr 1fr;
      grid-template-rows: repeat(var(--content-sections-count), max-content);
      padding: 0;

      &.rail-left-closed {
        grid-template-columns: 0 4fr 1fr;
      }

      &.rail-right-closed {
        grid-template-columns: 1fr 4fr 0;
      }

      &.rail-left-closed.rail-right-closed {
        grid-template-columns: 0 5fr 0;
      }
    }

    > div {
      padding: 30px 2px;
      box-sizing: border-box;
      width: 100%;
      max-width: 100%;
      min-width: 0; // prevent overflow

      @include breakpoint(tablet) {
        padding: 30px 32px 32px;
      }

      // TOC is ALWAYS in the section before last
      &:nth-last-child(2) {
        display: block !important;

        .toc {
          display: none;
        }

        grid-row: 1 / 1;
        min-height: 90px; // predefined height to help with CLS
        padding: 32px 10px 10px; // predefined padding to help with CLS

        .rail-content {
          display: block;
        }
      }

      &.mini-toc-container {
        padding: 32px 10px 0 0;
      }

      @include breakpoint(tablet) {
        &.mini-toc-container {
          padding: 32px 10px 10px;
        }
      }

      @include breakpoint(desktop) {
        border-right: 1px solid #eaeaea;

        &:not(.rail),
        &.rail-right {
          border-right: none;
        }

        &:not(.toc-container, .mini-toc-container) {
          overflow: auto;
          padding-block: 0;
          padding-inline: 37px 50px;
          grid-column: 2;
        }

        &:not(.toc-container, .mini-toc-container).content-section-first {
          padding-block-start: 54px;
        }

        &:not(.toc-container, .mini-toc-container).content-section-last {
          padding-block-end: 50px;
        }

        &.toc-container {
          grid-column: 1 / 1;
          grid-row: 1 / -1;
          padding: 46px 10px 10px;
        }

        &.mini-toc-container {
          grid-column: 3 / 3;
          grid-row: 1 / -1;
          position: relative;
          display: flex !important;
          gap: 8px;
          padding: 46px 10px 10px 0;
        }
      }
    }
  }

  &.docs-landing main {
    margin: 0 12px;
    padding-top: 24px;
    width: auto;

    @include breakpoint(tablet) {
      padding: 28px 46px 48px;
    }

    @include breakpoint(desktop) {
      grid-template-columns: 0 5fr 0;
      padding: 42px 46 48px 46px;
    }
  }

  &.docs-solution-landing main {
    padding: 0 58px;

    @include breakpoint(desktop) {
      grid-template-columns: 0 4fr 1fr;
    }

    .default-content-wrapper {
      margin: 0;
      width: 100%;

      h1 {
        font-size: 44px;

        /* This font is not avaliable in spectrum so we are hardcoding it */
        line-height: var(--spectrum-line-height-xxxl);
        margin-top: 0;
      }

      h2 {
        font-size: 24px;
        border-bottom: 3px solid var(--non-spectrum-grey);
        margin-bottom: 8px;
      }

      h3 {
        font-size: var(--spectrum-font-size-100);
        margin-top: 40px;
        margin-bottom: 16px;
      }

      ul {
        display: flex;
        flex-direction: column;
        margin: 0;
        width: 100%;
      }

      ul li {
        list-style: none;
        padding: 0;
        margin: 0;
        font-size: var(--spectrum-font-size-200);
        color: var(--spectrum-gray-800);
      }

      ul li a {
        color: var(--non-spectrum-link-blue);
      }

      ul li a:hover {
        color: var(--non-spectrum-custom-dark);
      }
    }

    .section > div.default-content-wrapper {
      max-width: 100%;
    }

    & > div:first-child {
      border: none;
      gap: 0;
    }

    @include breakpoint(desktop) {
      padding: 0;

      & > div:first-child {
        padding: 54px 101px 50px 116px;
        border: none;
      }
    }
  }

  &.docs-solution-landing.docs-tutorial {
    .default-content-wrapper {
      h2 {
        font-size: 24px;
        border-bottom: 3px solid var(--non-spectrum-grey);
        margin-bottom: 12px;
      }

      ul {
        margin: 0;
        display: flex;
        flex-wrap: wrap;
        flex-direction: inherit;
      }

      ul li {
        list-style: none;
        width: 100%;
        margin: 0 14px 7px 0;
      }

      ul li a {
        line-height: 24px;
        font-weight: var(--font-weight-700);
        color: var(--non-spectrum-link-blue);
      }
    }
  }

  &.kb-article main {
    & #description,
    & #resolution,
    & h2[id*='-description'],
    & h2[id*='-resolution'] {
      padding-bottom: 6px;
      border-bottom: 3px solid var(--non-spectrum-grey);

      & + h3 {
        margin-top: 24px;
      }
    }

    & .doc-pagination,
    & .toc-container {
      display: none !important;
    }

    & .mini-toc > .scrollable-div {
      margin-bottom: 16px;
    }

    @media (width >= 1600px) {
      grid-template-columns: 0.3fr 3fr 1fr !important;
    }
  }

  table:not(.code table, .table table) {
    display: block;
    margin: 2rem 0;
    font-size: var(--spectrum-body-size-m);
    line-height: var(--exlm-line-height-content);
    color: var(--non-spectrum-custom-dark);
    border-collapse: collapse;

    thead,
    tbody,
    th,
    td,
    tr {
      display: block;
    }

    table,
    thead,
    tbody {
      width: 100%;
    }

    tr {
      margin-bottom: 16px;
    }

    td {
      border: none;
      border-bottom: 1px solid #eee;
      position: relative;
      white-space: normal;
      text-align: start;
      padding: 0.5em 0.75em;
    }

    img {
      max-width: 100%;
      width: auto;
    }

    a {
      color: var(--non-spectrum-link-blue);

      &:hover {
        color: var(--non-spectrum-custom-dark);
      }

      strong {
        color: currentcolor;
      }
    }

    @include breakpoint(tablet) {
      display: table;
      border-spacing: 0;

      thead {
        display: table-header-group;
      }

      tbody {
        display: table-row-group;
      }

      tr {
        display: table-row;
        margin: 0;
        vertical-align: middle;
      }

      th,
      td {
        width: auto;
        display: table-cell;
        border: 1px solid #dbdbdb;
        border-width: 1px;
        vertical-align: top;
      }
    }
  }

<<<<<<< HEAD
=======
  .doc-actions-mobile {
    display: flex;
    margin: 30px 0 0 -8px;
    min-height: 30px;
  }

  @media (width >= 900px) {
    .doc-actions-mobile {
      display: none;
    }
  }

  .article-metadata-wrapper {
    min-height: 90px;
  }

  @include breakpoint(desktop) {
    &.kb-article main {
      grid-template-columns: 0 3fr 1fr;
    }

    .article-metadata-wrapper {
      min-height: 0;
    }
  }

  .article-metadata > div > div {
    @include text-styles(
      $font-size: var(--spectrum-font-size-75),
      $line-height: var(--spectrum-line-height-s),
      $color: var(--non-spectrum-grey-updated),
      $margin-top: 4px,
      $margin-bottom: 9px
    );
  }

  .article-metadata-topics ul {
    list-style: none;
    margin-top: 4px;
    margin-bottom: 9px;
    margin-left: 0;
    line-height: 25.6px;
  }

  .article-metadata-topics li {
    display: inline-block;
    font-size: 14px;
  }

  .article-metadata-topics li:first-child {
    font-size: 12px;
    text-transform: uppercase;
    font-weight: bold;
    padding-right: 4px;
    margin-bottom: 0;
  }

  .article-metadata-topics ul > li:not(:first-child) {
    margin-bottom: 14px;
    margin-right: 8px;
  }

  .article-metadata-topics ul > li:last-child {
    margin-bottom: 0;
    margin-right: 0;
  }

  .article-metadata-topics li a {
    text-decoration: none;
    cursor: default;
    color: inherit;
    font-size: 14px;
    margin-right: 7px;
  }

  .article-metadata-createdby {
    > div > div {
      display: flex;
      flex-direction: column;
      align-items: flex-start;
    }

    ul {
      display: flex;
      flex-wrap: wrap;
      gap: 4px;
      margin: 0;
    }

    ul > li {
      font-size: var(--spectrum-font-size-75);
      border: 1px solid var(--non-spectrum-article-light-gray);
      color: var(--non-spectrum-article-dark-gray);
      padding: 3px 9px 4px;
      cursor: default;
      -webkit-font-smoothing: subpixel-antialiased;
      border-radius: 4px;
      line-height: var(--spectrum-line-height-xs);
      display: inline-block;
      margin-bottom: 0;
      margin-top: 0;
    }

    /* override global */
    ul > li:not(:last-child) {
      margin-bottom: 0;
      color: var(--non-spectrum-article-dark-gray);
    }

    ul > li:empty {
      display: none;
    }

    p {
      font-size: 0.75rem;
      text-transform: uppercase;
      font-weight: bold;
      padding-right: 4px;
      padding-left: 0;
      margin-bottom: 0;
      color: var(--non-spectrum-grey);

      @include breakpoint(tablet) {
        display: inline-block;
        margin-top: 0;
      }
    }
  }

  @include breakpoint(tablet) {
    .article-metadata-createdby > div > div {
      flex-direction: row;
      align-items: center;
    }
  }

  .article-metadata-container .article-metadata-createdby-wrapper {
    border-bottom: 1px solid var(--non-spectrurm-whisper-gray);
    padding-bottom: 38px;
    margin-bottom: 32px;
  }

>>>>>>> 532c3eae
  .badge {
    background-color: var(--spectrum-blue-900);
    border: 1px solid transparent;
    border-radius: 4px;
    color: white;
    display: inline-block;
    font-size: var(--spectrum-font-size-75);
    font-style: normal;
    font-weight: 400;
    line-height: 15px;
    padding: 5px 9px;
    text-decoration: none;
    vertical-align: bottom;
  }

  .badge.positive {
    background-color: var(--spectrum-green-900);
  }

  .badge.negative {
    background-color: var(--spectrum-red-900);
  }

  .badge.neutral,
  .badge.caution,
  .badge.yellow {
    background-color: var(--spectrum-gray-600);
  }
}

@include breakpoint('tablet') {
  .section {
    &.highlight {
      &.icon-block-container {
        padding: 80px 86px;

        & > div > h3 {
          text-align: left;
        }
      }
    }
  }

  .docs {
    &.docs-solution-landing.docs-tutorial {
      .default-content-wrapper {
        ul li {
          width: 50%;
        }
      }
    }
  }

  body[class^='browse-'] {
    & main.browse-background-img {
      background-image: url('/icons/solutions/BrowseDecoration.svg');
      background-size: contain;
    }

    & .browse-filters-full-container .browse-filters-pagination,
    & .browse-filters-full-container .browse-filters-one-pg-result {
      margin-bottom: 58px;
    }
  }
}

@include breakpoint('desktop') {
  .docs {
    &.docs-solution-landing.docs-tutorial {
      .default-content-wrapper {
        h2 {
          font-size: var(--spectrum-font-size-700);
        }

        ul li {
          width: calc(33.33% - 16px);
        }
      }
    }

    & main.rail-left-closed.rail-right-closed {
      .section.content-section-first.content-section-last {
        padding-right: 0;
        margin-right: 0;
        max-width: calc(100vw - 100px);
      }

      .default-content-wrapper p {
        max-width: 95%;
      }
    }
  }

  body[class^='browse-'] {
    & .browse-cards-block-content {
      margin-bottom: 0;
    }

    & .browse-filters-container {
      padding-top: 50px;
    }

    & .browse-cards-block {
      min-height: auto;
    }

    & .section.curated-cards-container,
    & .section.events-cards-container,
    & .section.teaser-container,
    & .section.adls-cards-container {
      padding-top: 40px;
      padding-bottom: 40px;
    }

    & .browse-filters-full-container .browse-filters-pagination,
    & .browse-filters-full-container .browse-filters-one-pg-result {
      margin-bottom: 82px;
    }

    & .browse-filters-form .browse-hide-section + .browse-topics {
      margin-bottom: 8px;
    }
  }
}

/* browse rail breakpoint same as main hamburger menu (>= 1024px) */
@include breakpoint('custom') {
  body[class^='browse-'] {
    & > main {
      display: grid;
      grid-template:
        'browse-rail main'
        / 256px 1fr;

      /* on pages with rails the max width must be on main */
      max-width: var(--non-spectrum-max-width);
      margin: auto;
      grid-template-rows: auto auto;
    }
  }

  main > div.section {
    grid-column: 2;
  }

  main > div.section.browse-rail-section {
    display: initial;
    grid-column: 1;
    grid-row: 1 / 100;
    width: 224px;
    height: 100%;
    padding: 0 0 0 32px;
  }
}

@media (width >= 1440px) {
  body[class^='browse-'] {
    & main {
      background-position: -36px 0;
    }
  }

  body.browse-all,
  body.browse-product {
    & main {
      max-width: 1440px;
    }

    & main > div.section:not(.browse-rail-section) {
      padding: 30px 32px;
    }

    & main > div.section:not(.browse-rail-section).browse-filters-container {
      padding-top: 50px;
    }

    & main > div.section.browse-breadcrumb-container {
      padding-top: 24px;
      padding-bottom: 0;
    }

    & main > div.section.sign-up-container {
      padding-top: 0;
      padding-bottom: 0;
    }

    & .section.browse-filters-container {
      padding-top: 0;
      padding-bottom: 0;
    }
  }
}

@keyframes placeholder-shimmer {
  50% {
    opacity: 0.6;
  }
}

[data-placeholder] {
  background-image: linear-gradient(
    90deg,
    var(--shimmer-image-slide-start) 0,
    var(--shimmer-image-slide-end) 40px,
    var(--shimmer-image-slide-start) 80px
  );
  background-size: 200% 100%;
  animation: placeholder-shimmer 1.5s infinite;
  min-width: var(--placeholder-width);
  display: inline-block;
  min-height: 1em;
}<|MERGE_RESOLUTION|>--- conflicted
+++ resolved
@@ -1186,151 +1186,6 @@
     }
   }
 
-<<<<<<< HEAD
-=======
-  .doc-actions-mobile {
-    display: flex;
-    margin: 30px 0 0 -8px;
-    min-height: 30px;
-  }
-
-  @media (width >= 900px) {
-    .doc-actions-mobile {
-      display: none;
-    }
-  }
-
-  .article-metadata-wrapper {
-    min-height: 90px;
-  }
-
-  @include breakpoint(desktop) {
-    &.kb-article main {
-      grid-template-columns: 0 3fr 1fr;
-    }
-
-    .article-metadata-wrapper {
-      min-height: 0;
-    }
-  }
-
-  .article-metadata > div > div {
-    @include text-styles(
-      $font-size: var(--spectrum-font-size-75),
-      $line-height: var(--spectrum-line-height-s),
-      $color: var(--non-spectrum-grey-updated),
-      $margin-top: 4px,
-      $margin-bottom: 9px
-    );
-  }
-
-  .article-metadata-topics ul {
-    list-style: none;
-    margin-top: 4px;
-    margin-bottom: 9px;
-    margin-left: 0;
-    line-height: 25.6px;
-  }
-
-  .article-metadata-topics li {
-    display: inline-block;
-    font-size: 14px;
-  }
-
-  .article-metadata-topics li:first-child {
-    font-size: 12px;
-    text-transform: uppercase;
-    font-weight: bold;
-    padding-right: 4px;
-    margin-bottom: 0;
-  }
-
-  .article-metadata-topics ul > li:not(:first-child) {
-    margin-bottom: 14px;
-    margin-right: 8px;
-  }
-
-  .article-metadata-topics ul > li:last-child {
-    margin-bottom: 0;
-    margin-right: 0;
-  }
-
-  .article-metadata-topics li a {
-    text-decoration: none;
-    cursor: default;
-    color: inherit;
-    font-size: 14px;
-    margin-right: 7px;
-  }
-
-  .article-metadata-createdby {
-    > div > div {
-      display: flex;
-      flex-direction: column;
-      align-items: flex-start;
-    }
-
-    ul {
-      display: flex;
-      flex-wrap: wrap;
-      gap: 4px;
-      margin: 0;
-    }
-
-    ul > li {
-      font-size: var(--spectrum-font-size-75);
-      border: 1px solid var(--non-spectrum-article-light-gray);
-      color: var(--non-spectrum-article-dark-gray);
-      padding: 3px 9px 4px;
-      cursor: default;
-      -webkit-font-smoothing: subpixel-antialiased;
-      border-radius: 4px;
-      line-height: var(--spectrum-line-height-xs);
-      display: inline-block;
-      margin-bottom: 0;
-      margin-top: 0;
-    }
-
-    /* override global */
-    ul > li:not(:last-child) {
-      margin-bottom: 0;
-      color: var(--non-spectrum-article-dark-gray);
-    }
-
-    ul > li:empty {
-      display: none;
-    }
-
-    p {
-      font-size: 0.75rem;
-      text-transform: uppercase;
-      font-weight: bold;
-      padding-right: 4px;
-      padding-left: 0;
-      margin-bottom: 0;
-      color: var(--non-spectrum-grey);
-
-      @include breakpoint(tablet) {
-        display: inline-block;
-        margin-top: 0;
-      }
-    }
-  }
-
-  @include breakpoint(tablet) {
-    .article-metadata-createdby > div > div {
-      flex-direction: row;
-      align-items: center;
-    }
-  }
-
-  .article-metadata-container .article-metadata-createdby-wrapper {
-    border-bottom: 1px solid var(--non-spectrurm-whisper-gray);
-    padding-bottom: 38px;
-    margin-bottom: 32px;
-  }
-
->>>>>>> 532c3eae
   .badge {
     background-color: var(--spectrum-blue-900);
     border: 1px solid transparent;
