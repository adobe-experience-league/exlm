@import './sass/breakpoints';
@import './sass/typography';

:root {
  /* colors */
  --link-color: #035fe6;
  --link-hover-color: #136ff6;
  --background-color: #fff;
  --overlay-background-color: #eee;
  --highlight-background-color: #f8f8f8;
  --text-color: #000;
  --footer-background-color: #fafafa;
  --footer-border-color: #e1e1e1;
  --box-back-drop-shadow: rgba(0 0 0 / 15%);

  /* Placeholder */
  --shimmer-image-slide-start: #ececec;
  --shimmer-image-slide-mid: #ddd;
  --shimmer-image-slide-end: #f4f4f4;
  --shimmer-content-background: #f7f7f7;

  /* fonts */
  --body-font-family: 'Adobe Clean', adobe-clean, 'Source Sans Pro', -apple-system, system-ui, 'Segoe UI', roboto,
    ubuntu, 'Trebuchet MS', 'Lucida Grande', sans-serif;
  --heading-font-family: var(--body-font-family);
  --fixed-font-family: 'Roboto Mono', menlo, consolas, 'Liberation Mono', monospace;
  --spectrum-code-font-family: 'Source Code Pro', 'monaco', monospace;

  /* default font sizes */
  --spectrum-font-size-50: 11px;
  --spectrum-font-size-75: 12px;
  --spectrum-font-size-100: 14px;
  --spectrum-font-size-200: 16px;
  --spectrum-font-size-300: 18px;
  --spectrum-font-size-400: 20px;
  --spectrum-font-size-500: 22px;
  --spectrum-font-size-600: 25px;
  --spectrum-font-size-700: 28px;
  --spectrum-font-size-800: 32px;
  --spectrum-font-size-900: 36px;
  --spectrum-font-size-1000: 40px;
  --spectrum-font-size-1100: 45px;
  --spectrum-font-size-1200: 50px;
  --spectrum-font-size-1300: 60px;

  /* font weight */
  --font-weight-900: 900;
  --font-weight-700: 700;
  --font-weight-600: 600;
  --font-weight-400: 400;
  --spectrum-extra-bold-font-weight: 800;

  /* line height */
  --spectrum-line-height-xxxl: 57.2px;
  --spectrum-line-height-xxl: 36.4px;
  --spectrum-line-height-xl: 28.6px;
  --spectrum-line-height-l: 27px;
  --spectrum-line-height-m: 25.6px;
  --spectrum-line-height-s: 19.2px;
  --spectrum-line-height-xs: 15.6px;

  /* heading font sizes */
  --spectrum-heading-size-xxxl: var(--spectrum-font-size-1300);
  --spectrum-heading-size-xxl: var(--spectrum-font-size-1100);
  --spectrum-heading-size-xl: var(--spectrum-font-size-900);
  --spectrum-heading-size-l: var(--spectrum-font-size-700);
  --spectrum-heading-size-m: var(--spectrum-font-size-500);
  --spectrum-heading-size-s: var(--spectrum-font-size-300);
  --spectrum-heading-size-xs: var(--spectrum-font-size-200);
  --spectrum-heading-size-xxs: var(--spectrum-font-size-100);

  /* body font sizes */
  --spectrum-body-size-xxxl: var(--spectrum-font-size-600);
  --spectrum-body-size-xxl: var(--spectrum-font-size-500);
  --spectrum-body-size-xl: var(--spectrum-font-size-400);
  --spectrum-body-size-l: var(--spectrum-font-size-300);
  --spectrum-body-size-m: var(--spectrum-font-size-200);
  --spectrum-body-size-s: var(--spectrum-font-size-100);
  --spectrum-body-size-xs: var(--spectrum-font-size-75);
  --spectrum-body-line-height: var(--spectrum-line-height-200);
  --spectrum-body-color: var(--spectrum-gray-800);

  /* nav height */
  --nav-height: 64px;

  /* spectrum color palettes - light theme only
  https: //spectrum.adobe.com/page/color-palette/#Latest-Spectrum-colors */
  --spectrum-gray-50: #fff;
  --spectrum-gray-75: #fdfdfd;
  --spectrum-gray-100: #f8f8f8;
  --spectrum-gray-200: #e6e6e6;
  --spectrum-gray-300: #d5d5d5;
  --spectrum-gray-400: #b1b1b1;
  --spectrum-gray-500: #909090;
  --spectrum-gray-600: #6d6d6d;
  --spectrum-gray-700: #464646;
  --spectrum-gray-800: #222;
  --spectrum-gray-900: #000;
  --spectrum-blue-100: #e0f2ff;
  --spectrum-blue-200: #cae8ff;
  --spectrum-blue-300: #b5deff;
  --spectrum-blue-400: #96cefd;
  --spectrum-blue-500: #78bbfa;
  --spectrum-blue-600: #59a7f6;
  --spectrum-blue-700: #3892f3;
  --spectrum-blue-800: #147af3;
  --spectrum-blue-900: #0265dc;
  --spectrum-blue-1000: #0054b6;
  --spectrum-blue-1100: #004491;
  --spectrum-blue-1200: #003571;
  --spectrum-blue-1300: #002754;
  --spectrum-green-100: #cef8e0;
  --spectrum-green-200: #adf4ce;
  --spectrum-green-300: #89ecbc;
  --spectrum-green-400: #67dea8;
  --spectrum-green-500: #49cc93;
  --spectrum-green-600: #2fb880;
  --spectrum-green-700: #15a46e;
  --spectrum-green-800: #008f5d;
  --spectrum-green-900: #007a4d;
  --spectrum-green-1000: #00653e;
  --spectrum-green-1100: #005132;
  --spectrum-green-1200: #053f27;
  --spectrum-green-1300: #0a2e1d;
  --spectrum-orange-100: #ffeccc;
  --spectrum-orange-200: #ffdfad;
  --spectrum-orange-300: #fdd291;
  --spectrum-orange-400: #ffbb63;
  --spectrum-orange-500: #ffa037;
  --spectrum-orange-600: #f68511;
  --spectrum-orange-700: #e46f00;
  --spectrum-orange-800: #cb5d00;
  --spectrum-orange-900: #b14c00;
  --spectrum-orange-1000: #953d00;
  --spectrum-orange-1100: #7a2f00;
  --spectrum-orange-1200: #612300;
  --spectrum-orange-1300: #491901;
  --spectrum-red-100: #ffebe7;
  --spectrum-red-200: #ffddd6;
  --spectrum-red-300: #ffcdc3;
  --spectrum-red-400: #ffb7a9;
  --spectrum-red-500: #ff9b88;
  --spectrum-red-600: #ff7c65;
  --spectrum-red-700: #f75c46;
  --spectrum-red-800: #ea3829;
  --spectrum-red-900: #d31510;
  --spectrum-red-1000: #b40000;
  --spectrum-red-1100: #930000;
  --spectrum-red-1200: #740000;
  --spectrum-red-1300: #590000;
  --spectrum-celery-100: #cdfcbf;
  --spectrum-celery-200: #aef69d;
  --spectrum-celery-300: #96ee85;
  --spectrum-celery-400: #72e06a;
  --spectrum-celery-500: #4ecf50;
  --spectrum-celery-600: #27bb36;
  --spectrum-celery-700: #07a721;
  --spectrum-celery-800: #009112;
  --spectrum-celery-900: #007c0f;
  --spectrum-celery-1000: #00670f;
  --spectrum-celery-1100: #00530d;
  --spectrum-celery-1200: #00400a;
  --spectrum-celery-1300: #003007;
  --spectrum-chartreuse-100: #dbfc6e;
  --spectrum-chartreuse-200: #cbf443;
  --spectrum-chartreuse-300: #bce92a;
  --spectrum-chartreuse-400: #aad816;
  --spectrum-chartreuse-500: #98c50a;
  --spectrum-chartreuse-600: #87b103;
  --spectrum-chartreuse-700: #769c00;
  --spectrum-chartreuse-800: #678800;
  --spectrum-chartreuse-900: #577400;
  --spectrum-chartreuse-1000: #486000;
  --spectrum-chartreuse-1100: #3a4d00;
  --spectrum-chartreuse-1200: #2c3b00;
  --spectrum-chartreuse-1300: #212c00;
  --spectrum-cyan-100: #c5f8ff;
  --spectrum-cyan-200: #a4f0ff;
  --spectrum-cyan-300: #88e7fa;
  --spectrum-cyan-400: #60d8f3;
  --spectrum-cyan-500: #33c5e8;
  --spectrum-cyan-600: #12b0da;
  --spectrum-cyan-700: #019cc8;
  --spectrum-cyan-800: #0086b4;
  --spectrum-cyan-900: #00719f;
  --spectrum-cyan-1000: #005d89;
  --spectrum-cyan-1100: #004a73;
  --spectrum-cyan-1200: #00395d;
  --spectrum-cyan-1300: #002a46;
  --spectrum-fuchsia-100: #ffe9fc;
  --spectrum-fuchsia-200: #ffdafa;
  --spectrum-fuchsia-300: #fec7f8;
  --spectrum-fuchsia-400: #fbaef6;
  --spectrum-fuchsia-500: #f592f3;
  --spectrum-fuchsia-600: #ed74ed;
  --spectrum-fuchsia-700: #e055e2;
  --spectrum-fuchsia-800: #cd3ace;
  --spectrum-fuchsia-900: #b622b7;
  --spectrum-fuchsia-1000: #9d039e;
  --spectrum-fuchsia-1100: #800081;
  --spectrum-fuchsia-1200: #640664;
  --spectrum-fuchsia-1300: #470e46;
  --spectrum-indigo-100: #edeeff;
  --spectrum-indigo-200: #e0e2ff;
  --spectrum-indigo-300: #d3d5ff;
  --spectrum-indigo-400: #c1c4ff;
  --spectrum-indigo-500: #acafff;
  --spectrum-indigo-600: #9599ff;
  --spectrum-indigo-700: #7e84fc;
  --spectrum-indigo-800: #686df4;
  --spectrum-indigo-900: #5258e4;
  --spectrum-indigo-1000: #4046ca;
  --spectrum-indigo-1100: #3236a8;
  --spectrum-indigo-1200: #262986;
  --spectrum-indigo-1300: #1b1e64;
  --spectrum-magenta-100: #ffeaf1;
  --spectrum-magenta-200: #ffdce8;
  --spectrum-magenta-300: #ffcadd;
  --spectrum-magenta-400: #ffb2ce;
  --spectrum-magenta-500: #ff95bd;
  --spectrum-magenta-600: #fa77aa;
  --spectrum-magenta-700: #ef5a98;
  --spectrum-magenta-800: #de3d82;
  --spectrum-magenta-900: #c82269;
  --spectrum-magenta-1000: #ad0955;
  --spectrum-magenta-1100: #8e0045;
  --spectrum-magenta-1200: #700037;
  --spectrum-magenta-1300: #54032a;
  --spectrum-purple-100: #f6ebff;
  --spectrum-purple-200: #edf;
  --spectrum-purple-300: #e6d0ff;
  --spectrum-purple-400: #dbbbfe;
  --spectrum-purple-500: #cca4fd;
  --spectrum-purple-600: #bd8bfc;
  --spectrum-purple-700: #ae72f9;
  --spectrum-purple-800: #9d57f4;
  --spectrum-purple-900: #893de7;
  --spectrum-purple-1000: #7326d3;
  --spectrum-purple-1100: #5d13b7;
  --spectrum-purple-1200: #470c94;
  --spectrum-purple-1300: #33106a;
  --spectrum-seafoam-100: #cef7f3;
  --spectrum-seafoam-200: #aaf1ea;
  --spectrum-seafoam-300: #8ce9e2;
  --spectrum-seafoam-400: #65dad2;
  --spectrum-seafoam-500: #3fc9c1;
  --spectrum-seafoam-600: #0fb5ae;
  --spectrum-seafoam-700: #00a19a;
  --spectrum-seafoam-800: #008c87;
  --spectrum-seafoam-900: #007772;
  --spectrum-seafoam-1000: #00635f;
  --spectrum-seafoam-1100: #0c4f4c;
  --spectrum-seafoam-1200: #123c3a;
  --spectrum-seafoam-1300: #122c2b;
  --spectrum-yellow-100: #fbf198;
  --spectrum-yellow-200: #f8e750;
  --spectrum-yellow-300: #f8d904;
  --spectrum-yellow-400: #e8c600;
  --spectrum-yellow-500: #d7b300;
  --spectrum-yellow-600: #c49f00;
  --spectrum-yellow-700: #b08c00;
  --spectrum-yellow-800: #9b7800;
  --spectrum-yellow-900: #856600;
  --spectrum-yellow-1000: #705300;
  --spectrum-yellow-1100: #5b4300;
  --spectrum-yellow-1200: #483300;
  --spectrum-yellow-1300: #362500;
  --spectrum-global-color-gray-900-rgb: 0, 0, 0;

  /* spectrum spacing */
  --spectrum-spacing-50: 2px;
  --spectrum-spacing-75: 4px;
  --spectrum-spacing-100: 8px;
  --spectrum-spacing-200: 12px;
  --spectrum-spacing-300: 16px;
  --spectrum-spacing-400: 24px;
  --spectrum-spacing-500: 32px;
  --spectrum-spacing-600: 40px;
  --spectrum-spacing-700: 48px;
  --spectrum-spacing-800: 64px;
  --spectrum-spacing-900: 80px;
  --spectrum-spacing-1000: 96px;

  /* mini toc spectrum vars */
  --spectrum-sidenav-item-background-color-hover: ButtonFace;
  --spectrum-alias-highlight-hover: rgb(0 0 0 / 6%);
  --spectrum-sidenav-item-text-color-hover: ButtonText;
  --spectrum-alias-text-color-hover: rgb(var(--spectrum-global-color-gray-900-rgb));

  /* Non-Spectrum custom colors */
  --non-spectrum-grey-100: #f9f9f9;
  --non-spectrum-grey-333: #333;
  --non-spectrum-eerie-black: #1e1e1e;
  --non-spectrum-custom-dark: #363636;
  --non-spectrum-dark-charcoal: #323232;
  --non-spectrum-true-blue: #0469e3;
  --non-spectrum-tawny-orange: #d16100;
  --non-spectrum-ue-red: #bb0202;
  --non-spectrum-viridian: #007e50;
  --non-spectrum-grey: #4a4a4a;
  --non-spectrum-grey-updated: #6e6e6e;
  --non-spectrum-link: #0265dc;
  --non-spectrum-navy-blue: #1473e6;
  --non-spectrum-dark-navy-blue: #0265dc;
  --non-spectrum-article-light-gray: #d3d3d3;
  --non-spectrum-article-dark-gray: #505050;
  --non-spectrum-bg: #fafafa;
  --non-spectrum-hover-bg: #f5f5f5;
  --non-spectrum-input-text: #4b4b4b;
  --non-spectrum-dark-gray: #2c2c2c;
  --non-spectrum-charcoal-gray: #505050;
  --non-spectrum-graphite-gray: #4b4b4b;
  --non-spectrurm-whisper-gray: #eaeaea;
  --non-spectrum-trolley-gray: #808080;
  --non-spectrum-gainsboro-gray: #dbdbdb;
  --non-spectrum-scrollbar-thumb: rgba(0 0 0 / 50%);
  --non-spectrum-raisin-black: #222;
  --non-spectrum-silver: #f5f5f5;
  --non-spectrum-neo-blue: #0265dc;
  --non-spectrum-royal-blue: #0d66d0;
  --non-spectrum-light-coral: #73b53a;
  --non-spectrum-dark-coral: #007c0f;
  --non-spectrum-dim-gray: #747474;
  --non-spectrum-dim-orange: #e2a43e;
  --non-spectrum-victoria-blue: #147af3;
  --non-spectrum-lime-green: #12805c;
  --non-spectrum-royal-crest: #e46f00;
  --non-spectrum-dark-princess-pink: #c82269;
  --non-spectrum-darker-princess-pink: #ad0955;
  --non-spectrum-frost-bite: #893de7;
  --non-spectrum-cyan-paprika: #004491;
  --non-spectrum-venetian-green: #27bb36;
  --non-spectrum-bright-cyan: #00a19a;
  --non-spectrum-light-cyan: #20a3a8;
  --non-spectrum-azure-blue: #378ef0;
  --non-spectrum-silver-mist: #d2d2d2;
  --non-spectrum-link-blue: #378ef0;
  --non-spectrum-max-width: 1280px;
  --non-spectrum-footer-max-width: 1440px;

  /* rgba transparent values */
  --spectrum-button-background-color-default: rgb(0 0 0 / 0%);

  /* Spacing Tokens */
  --space-token-xxs: 8px;
  --space-token-xs: 16px;
  --space-token-s: 24px;
  --space-token-m: 32px;
  --space-token-l: 40px;
  --space-token-xl: 56px;
  --space-token-xxl: 80px;
  --space-token-xxxl: 104px;

  /* Box Shadows */
  --box-shadow-1: 0 0.5em 1em -0.125em #0a0a0a1a, 0 0 0 1px #0a0a0a05;
  --box-shadow-2: 0px 8px 16px #0000001a;

  /* exlm default fonts definition - Mobile */
  --exlm-font-size-h1: var(--spectrum-heading-size-xl);
  --exlm-font-size-h2: var(--spectrum-heading-size-l);
  --exlm-font-size-h3: var(--spectrum-heading-size-m);
  --exlm-font-size-h4: var(--spectrum-heading-size-s);
  --exlm-font-size-h5: var(--spectrum-heading-size-xs);
  --exlm-font-size-h6: var(--spectrum-heading-size-xs);
  --exlm-font-size-content: var(--spectrum-body-size-l);
  --exlm-line-height-h1: 46.8px;
  --exlm-line-height-h2: var(--spectrum-line-height-xxl);
  --exlm-line-height-h3: var(--spectrum-line-height-xl);
  --exlm-line-height-h4: 23.4px;
  --exlm-line-height-h5: 20.8px;
  --exlm-line-height-h6: 20.8px;
  --exlm-line-height-content: var(--spectrum-line-height-l);

  /* exlm defaultsolution colors */
  --exlm-toc-solution-1: #864ccc;
  --exlm-toc-solution-2: #fa0f00;
  --exlm-toc-solution-3: #5c5ce0;
  --exlm-toc-solution-4: #505050;
  --exlm-toc-solution-5: #7cc33f;
  --exlm-toc-solution-6: #d73320;
  --exlm-toc-solution-7: #3da74e;
  --exlm-toc-solution-8: #d83790;
  --exlm-toc-solution-9: #b130bd;
  --exlm-toc-solution-10: #ff1828;
  --exlm-toc-solution-11: #16878c;
  --exlm-toc-solution-12: #16868b;
  --exlm-toc-solution-13: #6e6e6e;
  --exlm-toc-solution-14: #3da64e;
  --exlm-toc-solution-15: #584ccc;
  --exlm-toc-solution-16: #000b1d;
}

@include breakpoint('desktop-lg') {
  /* exlm default fonts definition - Desktop Large */
  :root {
    --exlm-font-size-h1: var(--spectrum-heading-size-xxl);
    --exlm-font-size-h2: var(--spectrum-heading-size-xl);
    --exlm-font-size-h3: var(--spectrum-heading-size-l);
    --exlm-font-size-h4: var(--spectrum-heading-size-m);
    --exlm-font-size-h5: var(--spectrum-heading-size-s);
    --exlm-line-height-h1: 58.5px;
    --exlm-line-height-h2: 46.8px;
    --exlm-line-height-h3: var(--spectrum-line-height-xxl);
    --exlm-line-height-h4: var(--spectrum-line-height-xl);
    --exlm-line-height-h5: 23.4px;
  }
}

@font-face {
  font-family: roboto-fallback;
  size-adjust: 100.06%;
  ascent-override: 95%;
  src: local('Arial');
}

html {
  -webkit-font-smoothing: antialiased;
}

body {
  font-size: var(--spectrum-body-size-s);
  margin: 0;
  font-family: var(--body-font-family);
  line-height: 1.6;
  color: var(--text-color);
  background-color: var(--background-color);
  display: none;
}

body[class^='browse-'] {
  /* default background color for browse pages */
  background-color: var(--spectrum-gray-100);
}

body.appear {
  display: unset;
}

header {
  height: var(--nav-height);
  border-bottom: 1px solid var(--non-spectrurm-whisper-gray);
}

dl,
pre {
  margin-top: 1em;
  margin-bottom: 1em;
}

hr {
  margin-top: 1.5em;
  margin-bottom: 1.5em;
  border: 0;
  border-bottom: 1px solid var(--overlay-background-color);
}

ul {
  margin-left: 28px;
  list-style-type: disc;
  padding: 0;

  > li {
    @include text-styles($margin-top: 1em, $margin-bottom: 2em, $line-height: 27px, $color: var(--non-spectrum-grey));

    > p {
      margin-bottom: 8px;
    }
  }
}

ol {
  margin-left: 28px;
  list-style-type: decimal;
  padding: 0;

  > li {
    @include text-styles($margin-bottom: 2em, $margin-top: 0, $color: var(--non-spectrum-grey), $line-height: 27px);

    > p {
      margin-bottom: 8px;
    }

    > ol {
      margin-bottom: 14px;
      list-style-type: lower-alpha;
    }
  }
}

/* stylelint-disable no-descending-specificity */
ol,
ul {
  & > li:not(:last-child) {
    margin-bottom: 0.875em;
    color: inherit;
  }

  & > blockquote > p:last-child {
    margin-bottom: 0;
  }
}

code,
pre,
samp {
  font-family: var(--fixed-font-family);
  font-size: var(--spectrum-body-size-l);
  font-weight: 400;
  line-height: 27px;
}

code,
samp {
  padding: 0.125em;
}

pre {
  background-color: var(--non-spectrum-silver);
  padding: 1em;
  border-radius: 0.25em;
  overflow-y: scroll;
  overflow-x: auto;
  white-space: pre;
}

a:any-link {
  @include text-styles($color: var(--non-spectrum-link));

  cursor: pointer;
  text-decoration: none;
}

a:hover {
  color: var(--non-spectrum-custom-dark);
}

/* buttons */
a.button:any-link,
button {
  font-family: var(--body-font-family);
  display: inline-block;
  box-sizing: border-box;
  text-decoration: none;
  border: 2px solid transparent;
  padding: 5px 30px;
  text-align: center;
  font-style: normal;
  font-weight: 600;
  cursor: pointer;
  color: var(--background-color);
  background-color: var(--link-color);
  margin: 16px 0;
  white-space: nowrap;
  overflow: hidden;
  text-overflow: ellipsis;
  border-radius: 30px;
}

a.button:hover,
a.button:focus,
button:hover,
button:focus {
  background-color: var(--link-hover-color);
  cursor: pointer;
}

button:disabled,
button:disabled:hover {
  background-color: var(--overlay-background-color);
  cursor: unset;
}

a.button.secondary,
button.secondary {
  background-color: unset;
  border: 2px solid currentcolor;
  color: var(--text-color);
}

.button-container {
  margin: 0;

  a.button {
    font-size: var(--spectrum-font-size-100);
    font-weight: var(--font-weight-700);
    line-height: 16.8px;
    margin: 0;
    padding: 7px 14px 8px;
    min-width: 72px;
    min-height: 32px;
    border-radius: 16px;

    &.primary {
      border: 0;
      background-color: var(--spectrum-blue-900);
    }

    &.secondary {
      color: var(--spectrum-gray-800);
      border: 1.67px solid var(--spectrum-gray-800);
      padding-top: 5px;
      padding-bottom: 6px;
    }
  }
}

input {
  font-size: 1.25rem;
  width: 100%;
  max-width: 50rem;
  display: block;
  margin-bottom: 1rem;
  padding: 0.75rem 0.6rem;
  border-radius: 0.25rem;
  box-sizing: border-box;
  border: 1px solid var(--text-color);
  color: var(--text-color);
  background-color: var(--background-color);

  &:hover {
    border: 1px solid var(--text-color);
  }
}

blockquote {
  margin: 0;
  color: var(--non-spectrum-grey);

  p::before {
    content: '“';
    line-height: 0;
  }

  p::after {
    content: '”';
    line-height: 0;
  }

  > p:not(:last-child) {
    margin-bottom: 8px;
  }
}

img {
  max-width: 100%;
  width: auto;
  height: auto;
}

.icon {
  display: inline-block;
  height: 24px;
  width: 24px;
}

.icon svg {
  height: 100%;
  width: 100%;
}

.section {
  padding: 30px 16px;

  &.browse-filters-container[data-section-status='loading'],
  &.browse-filters-container[data-section-status='initialized'],
  &.curated-cards-container[data-section-status='loading'],
  &.curated-cards-container[data-section-status='initialized'],
  &.events-cards-container[data-section-status='loading'],
  &.events-cards-container[data-section-status='initialized'],
  &.adls-cards-container[data-section-status='loading'],
  &.adls-cards-container[data-section-status='initialized'],
  &.authorable-card-container[data-section-status='loading'],
  &.authorable-card-container[data-section-status='initialized'],
  &.featured-cards-container[data-section-status='loading'],
  &.featured-cards-container[data-section-status='initialized'] {
    visibility: hidden;
  }

  &.article-metadata-createdby-container h1 {
    line-height: var(--spectrum-line-height-xxl);

    @include breakpoint(desktop) {
      line-height: var(--spectrum-line-height-xxxl);
    }
  }

  & > .default-content-wrapper:last-child > p:last-child {
    margin-bottom: 0;
  }

  /* section metadata */
  &.highlight {
    background-color: var(--highlight-background-color);

    &.icon-block-container {
      padding: 32px 36px 48px;

      & > div > h3 {
        font-size: 28px;
        line-height: 42px;
        text-align: center;
        margin: 0 0 36px;
      }
    }
  }

  > div {
    /* limit block wrappers max width */
    max-width: var(--non-spectrum-max-width);
    margin: auto;
  }

  @include breakpoint(tablet) {
    padding: 30px 56px;
  }

  &.curated-cards-container,
  &.events-cards-container {
    padding-bottom: 0;
  }
}

/* the browse rail is hidden by default */
main > div.browse-rail {
  display: none;
}

body[class^='browse-'] main.browse-background-img {
  background-image: url('/icons/solutions/BrowseDecorationMobile.svg');
  background-repeat: no-repeat;
  background-position: top right;
}

.nav-overlay {
  background: #00000080 0% 0% no-repeat padding-box;
  inset: 0;
  position: fixed;
  z-index: 3;

  @include breakpoint('custom') {
    display: none;
  }
}

.nav-overlay.hidden {
  display: none;
}

/* three column layout */
.docs {
  --exlm-font-size-h1: var(--spectrum-heading-size-l);
  --exlm-font-size-h2: 24px;
  --exlm-font-size-h3: var(--spectrum-font-size-400);
  --exlm-font-size-h4: var(--spectrum-heading-size-s);
  --exlm-font-size-h5: var(--spectrum-heading-size-s);
  --exlm-font-size-h6: var(--spectrum-heading-size-s);
  --exlm-font-size-content: var(--spectrum-body-size-m);
  --exlm-line-height-h1: var(--spectrum-line-height-xxl);
  --exlm-line-height-h2: 31.2px;
  --exlm-line-height-h3: 26px;
  --exlm-line-height-h4: 23.4px;
  --exlm-line-height-h5: 23.4px;
  --exlm-line-height-h6: 23.4px;
  --exlm-line-height-content: 25.6px;

  @include breakpoint('desktop') {
    --exlm-font-size-h1: 44px;
    --exlm-font-size-h2: var(--spectrum-heading-size-l);
    --exlm-font-size-h3: var(--spectrum-heading-size-m);
    --exlm-font-size-h4: var(--spectrum-heading-size-s);
    --exlm-font-size-h5: var(--spectrum-heading-size-xs);
    --exlm-font-size-h6: var(--spectrum-heading-size-xxs);
    --exlm-line-height-h1: var(--spectrum-line-height-xxxl);
    --exlm-line-height-h2: var(--spectrum-line-height-xxl);
    --exlm-line-height-h3: var(--spectrum-line-height-xl);
    --exlm-line-height-h4: 23.4px;
    --exlm-line-height-h5: 20.8px;
    --exlm-line-height-h6: 18.2px;
  }

  h1,
  h2,
  h3,
  h4,
  h5,
  h6 {
    code:not([class^='language-']) {
      font-size: inherit;
      line-height: 36px;
    }
  }

  code:not([class^='language-']) {
    font-family: var(--spectrum-code-font-family);
    font-size: var(--spectrum-font-size-100);
    background-color: unset;
    line-height: 21px;
    padding: 0;
  }

  pre {
    background-color: var(--overlay-background-color);
  }

  code,
  pre,
  samp {
    font-family: var(--fixed-font-family);
    font-size: 12.25px;
    line-height: 18.375px;
    font-weight: var(--font-weight-400);
  }

  p {
    @include text-styles($line-height: var(--spectrum-line-height-m));
  }

  ol {
    @include text-styles($margin-bottom: 2em, $margin-top: 0, $color: var(--non-spectrum-grey), $line-height: 24px);
  }

  ul {
    @include text-styles($margin-top: 1em, $margin-bottom: 2em, $line-height: 24px, $color: var(--non-spectrum-grey));
  }

  main {
    width: 100%;
    display: grid;
    margin: 0 auto;
    padding: 0 46px;
    box-sizing: border-box;
    max-width: 1700px;

    @include breakpoint(desktop) {
      grid-template-columns: 1fr 3fr 1fr;
      grid-template-rows: repeat(var(--content-sections-count), max-content);
      padding: 0;

      &.rail-left-closed {
        grid-template-columns: 0 4fr 1fr;
      }

      &.rail-right-closed {
        grid-template-columns: 1fr 4fr 0;
      }

      &.rail-left-closed.rail-right-closed {
        grid-template-columns: 0 5fr 0;
      }
    }

    > div.section {
      padding: 30px 2px;
      box-sizing: border-box;
      width: 100%;

      @include breakpoint(tablet) {
        padding: 30px 32px 32px;
      }

      &.toc-container {
        grid-row: 1 / 1;
        min-height: 70px; // predefined height to help with CLS
        padding: 32px 10px 10px; // predefined padding to help with CLS

        .rail-content {
          display: block;
        }

        .toc {
          visibility: hidden;
        }
      }

      &.mini-toc-container {
        padding: 32px 10px 0 0;
      }

      @include breakpoint(tablet) {
        &.mini-toc-container {
          padding: 32px 10px 10px 0;
        }
      }

      @include breakpoint(desktop) {
<<<<<<< HEAD
=======
        border-right: 1px solid #eaeaea;

        &:not(.rail),
        &.rail-right {
          border-right: none;
        }

>>>>>>> 81ecfe5c
        &:not(.toc-container, .mini-toc-container) {
          overflow: auto;
          padding-block: 0;
          padding-inline: 37px 50px;
          grid-column: 2;
        }

        &:not(.toc-container, .mini-toc-container).content-section-first {
          padding-block-start: 54px;
        }

        &:not(.toc-container, .mini-toc-container).content-section-last {
          padding-block-end: 50px;
        }

        &.toc-container {
          border-right: 1px solid #eaeaea;
          grid-column: 1 / 1;
          grid-row: 1 / -1;
          padding: 46px 10px 10px;
        }

        &.mini-toc-container {
          grid-column: 3 / 3;
          grid-row: 1 / -1;
          position: relative;
          display: flex;
          gap: 8px;
          padding: 46px 10px 10px 0;
        }
      }
    }
  }

  &.docs-landing main {
    margin: 0 12px;
    padding-top: 24px;
    width: auto;

    @include breakpoint(tablet) {
      padding: 28px 68px 48px 80px;
      margin: 0 4rem;
    }

    @include breakpoint(desktop) {
      padding: 42px 0 48px 70px;
      margin: 0 4rem;
    }
  }

  &.docs-solution-landing main {
    padding: 0 58px;

    .default-content-wrapper {
      margin: 0;
      width: 100%;

      h1 {
        font-size: 44px;

        /* This font is not avaliable in spectrum so we are hardcoding it */
        line-height: var(--spectrum-line-height-xxxl);
        margin-top: 0;
      }

      h2 {
        font-size: 24px;
        border-bottom: 3px solid var(--non-spectrum-grey);
        margin-bottom: 8px;
      }

      h3 {
        font-size: var(--spectrum-font-size-100);
        margin-top: 40px;
        margin-bottom: 16px;
      }

      ul {
        display: flex;
        flex-direction: column;
        margin: 0;
        width: 100%;
      }

      ul li {
        list-style: none;
        padding: 0;
        margin: 0;
        font-size: var(--spectrum-font-size-200);
        color: var(--spectrum-gray-800);
      }

      ul li a {
        color: var(--non-spectrum-link-blue);
      }

      ul li a:hover {
        color: var(--non-spectrum-custom-dark);
      }
    }

    .section > div.default-content-wrapper {
      max-width: 100%;
    }

    .section > div.breadcrumbs-wrapper {
      margin-left: 0;
    }

    & > div:first-child {
      border: none;
      gap: 0;
    }

    @include breakpoint(desktop) {
      padding: 0;

      & > div:first-child {
        margin: 0 56px;
        padding: 54px 47px 50px 60px;
        border: none;
      }
    }
  }

  &.docs-solution-landing.docs-tutorial {
    .default-content-wrapper {
      h2 {
        font-size: 24px;
        border-bottom: 3px solid var(--non-spectrum-grey);
        margin-bottom: 12px;
      }

      ul {
        margin: 0;
        display: flex;
        flex-wrap: wrap;
        flex-direction: inherit;
      }

      ul li {
        list-style: none;
        width: 100%;
        margin: 0 14px 7px 0;
      }

      ul li a {
        line-height: 24px;
        font-weight: var(--font-weight-700);
        color: var(--non-spectrum-link-blue);
      }
    }
  }
}

@include breakpoint('tablet') {
  .section {
    &.highlight {
      &.icon-block-container {
        padding: 80px 86px;

        & > div > h3 {
          text-align: left;
        }
      }
    }
  }

  .docs {
    &.docs-solution-landing.docs-tutorial {
      .default-content-wrapper {
        ul li {
          width: 50%;
        }
      }
    }
  }

  body[class^='browse-'] main.browse-background-img {
    background-image: url('/icons/solutions/BrowseDecoration.svg');
    background-size: contain;
  }
}

@include breakpoint('desktop') {
  .docs {
    &.docs-solution-landing.docs-tutorial {
      .default-content-wrapper {
        h2 {
          font-size: var(--spectrum-font-size-700);
        }

        ul li {
          width: calc(33.33% - 16px);
        }
      }
    }

    & main.rail-left-closed.rail-right-closed {
      .section.content-section-first.content-section-last {
        padding-right: 0;
        margin-right: 0;
        max-width: calc(100vw - 100px);
      }

      .default-content-wrapper p {
        max-width: 95%;
      }
    }
  }

  body[class^='browse-'] {
    & .browse-cards-block-content {
      margin-bottom: 0;
    }

    & .browse-filters-container {
      padding-top: 0;
      padding-bottom: 0;
    }

    & .browse-cards-block {
      min-height: auto;
    }

    & .section.curated-cards-container,
    & .section.events-cards-container,
    & .section.teaser-container,
    & .section.adls-cards-container {
      padding-top: 40px;
      padding-bottom: 40px;
    }

    & .browse-filters-form .browse-hide-section + .browse-topics {
      margin-bottom: 8px;
    }
  }
}

/* browse rail breakpoint same as main hamburger menu (>= 1024px) */
@include breakpoint('custom') {
  body[class^='browse-'] {
    & > main {
      display: grid;
      grid-template:
        'browse-rail main'
        / 256px 1fr;

      /* on pages with rails the max width must be on main */
      max-width: var(--non-spectrum-max-width);
      margin: auto;
      grid-template-rows: auto auto;
    }
  }

  main > div.section {
    grid-column: 2;
  }

  main > div.section.browse-rail {
    display: initial;
    grid-column: 1;
    grid-row: 1 / 100;
    width: 224px;
    height: 100%;
    padding: 0 0 0 32px;
  }
}

@media (width >= 1440px) {
  body[class^='browse-'] {
    & main {
      background-position: -36px 0;
    }
  }

  body.browse-all,
  body.browse-product {
    & main {
      max-width: 1440px;
    }

    & main > div.section {
      padding: 30px 32px;
    }

    & main > div.section.browse-breadcrumb-container {
      padding-top: 24px;
      padding-bottom: 0;
    }

    & main > div.section.sign-up-container {
      padding-top: 0;
      padding-bottom: 0;
    }

    & .section.browse-filters-container {
      padding-top: 0;
      padding-bottom: 0;
    }
  }
}<|MERGE_RESOLUTION|>--- conflicted
+++ resolved
@@ -883,8 +883,6 @@
       }
 
       @include breakpoint(desktop) {
-<<<<<<< HEAD
-=======
         border-right: 1px solid #eaeaea;
 
         &:not(.rail),
@@ -892,7 +890,6 @@
           border-right: none;
         }
 
->>>>>>> 81ecfe5c
         &:not(.toc-container, .mini-toc-container) {
           overflow: auto;
           padding-block: 0;
