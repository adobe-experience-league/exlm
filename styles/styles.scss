--- conflicted
+++ resolved
@@ -806,11 +806,7 @@
     > div {
       padding: 30px var(--spectrum-spacing-500) var(--spectrum-spacing-500) var(--spectrum-spacing-500);
       box-sizing: border-box;
-<<<<<<< HEAD
-      border: 1px solid #eaeaea;
-=======
       border-right: 1px solid #eaeaea;
->>>>>>> ca23867a
 
       &.section {
         padding: 30px 2px;
