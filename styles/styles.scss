@import './sass/breakpoints';
@import './sass/typography';

:root {
  /* colors */
  --link-color: #035fe6;
  --link-hover-color: #136ff6;
  --background-color: #fff;
  --overlay-background-color: #eee;
  --highlight-background-color: #ccc;
  --text-color: #000;

  /* fonts */
  --body-font-family: 'Adobe Clean', adobe-clean, 'Source Sans Pro',
    -apple-system, system-ui, 'Segoe UI', roboto, ubuntu, 'Trebuchet MS',
    'Lucida Grande', sans-serif;
  --heading-font-family: var(--body-font-family);
  --fixed-font-family: 'Roboto Mono', menlo, consolas, 'Liberation Mono',
    monospace;
  --spectrum-code-font-family: 'Source Code Pro', 'monaco', monospace;

  /* default font sizes */
  --spectrum-font-size-50: 11px;
  --spectrum-font-size-75: 12px;
  --spectrum-font-size-100: 14px;
  --spectrum-font-size-200: 16px;
  --spectrum-font-size-300: 18px;
  --spectrum-font-size-400: 20px;
  --spectrum-font-size-500: 22px;
  --spectrum-font-size-600: 25px;
  --spectrum-font-size-700: 28px;
  --spectrum-font-size-800: 32px;
  --spectrum-font-size-900: 36px;
  --spectrum-font-size-1000: 40px;
  --spectrum-font-size-1100: 45px;
  --spectrum-font-size-1200: 50px;
  --spectrum-font-size-1300: 60px;

  /* exlm dev.corp font values */
  --exlm-font-size-h1: 28px;
  --exlm-font-size-h2: 24px;
  --exlm-font-size-h3: 20px;
  --exlm-font-size-p: 16px;

  /* font weight */
  --font-weight-900: 900;
  --font-weight-700: 700;
  --font-weight-600: 600;
  --font-weight-400: 400;
  --spectrum-extra-bold-font-weight: 800;

  /* line height */
  --spectrum-line-height-xxxl: 57.2px;
  --spectrum-line-height-xxl: 36.4px;
  --spectrum-line-height-xl: 28.6px;
  --spectrum-line-height-l: 27px;
  --spectrum-line-height-m: 25.6px;
  --spectrum-line-height-s: 19.2px;

  /* heading font sizes */
  --spectrum-heading-size-xxxl: var(--spectrum-font-size-1300);
  --spectrum-heading-size-xxl: var(--spectrum-font-size-1100);
  --spectrum-heading-size-xl: var(--spectrum-font-size-900);
  --spectrum-heading-size-l: var(--spectrum-font-size-700);
  --spectrum-heading-size-m: var(--spectrum-font-size-500);
  --spectrum-heading-size-s: var(--spectrum-font-size-300);
  --spectrum-heading-size-xs: var(--spectrum-font-size-200);
  --spectrum-heading-size-xxs: var(--spectrum-font-size-100);

  /* body font sizes */
  --spectrum-body-size-xxxl: var(--spectrum-font-size-600);
  --spectrum-body-size-xxl: var(--spectrum-font-size-500);
  --spectrum-body-size-xl: var(--spectrum-font-size-400);
  --spectrum-body-size-l: var(--spectrum-font-size-300);
  --spectrum-body-size-m: var(--spectrum-font-size-200);
  --spectrum-body-size-s: var(--spectrum-font-size-100);
  --spectrum-body-size-xs: var(--spectrum-font-size-75);
  --spectrum-body-line-height: var(--spectrum-line-height-200);
  --spectrum-body-color: var(--spectrum-gray-800);

  /* nav height */
  --nav-height: 64px;

  /* spectrum color palettes - light theme only
  https: //spectrum.adobe.com/page/color-palette/#Latest-Spectrum-colors */
  --spectrum-gray-50: #fff;
  --spectrum-gray-75: #fdfdfd;
  --spectrum-gray-100: #f8f8f8;
  --spectrum-gray-200: #e6e6e6;
  --spectrum-gray-300: #d5d5d5;
  --spectrum-gray-400: #b1b1b1;
  --spectrum-gray-500: #909090;
  --spectrum-gray-600: #6d6d6d;
  --spectrum-gray-700: #464646;
  --spectrum-gray-800: #222;
  --spectrum-gray-900: #000;
  --spectrum-blue-100: #e0f2ff;
  --spectrum-blue-200: #cae8ff;
  --spectrum-blue-300: #b5deff;
  --spectrum-blue-400: #96cefd;
  --spectrum-blue-500: #78bbfa;
  --spectrum-blue-600: #59a7f6;
  --spectrum-blue-700: #3892f3;
  --spectrum-blue-800: #147af3;
  --spectrum-blue-900: #0265dc;
  --spectrum-blue-1000: #0054b6;
  --spectrum-blue-1100: #004491;
  --spectrum-blue-1200: #003571;
  --spectrum-blue-1300: #002754;
  --spectrum-green-100: #cef8e0;
  --spectrum-green-200: #adf4ce;
  --spectrum-green-300: #89ecbc;
  --spectrum-green-400: #67dea8;
  --spectrum-green-500: #49cc93;
  --spectrum-green-600: #2fb880;
  --spectrum-green-700: #15a46e;
  --spectrum-green-800: #008f5d;
  --spectrum-green-900: #007a4d;
  --spectrum-green-1000: #00653e;
  --spectrum-green-1100: #005132;
  --spectrum-green-1200: #053f27;
  --spectrum-green-1300: #0a2e1d;
  --spectrum-orange-100: #ffeccc;
  --spectrum-orange-200: #ffdfad;
  --spectrum-orange-300: #fdd291;
  --spectrum-orange-400: #ffbb63;
  --spectrum-orange-500: #ffa037;
  --spectrum-orange-600: #f68511;
  --spectrum-orange-700: #e46f00;
  --spectrum-orange-800: #cb5d00;
  --spectrum-orange-900: #b14c00;
  --spectrum-orange-1000: #953d00;
  --spectrum-orange-1100: #7a2f00;
  --spectrum-orange-1200: #612300;
  --spectrum-orange-1300: #491901;
  --spectrum-red-100: #ffebe7;
  --spectrum-red-200: #ffddd6;
  --spectrum-red-300: #ffcdc3;
  --spectrum-red-400: #ffb7a9;
  --spectrum-red-500: #ff9b88;
  --spectrum-red-600: #ff7c65;
  --spectrum-red-700: #f75c46;
  --spectrum-red-800: #ea3829;
  --spectrum-red-900: #d31510;
  --spectrum-red-1000: #b40000;
  --spectrum-red-1100: #930000;
  --spectrum-red-1200: #740000;
  --spectrum-red-1300: #590000;
  --spectrum-celery-100: #cdfcbf;
  --spectrum-celery-200: #aef69d;
  --spectrum-celery-300: #96ee85;
  --spectrum-celery-400: #72e06a;
  --spectrum-celery-500: #4ecf50;
  --spectrum-celery-600: #27bb36;
  --spectrum-celery-700: #07a721;
  --spectrum-celery-800: #009112;
  --spectrum-celery-900: #007c0f;
  --spectrum-celery-1000: #00670f;
  --spectrum-celery-1100: #00530d;
  --spectrum-celery-1200: #00400a;
  --spectrum-celery-1300: #003007;
  --spectrum-chartreuse-100: #dbfc6e;
  --spectrum-chartreuse-200: #cbf443;
  --spectrum-chartreuse-300: #bce92a;
  --spectrum-chartreuse-400: #aad816;
  --spectrum-chartreuse-500: #98c50a;
  --spectrum-chartreuse-600: #87b103;
  --spectrum-chartreuse-700: #769c00;
  --spectrum-chartreuse-800: #678800;
  --spectrum-chartreuse-900: #577400;
  --spectrum-chartreuse-1000: #486000;
  --spectrum-chartreuse-1100: #3a4d00;
  --spectrum-chartreuse-1200: #2c3b00;
  --spectrum-chartreuse-1300: #212c00;
  --spectrum-cyan-100: #c5f8ff;
  --spectrum-cyan-200: #a4f0ff;
  --spectrum-cyan-300: #88e7fa;
  --spectrum-cyan-400: #60d8f3;
  --spectrum-cyan-500: #33c5e8;
  --spectrum-cyan-600: #12b0da;
  --spectrum-cyan-700: #019cc8;
  --spectrum-cyan-800: #0086b4;
  --spectrum-cyan-900: #00719f;
  --spectrum-cyan-1000: #005d89;
  --spectrum-cyan-1100: #004a73;
  --spectrum-cyan-1200: #00395d;
  --spectrum-cyan-1300: #002a46;
  --spectrum-fuchsia-100: #ffe9fc;
  --spectrum-fuchsia-200: #ffdafa;
  --spectrum-fuchsia-300: #fec7f8;
  --spectrum-fuchsia-400: #fbaef6;
  --spectrum-fuchsia-500: #f592f3;
  --spectrum-fuchsia-600: #ed74ed;
  --spectrum-fuchsia-700: #e055e2;
  --spectrum-fuchsia-800: #cd3ace;
  --spectrum-fuchsia-900: #b622b7;
  --spectrum-fuchsia-1000: #9d039e;
  --spectrum-fuchsia-1100: #800081;
  --spectrum-fuchsia-1200: #640664;
  --spectrum-fuchsia-1300: #470e46;
  --spectrum-indigo-100: #edeeff;
  --spectrum-indigo-200: #e0e2ff;
  --spectrum-indigo-300: #d3d5ff;
  --spectrum-indigo-400: #c1c4ff;
  --spectrum-indigo-500: #acafff;
  --spectrum-indigo-600: #9599ff;
  --spectrum-indigo-700: #7e84fc;
  --spectrum-indigo-800: #686df4;
  --spectrum-indigo-900: #5258e4;
  --spectrum-indigo-1000: #4046ca;
  --spectrum-indigo-1100: #3236a8;
  --spectrum-indigo-1200: #262986;
  --spectrum-indigo-1300: #1b1e64;
  --spectrum-magenta-100: #ffeaf1;
  --spectrum-magenta-200: #ffdce8;
  --spectrum-magenta-300: #ffcadd;
  --spectrum-magenta-400: #ffb2ce;
  --spectrum-magenta-500: #ff95bd;
  --spectrum-magenta-600: #fa77aa;
  --spectrum-magenta-700: #ef5a98;
  --spectrum-magenta-800: #de3d82;
  --spectrum-magenta-900: #c82269;
  --spectrum-magenta-1000: #ad0955;
  --spectrum-magenta-1100: #8e0045;
  --spectrum-magenta-1200: #700037;
  --spectrum-magenta-1300: #54032a;
  --spectrum-purple-100: #f6ebff;
  --spectrum-purple-200: #edf;
  --spectrum-purple-300: #e6d0ff;
  --spectrum-purple-400: #dbbbfe;
  --spectrum-purple-500: #cca4fd;
  --spectrum-purple-600: #bd8bfc;
  --spectrum-purple-700: #ae72f9;
  --spectrum-purple-800: #9d57f4;
  --spectrum-purple-900: #893de7;
  --spectrum-purple-1000: #7326d3;
  --spectrum-purple-1100: #5d13b7;
  --spectrum-purple-1200: #470c94;
  --spectrum-purple-1300: #33106a;
  --spectrum-seafoam-100: #cef7f3;
  --spectrum-seafoam-200: #aaf1ea;
  --spectrum-seafoam-300: #8ce9e2;
  --spectrum-seafoam-400: #65dad2;
  --spectrum-seafoam-500: #3fc9c1;
  --spectrum-seafoam-600: #0fb5ae;
  --spectrum-seafoam-700: #00a19a;
  --spectrum-seafoam-800: #008c87;
  --spectrum-seafoam-900: #007772;
  --spectrum-seafoam-1000: #00635f;
  --spectrum-seafoam-1100: #0c4f4c;
  --spectrum-seafoam-1200: #123c3a;
  --spectrum-seafoam-1300: #122c2b;
  --spectrum-yellow-100: #fbf198;
  --spectrum-yellow-200: #f8e750;
  --spectrum-yellow-300: #f8d904;
  --spectrum-yellow-400: #e8c600;
  --spectrum-yellow-500: #d7b300;
  --spectrum-yellow-600: #c49f00;
  --spectrum-yellow-700: #b08c00;
  --spectrum-yellow-800: #9b7800;
  --spectrum-yellow-900: #856600;
  --spectrum-yellow-1000: #705300;
  --spectrum-yellow-1100: #5b4300;
  --spectrum-yellow-1200: #483300;
  --spectrum-yellow-1300: #362500;
  --spectrum-global-color-gray-900-rgb: 0, 0, 0;

  /* spectrum spacing */
  --spectrum-spacing-400: 24px;
  --spectrum-spacing-500: 32px;
  --spectrum-spacing-600: 40px;
  --spectrum-spacing-700: 48px;

  /* mini toc spectrum vars */
  --spectrum-sidenav-item-background-color-hover: ButtonFace;
  --spectrum-alias-highlight-hover: rgba(0, 0, 0, 0.06);
  --spectrum-sidenav-item-text-color-hover: ButtonText;
  --spectrum-alias-text-color-hover: var(--spectrum-global-color-gray-900);

  /* Non-Spectrum custom colors */
  --non-spectrum-eerie-black: #1e1e1e;
  --non-spectrum-custom-dark: #363636;
  --non-spectrum-true-blue: #0469e3;
  --non-spectrum-tawny-orange: #d16100;
  --non-spectrum-ue-red: #bb0202;
  --non-spectrum-viridian: #007e50;
  --non-spectrum-grey: #4a4a4a;
  --non-spectrum-grey-updated: #6e6e6e;
  --non-spectrum-link: #378ef0;
  --non-spectrum-navy-blue: #1473e6;
<<<<<<< HEAD
  --non-spectrum-bg: #fafafa;
  --non-spectrum-hover-bg: #f5f5f5;
  --non-spectrum-input-text: #4b4b4b;
=======
  --non-spectrurm-article-light-gray: #d3d3d3;
  --non-spectrurm-article-dark-gray: #505050;
>>>>>>> ce102e00

  /* rgba transparent values */
  --spectrum-button-background-color-default: rgb(0 0 0 / 0%);

  /* Spacing Tokens */
  --space-token-xxs: 8px;
  --space-token-xs: 16px;
  --space-token-s: 24px;
  --space-token-m: 32px;
  --space-token-l: 40px;
  --space-token-xl: 56px;
  --space-token-xxl: 80px;
  --space-token-xxxl: 104px;

  /* Box Shadows */
  --box-shadow-1: 0 0.5em 1em -0.125em #0a0a0a1a, 0 0 0 1px #0a0a0a05;
}

@include breakpoint('desktop') {
  :root {
    /* exlm dev.corp font values */
    --exlm-font-size-h1: 44px;
    --exlm-font-size-h2: 28px;
    --exlm-font-size-h3: 22px;
    --exlm-font-size-h4: 18px;
    --exlm-font-size-p: 16px;
  }
}

@font-face {
  font-family: roboto-fallback;
  size-adjust: 100.06%;
  ascent-override: 95%;
  src: local('Arial');
}

html {
  -webkit-font-smoothing: antialiased;
}

body {
  font-size: var(--spectrum-body-size-s);
  margin: 0;
  font-family: var(--body-font-family);
  line-height: 1.6;
  color: var(--text-color);
  background-color: var(--background-color);
  display: none;
}

body.appear {
  display: unset;
}

header {
  height: var(--nav-height);
}

h5 {
  font-size: var(--spectrum-heading-size-xs);
}

h6 {
  font-size: var(--spectrum-heading-size-xxs);
}

dl,
pre {
  margin-top: 1em;
  margin-bottom: 1em;
}

hr {
  margin-top: 1.5em;
  margin-bottom: 1.5em;
  border: 0;
  border-bottom: 1px solid var(--overlay-background-color);
}

code,
pre,
samp {
  font-family: var(--fixed-font-family);
  font-size: var(--spectrum-body-size-l);
}

code,
samp {
  padding: 0.125em;
}

code:not([class^='language-']) {
  font-family: var(--spectrum-code-font-family);
  font-size: var(--spectrum-body-size-s);
  background-color: var(--spectrum-gray-100);
  padding: 4px;
  border: 1px solid var(--spectrum-gray-300);
  border-radius: 4px;
  line-height: 21px;
}

pre {
  overflow: scroll;
}

main pre {
  background-color: var(--overlay-background-color);
  padding: 1em;
  border-radius: 0.25em;
  overflow-x: auto;
  white-space: pre;
}

a:any-link {
  @include text-styles($color: var(--non-spectrum-link));

  cursor: pointer;
  text-decoration: none;
}

a:hover {
  color: var(--non-spectrum-custom-dark);
}

/* buttons */
a.button:any-link,
button {
  font-family: var(--body-font-family);
  display: inline-block;
  box-sizing: border-box;
  text-decoration: none;
  border: 2px solid transparent;
  padding: 5px 30px;
  text-align: center;
  font-style: normal;
  font-weight: 600;
  cursor: pointer;
  color: var(--background-color);
  background-color: var(--link-color);
  margin: 16px 0;
  white-space: nowrap;
  overflow: hidden;
  text-overflow: ellipsis;
  border-radius: 30px;
}

a.button:hover,
a.button:focus,
button:hover,
button:focus {
  background-color: var(--link-hover-color);
  cursor: pointer;
}

button:disabled,
button:disabled:hover {
  background-color: var(--overlay-background-color);
  cursor: unset;
}

a.button.secondary,
button.secondary {
  background-color: unset;
  border: 2px solid currentcolor;
  color: var(--text-color);
}

main input {
  font-size: 1.25rem;
  width: 100%;
  max-width: 50rem;
  display: block;
  margin-bottom: 1rem;
  padding: 0.75rem 0.6rem;
  border-radius: 0.25rem;
  box-sizing: border-box;
  border: 1px solid var(--text-color);
  color: var(--text-color);
  background-color: var(--background-color);
}

main input:hover {
  border: 1px solid var(--text-color);
}

main blockquote {
  margin: 0;
  color: var(--non-spectrum-grey);
}

main blockquote p::before {
  content: '“';
  line-height: 0;
}

main blockquote p::after {
  content: '”';
  line-height: 0;
}

ol > li > p {
  margin-bottom: 8px;
}

ul > li > p {
  margin-bottom: 8px;
}

main blockquote > p:not(:last-child) {
  margin-bottom: 8px;
}

ol > li > blockquote > p:last-child {
  margin-bottom: 0;
}

ul > li > blockquote > p:last-child {
  margin-bottom: 0;
}

main img {
  max-width: 100%;
  width: auto;
  height: auto;
}

.icon {
  display: inline-block;
  height: 24px;
  width: 24px;
}

.icon svg {
  height: 100%;
  width: 100%;
}

main .section {
  padding: 64px 16px;
}

@include breakpoint(tablet) {
  main .section {
    padding: 64px 32px;
  }
}

@include breakpoint(desktop) {
  .section>div {
    max-width: 1200px;
    margin: auto;
  }
}

/* section metadata */
main .section.highlight {
  background-color: var(--highlight-background-color);
}

.section>.default-content-wrapper:last-child>p:last-child {
  margin-bottom: 0;
}

ol {
  @include text-styles(
    $margin-bottom: 2em,
    $margin-top: 0,
    $color: var(--non-spectrum-grey),
    $line-height: 24px
  );

  margin-left: 28px;
  list-style-type: decimal;
  padding: 0;
}

ol > li:not(:last-child) {
  margin-bottom: 14px;
  color: inherit;
}

ul {
  @include text-styles(
    $margin-top: 1em,
    $margin-bottom: 2em,
    $line-height: 24px,
    $color: var(--non-spectrum-grey)
  );

  margin-left: 28px;
  list-style-type: disc;
  padding: 0;
}

ul > li:not(:last-child) {
  margin-bottom: 0.875em;
  color: inherit;
}

/* three column layout */
main.three-col-layout {
  width: 100%;
  display: grid;
  gap: 8px;
  grid-template-columns: 20% 1fr 20%;

  .content-section {
    width: auto;
    overflow: auto;
  }

  & > .rail-section {
    grid-column: 2/3;
    position: relative;
    display: flex;
    gap: 8px;

    .rail-section-wrapper {
      overflow: auto;
      width: 100%;
      display: none;
      margin: 0;
    }

    .rail-section-toggler {
      position: absolute;
      cursor: pointer;
      top: 0;
    }

    &-expanded {
      .rail-section-wrapper {
        display: block;
      }

      .rail-section-toggler {
        .icon-rail {
          transform: none;
        }
      }
    }

    &.rail-section-right {
      grid-column: 3/4;
      flex-direction: row-reverse;

      .rail-section-toggler {
        left: 0;

        .icon-rail {
          transform: none;
        }
      }
    }

    &.rail-section-left {
      grid-column: 1/2;

      .rail-section-toggler {
        right: 20px;

        .icon-rail {
          transform: rotate(180deg);
        }
      }

      &.rail-section-expanded {
        .rail-section-toggler {
          .icon-rail {
            transform: none;
          }
        }
      }
    }

    &.rail-section-expanded {
      &.rail-section-right {
        .rail-section-toggler {
          .icon-rail {
            transform: rotate(180deg);
          }
        }
      }
    }
  }
}<|MERGE_RESOLUTION|>--- conflicted
+++ resolved
@@ -288,14 +288,11 @@
   --non-spectrum-grey-updated: #6e6e6e;
   --non-spectrum-link: #378ef0;
   --non-spectrum-navy-blue: #1473e6;
-<<<<<<< HEAD
+  --non-spectrurm-article-light-gray: #d3d3d3;
+  --non-spectrurm-article-dark-gray: #505050;
   --non-spectrum-bg: #fafafa;
   --non-spectrum-hover-bg: #f5f5f5;
   --non-spectrum-input-text: #4b4b4b;
-=======
-  --non-spectrurm-article-light-gray: #d3d3d3;
-  --non-spectrurm-article-dark-gray: #505050;
->>>>>>> ce102e00
 
   /* rgba transparent values */
   --spectrum-button-background-color-default: rgb(0 0 0 / 0%);
