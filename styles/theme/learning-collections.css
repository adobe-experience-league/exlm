--- conflicted
+++ resolved
@@ -20,11 +20,7 @@
   display: flex;
   flex-direction: column;
   gap: 40px;
-<<<<<<< HEAD
-  max-width: 878px;
-=======
   max-width: 728px;
->>>>>>> 87aabbbe
   margin: 0 auto;
 }
 
