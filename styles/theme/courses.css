--- conflicted
+++ resolved
@@ -22,15 +22,8 @@
 h6 {
   color: var(--text-color);
   line-height: normal;
-<<<<<<< HEAD
-=======
-}
-
-body.courses .module-info-section {
-  border-bottom: 1px solid var(--spectrum-gray-200);
 }
 
 body.courses .section > div:has(> .block) {
   width: 100%;
->>>>>>> 67b9fa4b
 }