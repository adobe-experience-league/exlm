<<<<<<< HEAD
// eslint-disable-next-line import/no-cycle
import { fetchLanguagePlaceholders } from '../scripts.js';

=======
>>>>>>> 43a9271b
// Module utils

/**
 * Extracts the module fragment URL from the current page path.
 * For a path like /{locale}/courses/{collection}/{fragment}/{step}/...,
 * returns /{locale}/courses/{collection}/{fragment}
 *
 * @returns {string|null} The module fragment URL or null if not found
 */
export function getModuleFragmentUrl() {
  const parts = window.location.pathname.split('/').filter(Boolean);
  // find "courses" in the path
  const idx = parts.indexOf('courses');
  if (idx > 0 && parts.length > idx + 2) {
    const locale = parts[idx - 1];
    const collection = parts[idx + 1];
    const fragment = parts[idx + 2];
    return `/${locale}/courses/${collection}/${fragment}`;
  }
  return null;
}

/**
 * Fetches the module fragment HTML content from the server.
 *
 * @param {string} [path] - The path to fetch the fragment from. If not provided,
 *                         uses the result of getModuleFragmentUrl()
 * @returns {Promise<Document|null>} Parsed HTML document or null if fetch fails
 */
async function fetchModuleFragment(path = getModuleFragmentUrl()) {
  if (!path) return null;
  const fragmentUrl = `${path}.plain.html`;
  const res = await fetch(fragmentUrl);
  if (!res.ok) {
    // eslint-disable-next-line no-console
    console.error(`Failed to fetch module fragment: ${fragmentUrl}`);
    return null;
  }
  const text = await res.text();
  const parser = new DOMParser();
  return parser.parseFromString(text, 'text/html');
}

/**
 * Determines the current step position and navigation metadata for a module.
 *
 * @param {Array<{name: string, url: string}>} allSteps - Array of step objects with name and URL
 * @param {string} moduleRecap - URL of the recap step
 * @param {string} moduleQuiz - URL of the quiz step
 * @returns {Object} Step metadata object containing:
 *   - {number} currentStep - Index of the current step (1-based)
 *   - {string} nextStep - URL of the next step (null if none)
 *   - {string} prevStep - URL of the previous step (null if none)
 *   - {string} courseUrl - Base URL of the course
 *   - {boolean} isRecap - Whether current page is the recap step
 *   - {boolean} isQuiz - Whether current page is the quiz step
 */
function getStepMeta(allSteps, moduleRecap, moduleQuiz) {
  const currentPath = window.location.pathname;
  let currentStep = null;
  let nextStep = null;
  let prevStep = null;
  let currentIdx = -1;

  for (let i = 0; i < allSteps.length; i += 1) {
    if (allSteps[i] && currentPath.startsWith(allSteps[i].url)) {
      currentStep = i + 1; // 1-based index
      currentIdx = i;
      break;
    }
  }
  if (currentIdx === -1) {
    // fallback: try to match by last segment
    const lastSeg = currentPath.split('/').pop();
    for (let i = 0; i < allSteps.length; i += 1) {
      if (allSteps[i].url.split('/').pop() === lastSeg) {
        currentStep = i + 1; // 1-based index
        currentIdx = i;
        break;
      }
    }
  }
  if (currentIdx !== -1) {
    prevStep = allSteps[currentIdx - 1]?.url || null;
    nextStep = allSteps[currentIdx + 1]?.url || null;
  }

  // Course URL: parent path up to /courses/slug
  let courseUrl = '';
  const [, matchedUrl] = currentPath.match(/^(\/[a-z-]+\/courses\/[^/]+)/) || [];
  if (matchedUrl) courseUrl = matchedUrl;

  // isRecap, isQuiz
  const isRecap = !!(moduleRecap && currentPath.startsWith(moduleRecap));
  const isQuiz = !!(moduleQuiz && currentPath.startsWith(moduleQuiz));

  return {
    currentStep,
    nextStep,
    prevStep,
    courseUrl,
    isRecap,
    isQuiz,
  };
}

/**
 * Extracts metadata from a module fragment DOM element.
 * Parses the fragment to extract header, description, recap/quiz URLs,
 * and step information.
 *
 * @param {Document} fragment - Parsed HTML document containing module data
 * @returns {Promise<Object>} module metadata object containing:
 *   - {string} moduleHeader - Title of the module
 *   - {string} moduleDescription - Description HTML content
 *   - {string} moduleRecap - URL of the recap step
 *   - {string} moduleQuiz - URL of the quiz step
 *   - {Array<{name: string, url: string}>} moduleSteps - Array of step objects
 *   - {number} totalSteps - Total number of steps in the track
 *   - {number} currentStep - Index of the current step (1-based)
 *   - {string|null} nextStep - URL of the next step (null if none)
 *   - {string|null} prevStep - URL of the previous step (null if none)
 *   - {string} courseUrl - Base URL of the course
 *   - {boolean} isRecap - Whether current page is the recap step
 *   - {boolean} isQuiz - Whether current page is the quiz step
 */
async function extractModuleMeta(fragment, placeholders) {
  if (!fragment) return {};

  const meta = fragment.querySelector('.module-meta');
  const track = fragment.querySelector('.module');

  const moduleHeader = meta?.children[0]?.textContent?.trim() || '';
  const moduleDescription = meta?.children[1]?.innerHTML || '';
  const moduleRecap = meta?.children[2]?.querySelector('a')?.getAttribute('href') || '';
  const moduleQuiz = meta?.children[3]?.querySelector('a')?.getAttribute('href') || '';

  // Steps
  const stepDivs = Array.from(track?.children || []);
  const allSteps = stepDivs
    .map((div) => {
      const a = div.querySelector('a');
      const nameDiv = div.children?.[1];
      const url = a?.getAttribute('href') || '';
      const name = nameDiv?.textContent?.trim() || '';
      if (!url || !name) return null;
      return { name, url };
    })
    .filter(Boolean);

  // Add recap and quiz steps to allSteps
  if (moduleRecap) {
    allSteps.push({
      name: placeholders['module-recap-step-name'] || 'Recap - Key Takeaways',
      url: moduleRecap,
    });
  }
  if (moduleQuiz) {
    allSteps.push({ name: placeholders['module-quiz-step-name'] || 'Module Quiz', url: moduleQuiz });
  }

  const totalSteps = allSteps.length;
  return {
    moduleHeader,
    moduleDescription,
    moduleRecap,
    moduleQuiz,
    moduleSteps: allSteps,
    totalSteps,
    ...getStepMeta(allSteps, moduleRecap, moduleQuiz),
  };
}

/**
 * Gets current step information for the module with caching support.
 * Retrieves module metadata from cache or fetches from server if not cached.
 * Updates step navigation metadata for the current page.
 *
 * @returns {Promise<Object|null>} Module metadata object containing:
 *   - {string} moduleHeader - Title of the module
 *   - {string} moduleDescription - Description HTML content
 *   - {string} moduleRecap - URL of the recap step
 *   - {string} moduleQuiz - URL of the quiz step
 *   - {Array<{name: string, url: string}>} moduleSteps - Array of step objects
 *   - {number} totalSteps - Total number of steps in the track
 *   - {number} currentStep - Index of the current step (1-based)
 *   - {string|null} nextStep - URL of the next step (null if none)
 *   - {string|null} prevStep - URL of the previous step (null if none)
 *   - {string} courseUrl - Base URL of the course
 *   - {boolean} isRecap - Whether current page is the recap step
 *   - {boolean} isQuiz - Whether current page is the quiz step
 */
export async function getCurrentStepInfo(placeholders = {}) {
  const fragUrl = getModuleFragmentUrl();
  if (!fragUrl) return null;
  const storageKey = `module-meta:${fragUrl}`;
  let meta = null;

  // Try to get from sessionStorage
  try {
    const cached = sessionStorage.getItem(storageKey);
    if (cached) {
      const parsed = JSON.parse(cached);
      // Re-run getStepMeta to update navigation for current page
      if (parsed && Array.isArray(parsed.moduleSteps)) {
        const stepMeta = getStepMeta(parsed.moduleSteps, parsed.moduleRecap, parsed.moduleQuiz);
        return { ...parsed, ...stepMeta };
      }
    }
  } catch (e) {
    // eslint-disable-next-line no-console
    console.error(e);
  }

  // Not cached, fetch and store
  const fragment = await fetchModuleFragment(fragUrl);
  if (!fragment) return null;
  meta = await extractModuleMeta(fragment, placeholders);
  try {
    sessionStorage.setItem(storageKey, JSON.stringify(meta));
  } catch (e) {
    // eslint-disable-next-line no-console
    console.error(e);
  }
  return { ...meta, ...getStepMeta(meta?.moduleSteps, meta?.moduleRecap, meta?.moduleQuiz) };
}

/**
 * Gets module metadata for a specific module fragment URL with caching support.
 * Retrieves cached metadata or fetches from server if not cached.
 *
 * @param {string} moduleFragmentUrl - The module fragment URL to get metadata for
 * @returns {Promise<Object|null>} Module metadata object containing:
 *   - {string} moduleHeader - Title of the module
 *   - {string} moduleDescription - Description HTML content
 *   - {string} moduleRecap - URL of the recap step
 *   - {string} moduleQuiz - URL of the quiz step
 *   - {Array<{name: string, url: string}>} moduleSteps - Array of step objects
 *   - {number} totalSteps - Total number of steps in the track
 */
export async function getModuleMeta(moduleFragmentUrl, placeholders = {}) {
  if (!moduleFragmentUrl) return null;
  const storageKey = `module-meta:${moduleFragmentUrl}`;
  let meta = null;

  try {
    const cached = sessionStorage.getItem(storageKey);
    if (cached) {
      const parsed = JSON.parse(cached);
      if (parsed && Array.isArray(parsed?.moduleSteps)) {
        return parsed;
      }
    }
  } catch (e) {
    // eslint-disable-next-line no-console
    console.error(e);
  }

  const fragment = await fetchModuleFragment(moduleFragmentUrl);
  if (!fragment) return null;
  meta = await extractModuleMeta(fragment, placeholders);
  try {
    sessionStorage.setItem(storageKey, JSON.stringify(meta));
  } catch (e) {
    // eslint-disable-next-line no-console
    console.error(e);
  }
  return meta;
}

// Course utils

/**
 * Extracts the course fragment URL from the current page path.
 * For a path like /{locale}/courses/{collection}/{fragment}/{step}/...,
 * returns /{locale}/courses/{collection}
 *
 * @returns {string|null} The course fragment URL or null if not found
 */
export function getCourseFragmentUrl() {
  const parts = window.location.pathname.split('/').filter(Boolean);
  const idx = parts.indexOf('courses');
  if (idx > 0 && parts.length > idx + 1) {
    const locale = parts[idx - 1];
    const collection = parts[idx + 1];
    return `/${locale}/courses/${collection}`;
  }
  return null;
}

/**
 * Fetches the course fragment HTML content from the server.
 *
 * @param {string} courseFragmentUrl - The course fragment URL to fetch
 * @returns {Promise<Document|null>} Parsed HTML document or null if fetch fails
 */
export async function fetchCourseFragment(courseFragmentUrl) {
  if (!courseFragmentUrl) return null;
  const fragmentUrl = `${courseFragmentUrl}.plain.html`;
  const res = await fetch(fragmentUrl);
  if (!res.ok) {
    return null;
  }
  const text = await res.text();
  const parser = new DOMParser();
  return parser.parseFromString(text, 'text/html');
}

/**
 * Extracts metadata from a course fragment DOM element.
 * Parses the fragment to extract course information including heading,
 * description, total time, and module URLs.
 *
 * @param {Document} fragment - Parsed HTML document containing course data
 * @returns {Promise<Object>} Course metadata object containing:
 *   - {string} heading - Course title
 *   - {string} description - Course description HTML content
 *   - {string} totalTime - Total course duration
 *   - {Array<string>} modules - Array of module URLs
 */
export async function extractCourseMeta(fragment) {
  if (!fragment) return {};

  const marqueeMeta = fragment.querySelector('.course-marquee');
  const heading = marqueeMeta?.children[0]?.textContent?.trim() || '';
  const description = marqueeMeta?.children[1]?.innerHTML || '';
  const courseBreakdownMeta = fragment.querySelector('.course-breakdown');
  const totalTime = courseBreakdownMeta?.children[1]?.textContent?.trim() || '';
  const modules =
    courseBreakdownMeta?.children.length > 4
      ? [...courseBreakdownMeta.children].slice(4).map((child) => child.querySelector('a')?.getAttribute('href') || '')
      : [];
  return {
    heading,
    description,
    totalTime,
    modules,
  };
}

/**
 * Gets current course metadata with caching support.
 * Retrieves course metadata from cache or fetches from server if not cached.
 *
 * @param {string} [courseFragmentUrl] - The course fragment URL to get metadata for.
 *                                      If not provided, uses getCourseFragmentUrl()
 * @returns {Promise<Object|null>} Course metadata object containing:
 *   - {string} heading - Course title
 *   - {string} description - Course description HTML content
 *   - {string} totalTime - Total course duration
 *   - {Array<string>} modules - Array of module URLs
 *   - {string} url - The course fragment URL
 */
export async function getCurrentCourseMeta(courseFragmentUrl = getCourseFragmentUrl()) {
  if (!courseFragmentUrl) return null;
  const storageKey = `course-meta:${courseFragmentUrl}`;
  let meta = null;

  try {
    const cached = sessionStorage.getItem(storageKey);
    if (cached) {
      const parsed = JSON.parse(cached);
      if (parsed && Array.isArray(parsed?.modules)) {
        return parsed;
      }
    }
  } catch (e) {
    // eslint-disable-next-line no-console
    console.error(e);
  }

  const fragment = await fetchCourseFragment(courseFragmentUrl);
  if (!fragment) return null;

  meta = await extractCourseMeta(fragment);
  meta.url = courseFragmentUrl;

  try {
    sessionStorage.setItem(storageKey, JSON.stringify(meta));
  } catch (e) {
    // eslint-disable-next-line no-console
    console.error(e);
  }
  return meta;
}<|MERGE_RESOLUTION|>--- conflicted
+++ resolved
@@ -1,9 +1,3 @@
-<<<<<<< HEAD
-// eslint-disable-next-line import/no-cycle
-import { fetchLanguagePlaceholders } from '../scripts.js';
-
-=======
->>>>>>> 43a9271b
 // Module utils
 
 /**
