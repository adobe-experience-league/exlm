--- conflicted
+++ resolved
@@ -672,15 +672,9 @@
   document.body.style.display = null;
   const lcpCandidate = document.querySelector('main img');
   await new Promise((resolve) => {
-<<<<<<< HEAD
-    if (lcpCandidate && lcpCandidate.src === 'about:error')
-      resolve(); // error loading image
-    else if (lcpCandidate && !lcpCandidate.complete) {
-=======
     if (lcpCandidate && lcpCandidate.src === 'about:error') {
       resolve(); // error loading image
     } else if (lcpCandidate && !lcpCandidate.complete) {
->>>>>>> 7a6d1be0
       lcpCandidate.setAttribute('loading', 'eager');
       lcpCandidate.addEventListener('load', resolve);
       lcpCandidate.addEventListener('error', resolve);
