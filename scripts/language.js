import { loadCSS } from './lib-franklin.js';
// eslint-disable-next-line import/no-cycle
import { getEDSLink, htmlToElement } from './scripts.js';

/**
 * Proccess current pathname and return details for use in language switching
 * Considers pathnames like /en/path/to/content and /content/exl/global/en/path/to/content.html for both EDS and AEM
 */
export const getPathDetails = () => {
  const { pathname } = window.location;
  const extParts = pathname.split('.');
  const ext = extParts.length > 1 ? extParts[extParts.length - 1] : '';
  const isContentPath = pathname.startsWith('/content');
  const parts = pathname.split('/');
  const safeLangGet = (index) => (parts.length > index ? parts[index] : 'en');
  // 4 is the index of the language in the path for AEM content paths like  /content/exl/global/en/path/to/content.html
  // 1 is the index of the language in the path for EDS paths like /en/path/to/content
  let lang = isContentPath ? safeLangGet(4) : safeLangGet(1);
  // remove suffix from lang if any
  if (lang.indexOf('.') > -1) {
    lang = lang.substring(0, lang.indexOf('.'));
  }
  // substring before lang
  const prefix = pathname.substring(0, pathname.indexOf(`/${lang}`)) || '';
  const suffix = pathname.substring(pathname.indexOf(`/${lang}`) + lang.length + 1) || '';
  return {
    ext,
    prefix,
    suffix,
    lang,
    isContentPath,
  };
};

const pathDetails = getPathDetails();

/**
 * loads the one and only language fragment.
 */
export const loadLanguageFragment = async () => {
  window.languagePromise =
    window.languagePromise ||
    new Promise((resolve) => {
      fetch(`/fragments/en/languages/languages.plain.html`)
        .then((response) => response.text())
        .then((text) => {
          resolve(text);
        });
    });
<<<<<<< HEAD
  loadCSS('/styles/language.css');
  return languagePromise;
};

export const getCurrentLanguage = () => {
  // first part of url is the language
  const url = getEDSLink(window.location.pathname);
  const parts = url.split('/');
  return parts.length > 0 ? url.split('/')[1] : 'en';
};

export const isIndex = () => {
  const url = window.location.pathname;
  return url === '/';
=======
  loadCSS(`${window.hlx.codeBasePath}/styles/language.css`);
  return window.languagePromise;
>>>>>>> bb6a7ec9
};

export const getLanguagePath = (language) => {
  const { prefix, suffix } = pathDetails;
  return `${prefix}/${language}${suffix}`;
};

/**
 * changes current url to the new language url
 */
const switchLanguage = (language) => {
  const { lang } = pathDetails;
  if (lang !== language) {
    window.location.pathname = getLanguagePath(language);
  }
};

/**
 * Decoration for language popover - shared between header and footer
 */
export const buildLanguagePopover = async (position) => {
  const popoverId = 'language-picker-popover';
  const popoverClass =
    position === 'top' ? 'language-selector-popover language-selector-popover--top' : 'language-selector-popover';
  let languagesEl = htmlToElement(await loadLanguageFragment());
  languagesEl = languagesEl.querySelector('ul');

  const languageOptions = languagesEl?.children || [];
  const languages = [...languageOptions].map((option) => ({
    title: option.textContent,
    lang: option?.firstElementChild?.getAttribute('href'),
  }));

  const { lang: currentLang } = getPathDetails();
  const options = languages
    .map((option) => {
      const lang = option.lang?.toLowerCase();
      const selected = currentLang === lang ? 'selected' : '';
      return `<span class="language-selector-label" data-value="${lang}" ${selected}>${option.title}</span>`;
    })
    .join('');
  const popover = htmlToElement(`
    <div class="${popoverClass}" id="${popoverId}">
      ${options}
    </div>`);

  popover.addEventListener('click', (e) => {
    const { target } = e;
    if (target.classList.contains('language-selector-label')) {
      target.setAttribute('selected', 'true');
      const lang = target.getAttribute('data-value');
      switchLanguage(lang);
    }
  });

  return {
    popover,
    languages,
  };
};<|MERGE_RESOLUTION|>--- conflicted
+++ resolved
@@ -1,6 +1,6 @@
 import { loadCSS } from './lib-franklin.js';
 // eslint-disable-next-line import/no-cycle
-import { getEDSLink, htmlToElement } from './scripts.js';
+import { htmlToElement } from './scripts.js';
 
 /**
  * Proccess current pathname and return details for use in language switching
@@ -47,25 +47,8 @@
           resolve(text);
         });
     });
-<<<<<<< HEAD
-  loadCSS('/styles/language.css');
-  return languagePromise;
-};
-
-export const getCurrentLanguage = () => {
-  // first part of url is the language
-  const url = getEDSLink(window.location.pathname);
-  const parts = url.split('/');
-  return parts.length > 0 ? url.split('/')[1] : 'en';
-};
-
-export const isIndex = () => {
-  const url = window.location.pathname;
-  return url === '/';
-=======
   loadCSS(`${window.hlx.codeBasePath}/styles/language.css`);
   return window.languagePromise;
->>>>>>> bb6a7ec9
 };
 
 export const getLanguagePath = (language) => {
