--- conflicted
+++ resolved
@@ -270,20 +270,11 @@
  * @param {HTMLElement} main
  */
 async function renderProfilePage(main) {
-<<<<<<< HEAD
   addProfileTab(main);
   addProfileRail(main);
   try {
     await loadIms(); // eslint-disable-line no-use-before-define
     if (!window?.adobeIMS?.isSignedInUser()) {
-=======
-  try {
-    await loadIms(); // eslint-disable-line no-use-before-define
-    if (window?.adobeIMS?.isSignedInUser() || false) {
-      addProfileRail(main);
-      addProfileTab(main);
-    } else {
->>>>>>> 0f572e81
       window?.adobeIMS?.signIn();
     }
   } catch (e) {
@@ -307,6 +298,7 @@
       addArticleLandingRail(main);
     }
     if (isProfilePage()) {
+      renderProfilePage(main);
       renderProfilePage(main);
     }
   } catch (error) {
