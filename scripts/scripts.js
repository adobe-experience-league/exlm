/* eslint-disable no-console */
/* eslint-disable no-bitwise */
import {
  sampleRUM,
  buildBlock,
  loadHeader,
  loadFooter,
  decorateIcons,
  decorateSections,
  decorateBlocks,
  decorateBlock,
  decorateTemplateAndTheme,
  waitForLCP,
  loadBlocks,
  loadCSS,
  decorateButtons,
  getMetadata,
  loadScript,
  fetchPlaceholders,
  readBlockConfig,
  createOptimizedPicture,
  toClassName,
} from './lib-franklin.js';

const LCP_BLOCKS = ['marquee', 'article-marquee']; // add your LCP blocks to the list
export const timers = new Map();

/**
 * Moves all the attributes from a given elmenet to another given element.
 * @param {Element} from the element to copy attributes from
 * @param {Element} to the element to copy attributes to
 */
export function moveAttributes(from, to, attributes) {
  if (!attributes) {
    // eslint-disable-next-line no-param-reassign
    attributes = [...from.attributes].map(({ nodeName }) => nodeName);
  }
  attributes.forEach((attr) => {
    const value = from.getAttribute(attr);
    if (value) {
      to.setAttribute(attr, value);
      from.removeAttribute(attr);
    }
  });
}

/**
 * Move instrumentation attributes from a given element to another given element.
 * @param {Element} from the element to copy attributes from
 * @param {Element} to the element to copy attributes to
 */
export function moveInstrumentation(from, to) {
  moveAttributes(
    from,
    to,
    [...from.attributes]
      .map(({ nodeName }) => nodeName)
      .filter((attr) => attr.startsWith('data-aue-') || attr.startsWith('data-richtext-')),
  );
}

// eslint-disable-next-line
export function debounce(id = '', fn = () => void 0, ms = 250) {
  if (id.length > 0) {
    if (timers.has(id)) {
      clearTimeout(timers.get(id));
    }

    timers.set(
      id,
      setTimeout(() => {
        timers.delete(id);
        fn();
      }, ms),
    );
  }
}

/**
 * load fonts.css and set a session storage flag
 */
async function loadFonts() {
  await loadCSS(`${window.hlx.codeBasePath}/styles/fonts.css`);
  try {
    if (!window.location.hostname.includes('localhost')) sessionStorage.setItem('fonts-loaded', 'true');
  } catch (e) {
    // do nothing
  }
}

/**
 * Process current pathname and return details for use in language switching
 * Considers pathnames like /en/path/to/content and /content/exl/global/en/path/to/content.html for both EDS and AEM
 */
export function getPathDetails() {
  const { pathname } = window.location;
  const extParts = pathname.split('.');
  const ext = extParts.length > 1 ? extParts[extParts.length - 1] : '';
  const isContentPath = pathname.startsWith('/content');
  const parts = pathname.split('/');
  const safeLangGet = (index) => (parts.length > index ? parts[index] : 'en');
  // 4 is the index of the language in the path for AEM content paths like  /content/exl/global/en/path/to/content.html
  // 1 is the index of the language in the path for EDS paths like /en/path/to/content
  let lang = isContentPath ? safeLangGet(4) : safeLangGet(1);
  // remove suffix from lang if any
  if (lang.indexOf('.') > -1) {
    lang = lang.substring(0, lang.indexOf('.'));
  }
  if (!lang) lang = 'en'; // default to en
  // substring before lang
  const prefix = pathname.substring(0, pathname.indexOf(`/${lang}`)) || '';
  const suffix = pathname.substring(pathname.indexOf(`/${lang}`) + lang.length + 1) || '';
  return {
    ext,
    prefix,
    suffix,
    lang,
    isContentPath,
  };
}

/**
 * Convert Table to block HTMl
 * @param {HTMLTableElement} table
 */
export function tableToBlock(table) {
  let blockClassNames = '';
  const rows = [];
  [...table.children].forEach((child) => {
    if (child.tagName.toLowerCase() === 'thead') {
      [...child.children].forEach((hRow, hRowIndex) => {
        if (hRowIndex === 0) {
          blockClassNames = hRow.textContent.toLowerCase(); // first header cell in first header row is block class names
        } else {
          rows.push(hRow.children); // all other header rows are rows
        }
      });
    } else if (child.tagName.toLowerCase() === 'tbody') {
      rows.push(...child.children); // all body rows are rows
    }
  });

  // add classes to result block
  const resultBlock = document.createElement('div');
  resultBlock.className = blockClassNames;

  // convert all table rows/cells to div rows/cells
  rows.forEach((row) => {
    const blockRow = document.createElement('div');
    [...row.children].forEach((cell) => {
      const blockCell = document.createElement('div');
      blockCell.append(...cell.childNodes);
      blockRow.appendChild(blockCell);
    });
    resultBlock.appendChild(blockRow);
  });

  return resultBlock;
}

/**
 * Build synthetic blocks nested in the given block.
 * A synthetic block is a table whose first header is the block class names (sort of like the tables in doc authoring)
 * @param {HTMLElement} block
 */
export function buildSyntheticBlocks(main) {
  main.querySelectorAll('div > div > div').forEach((block) => {
    const tables = [...block.querySelectorAll('table')];
    return tables.map((table) => {
      const syntheticBlock = tableToBlock(table);
      const syntheticBlockWrapper = document.createElement('div');
      syntheticBlockWrapper.appendChild(syntheticBlock);
      table.replaceWith(syntheticBlockWrapper);
      decorateBlock(syntheticBlock);
      return syntheticBlock;
    });
  });
}

/**
 * return browse page theme if its browse page otherwise undefined.
 * theme = browse-* is set in bulk metadata for /en/browse paths.
 */
export function isBrowsePage() {
  const theme = getMetadata('theme');
  return theme.split(',').find((t) => t.toLowerCase().startsWith('browse-'));
}

/**
 * add a section for the left rail when on a browse page.
 */
function addBrowseRail(main) {
  // if there is already editable browse rail stored
  const browseRailSectionFound = [...main.querySelectorAll('.section-metadata')].find((sMeta) =>
    readBlockConfig(sMeta)?.style.split(',').includes('browse-rail-section'),
  );
  if (browseRailSectionFound) return;

  // default: create a dynamic uneditable browse rail
  const leftRailSection = document.createElement('div');
  leftRailSection.classList.add('browse-rail-section', isBrowsePage());
  leftRailSection.append(buildBlock('browse-rail', []));
  main.append(leftRailSection);
}

function addBrowseBreadCrumb(main) {
  if (!main.querySelector('.browse-breadcrumb.block')) {
    // add new section at the top
    const section = document.createElement('div');
    main.prepend(section);
    section.append(buildBlock('browse-breadcrumb', []));
  }
}

/**
 * Extract author information from the author page.
 * @param {HTMLElement} block
 */
export function extractAuthorInfo(block) {
  const authorInfo = [...block.children].map((row) => row.firstElementChild);
  return {
    authorImage: authorInfo[0]?.querySelector('img')?.getAttribute('src'),
    authorName: authorInfo[1]?.textContent.trim(),
    authorTitle: authorInfo[2]?.textContent.trim(),
    authorCompany: authorInfo[3]?.textContent.trim(),
    authorDescription: authorInfo[4],
    authorSocialLinkText: authorInfo[5]?.textContent.trim(),
    authorSocialLinkURL: authorInfo[6]?.textContent.trim(),
  };
}

/**
 * Fetch the author information from the author page.
 * @param {HTMLAnchorElement} anchor || {string} link
 */
export async function fetchAuthorBio(anchor) {
  const link = anchor.href ? anchor.href : anchor;
  return fetch(link)
    .then((response) => response.text())
    .then((html) => {
      const parser = new DOMParser();
      const htmlDoc = parser.parseFromString(html, 'text/html');
      const authorInfoEl = htmlDoc.querySelector('.author-bio');
      if (!authorInfoEl) {
        return null;
      }
      const authorInfo = extractAuthorInfo(authorInfoEl);
      return authorInfo;
    })
    .catch((error) => {
      console.error(error);
    });
}

export function isArticleLandingPage() {
  const theme = getMetadata('theme');
  return theme.split(',').find((t) => t.toLowerCase().startsWith('article-'));
}

/**
 * Check if current page is a Profile page.
 * theme = profile is set in bulk metadata for /en/home** paths.
 */
export function isProfilePage() {
  const theme = getMetadata('theme');
  return theme.toLowerCase().startsWith('profile');
}
/**
 * Check if current page is a home page.
 */
export function isHomePage(lang) {
  return window?.location.pathname === '/' || window?.location.pathname === `/${lang}`;
}
/**
 * Check if current page is a Signup flow modal page.
 * theme = signup is set in bulk metadata for /en/home/signup-flow-modal** paths.
 */
export function isSignUpPage() {
  const theme = getMetadata('theme');
  return theme.toLowerCase().startsWith('signup');
}

/**
 * Add a left rail to the profile page.
 * @param {HTMLElement} main
 *
 */
function addProfileRail(main) {
  const profileRailSection = document.createElement('div');
  profileRailSection.classList.add('profile-rail-section');
  profileRailSection.append(buildBlock('profile-rail', []));
  main.prepend(profileRailSection);
}

/**
 * Add a mini TOC to the article page.
 * @param {HTMLElement} main
 */
function addMiniToc(main) {
  if (
    document.querySelectorAll('.mini-toc').forEach((toc) => {
      toc.remove();
    })
  );
  const tocSection = document.createElement('div');
  tocSection.classList.add('mini-toc-section');
  const miniTocBlock = buildBlock('mini-toc', []);
  tocSection.append(miniTocBlock);
  miniTocBlock.style.display = 'none';
  main.append(tocSection);
}

/**
 * Tabbed layout for Tab section
 * @param {HTMLElement} main
 */
async function buildTabSection(main) {
  let tabIndex = 0;
  let tabContainer;
  let tabFound = false;
  const sections = main.querySelectorAll('main > div');
  sections.forEach((section, i) => {
    const sectionMeta = section.querySelector('.section-metadata > div > div:nth-child(2)');
    if (sectionMeta?.textContent.includes('tab-section')) {
      if (!tabFound) {
        tabIndex += 1;
        tabFound = true;
        const tabs = buildBlock('tabs', []);
        tabs.dataset.tabIndex = tabIndex;
        tabContainer = document.createElement('div');
        tabContainer.classList.add('section');
        if (
          i > 0 &&
          sections[i - 1]
            .querySelector('.section-metadata > div > div:nth-child(2)')
            ?.textContent.includes('article-content-section')
        ) {
          tabContainer.classList.add('article-content-section');
        }
        tabContainer.append(tabs);
        main.insertBefore(tabContainer, section);
      }
      if (
        tabFound &&
        !sections[i + 1]
          ?.querySelector('.section-metadata > div > div:nth-child(2)')
          ?.textContent.includes('tab-section')
      ) {
        tabFound = false;
      }
      section.classList.add(`tab-index-${tabIndex}`);
    }
  });
}

/**
 * Builds all synthetic blocks in a container element.
 * @param {Element} main The container element
 */
function buildAutoBlocks(main) {
  try {
    buildSyntheticBlocks(main);
    if (
      !isProfilePage() &&
      // eslint-disable-next-line no-use-before-define
      !isDocPage() &&
      // eslint-disable-next-line no-use-before-define
      !isDocArticlePage() &&
      !isSignUpPage()
    ) {
      buildTabSection(main);
    }
    // if we are on a product browse page
    if (isBrowsePage()) {
      addBrowseBreadCrumb(main);
      addBrowseRail(main);
    }
    // eslint-disable-next-line no-use-before-define
    if (isArticlePage()) {
      addMiniToc(main);
    }
    if (isProfilePage()) {
      addProfileRail(main);
    }
  } catch (error) {
    // eslint-disable-next-line no-console
    console.error('Auto Blocking failed', error);
  }
}

/**
 * create shadeboxes out of sections with shade-box style
 * @param {Element} main the main container
 */
function buildShadeBoxes(main) {
  main.querySelectorAll('.section.shade-box').forEach((section) => {
    const sbContent = [];
    const row = [];
    [...section.children].forEach((wrapper) => {
      const elems = [];
      [...wrapper.children].forEach((child) => {
        elems.push(child);
      });
      wrapper.remove();
      row.push({ elems });
    });
    sbContent.push(row);
    const sb = buildBlock('shade-box', sbContent);
    const sbWrapper = document.createElement('div');
    sbWrapper.append(sb);
    section.append(sbWrapper);
    decorateBlock(sb);
    section.classList.remove('shade-box');
  });
}

/**
 * Builds synthetic blocks in that rely on section metadata
 * @param {Element} main The container element
 */
function buildSectionBasedAutoBlocks(main) {
  buildShadeBoxes(main);
}

/**
 * Decorates links within the specified container element by setting their "target" attribute to "_blank" if they contain "#_target" in the URL.
 *
 * @param {HTMLElement} main - The main container element to search for and decorate links.
 */
export function decorateExternalLinks(main) {
  main.querySelectorAll('a').forEach((a) => {
    const href = a.getAttribute('href');
    if (!href) return;
    if (href.includes('#_blank')) {
      a.setAttribute('target', '_blank');
    } else if (!href.startsWith('#')) {
      if (a.hostname !== window.location.hostname) {
        a.setAttribute('target', '_blank');
      }
    }
  });
}

/**
 * Links that have urls with JSON the hash, the JSON will be translated to attributes
 * eg <a href="https://example.com#{"target":"_blank", "auth-only": "true"}">link</a>
 * will be translated to <a href="https://example.com" target="_blank" auth-only="true">link</a>
 * @param {HTMLElement} block
 */
export const decorateLinks = (block) => {
  const links = block.querySelectorAll('a');
  links.forEach((link) => {
    const decodedHref = decodeURIComponent(link.getAttribute('href'));
    const firstCurlyIndex = decodedHref.indexOf('{');
    const lastCurlyIndex = decodedHref.lastIndexOf('}');
    if (firstCurlyIndex > -1 && lastCurlyIndex > -1) {
      // everything between curly braces is treated as JSON string.
      const optionsJsonStr = decodedHref.substring(firstCurlyIndex, lastCurlyIndex + 1);
      const fixedJsonString = optionsJsonStr.replace(/'/g, '"'); // JSON.parse function expects JSON strings to be formatted with double quotes
      const parsedJSON = JSON.parse(fixedJsonString);
      Object.entries(parsedJSON).forEach(([key, value]) => {
        link.setAttribute(key.trim(), value);
      });
      // remove the JSON string from the hash, if JSON string is the only thing in the hash, remove the hash as well.
      const endIndex = decodedHref.charAt(firstCurlyIndex - 1) === '#' ? firstCurlyIndex - 1 : firstCurlyIndex;
      link.href = decodedHref.substring(0, endIndex);
    }
  });
};

export function isPageOfType(type) {
  const theme = getMetadata('theme');
  return theme
    .split(',')
    .map((t) => t.toLowerCase().trim())
    .includes(type);
}

/**
 * Check if current page is a MD Docs Page.
 * theme = docs is set in bulk metadata for docs paths.
 * @param {string} type The type of doc page - example: docs-solution-landing,
 *                      docs-landing, docs (optional, default value is docs)
 */
export function isDocPage(type = 'docs') {
  return isPageOfType(type);
}

export function isArticlePage(type = 'articles') {
  return isPageOfType(type);
}

/**
 * Check if current page is a MD Docs Article Page.
 * theme = docs is set in bulk metadata for docs paths.
 * @param {string} type The type of doc page - docs (optional, default value is docs)
 */
export const isDocArticlePage = (type = 'docs') => {
  const theme = getMetadata('theme');
  return theme?.toLowerCase().trim() === type;
};

/**
 * set attributes needed for the docs pages grid to work properly
 * @param {Element} main the main element
 */
function decorateContentSections(main) {
  const contentSections = main.querySelectorAll('.section:not(.toc-container, .mini-toc-container)');
  contentSections.forEach((row, i) => {
    if (i === 0) {
      row.classList.add('content-section-first');
    }
    if (i === contentSections.length - 1) {
      row.classList.add('content-section-last');
    }
  });

  main.style.setProperty('--content-sections-count', contentSections.length);
}

/**
 * see: https://github.com/adobe-experience-league/exlm-converter/pull/208
 * @param {HTMLElement} main
 */
export function decorateAnchors(main) {
  const anchorIcons = [...main.querySelectorAll(`.icon-headding-anchor`)];
  anchorIcons.forEach((icon) => {
    const slugNode = icon.nextSibling;
    const slug = slugNode?.textContent?.trim();
    if (slug) {
      icon.parentElement.id = slug;
      icon.remove();
      slugNode.remove();
    }
  });
}

/**
 * creates an element from html string
 * @param {string} html
 * @returns {HTMLElement}
 */
export function htmlToElement(html) {
  const template = document.createElement('template');
  const trimmedHtml = html.trim(); // Never return a text node of whitespace as the result
  template.innerHTML = trimmedHtml;
  return template.content.firstElementChild;
}

const encodeHTML = (str) => str.replace(/[\u00A0-\u9999<>&]/g, (i) => `&#${i.charCodeAt(0)};`);

/**
 * Parse attribute strings like: {color="red" class="highlight"} to object {color: "red", class: "highlight"}
 * @param {string} attrs
 * @returns
 */
const parseInlineAttributes = (attrs) => {
  const result = {};
  attrs
    .split(/\s+(?=(?:[^"]*"[^"]*")*[^"]*$)/g) // match spaces only if not within quotes
    .map((attr) => attr.split('='))
    .forEach(([key, value]) => {
      result[key] = value === undefined ? undefined : encodeHTML(value?.replace(/"/g, '') || '');
    });
  return result;
};
/**
 * converts text with attributes to <span> elements with given attributes.
 * eg: [text]{color="red" class="highlight"} => <span color="red" class="highlight">text</span>
 * @param {*} inputStr
 * @returns
 */
export const getDecoratedInlineHtml = (inputStr) => {
  if (!inputStr) return inputStr;
  const regex = /\[([^[\]]*)\]{([^}]+)}/g;
  return inputStr.replace(regex, (match, text, attrs) => {
    const encodedText = encodeHTML(text);
    const attrsObj = parseInlineAttributes(attrs);
    const validAttrs = Object.values(attrsObj).every((v) => v !== undefined);
    if (!validAttrs) return match; // ignore expresssion that have attributes with undefined values
    const newAttrs = Object.entries(attrsObj)
      .map(([key, value]) => `${key}="${value}"`)
      .join(' ');
    return `<span ${newAttrs}>${encodedText}</span>`;
  });
};

/**
 *
 * @param {Node} textNode
 */
export function decorateInlineText(textNode) {
  const { textContent } = textNode;
  if (textContent.includes('[') && textContent.includes(']{')) {
    const span = document.createElement('span');
    span.innerHTML = getDecoratedInlineHtml(textContent);
    window.requestAnimationFrame(() => {
      textNode.replaceWith(...span.childNodes);
    });
  }
}

/**
 * decorates the previous image element with attributes defined in the textNode
 * @param {Node} textNode
 */
export function decoratePreviousImage(textNode) {
  // if previous element is image, and textNode contains { and }, decorate the image
  const { previousSibling, textContent } = textNode;
  if (textContent.startsWith('{') && textContent.includes('}')) {
    const isPrecededByPicture = previousSibling?.tagName.toLowerCase() === 'picture';
    const isPrecededByImg = previousSibling?.tagName.toLowerCase() === 'img';
    let picture;
    let img;
    if (isPrecededByPicture) {
      picture = previousSibling;
      img = picture.querySelector('img');
    } else if (isPrecededByImg) {
      img = previousSibling;
    } else return; // only decorate if preceded by picture or img

    const attrsStr = textContent.substring(1, textContent.indexOf('}'));
    textNode.textContent = textContent.substring(textContent.indexOf('}') + 1);
    if (img.src === 'about:error') return; // do not decorate broken images
    const attrsObj = parseInlineAttributes(attrsStr);
    let newPicture = picture;
    if (attrsObj.width) {
      // author defined width
      const { width } = attrsObj;
      const isNumberWithNoUnit = /^\d+$/.test(width);
      if (isNumberWithNoUnit) {
        newPicture = createOptimizedPicture(img.src, img.alt, false, [
          { media: '(min-width: 400px)', width },
          { width },
        ]);
      }
      // set width, if digits only, add px, else set as is
      newPicture.style.width = isNumberWithNoUnit ? `${width}px` : width;
      picture.replaceWith(newPicture);
    }
    if (attrsObj.modal) {
      // modal
      newPicture.addEventListener('click', () => {
        // eslint-disable-next-line import/no-cycle
        const promises = [loadCSS(`${window.hlx.codeBasePath}/styles/image-modal.css`), import('./image-modal.js')];
        Promise.all(promises).then(([, mod]) => mod.default(newPicture.querySelector('img')));
      });
    }
    if (img.hasAttribute('data-title')) {
      newPicture?.querySelector('img')?.setAttribute('title', img?.getAttribute('data-title'));
    }
    Object.entries(attrsObj).forEach(([key, value]) => newPicture.setAttribute(key, value));
  }
}

/**
 * @param {HTMLElement} element
 */
export function decorateInlineAttributes(element) {
  const ignoredElements = ['pre', 'code', 'script', 'style'];
  const isParentIgnored = (node) => ignoredElements.includes(node?.parentElement?.tagName?.toLowerCase());
  const walker = document.createTreeWalker(element, NodeFilter.SHOW_TEXT, (node) =>
    isParentIgnored(node) ? NodeFilter.FILTER_REJECT : NodeFilter.FILTER_ACCEPT,
  );
  while (walker.nextNode()) {
    const { currentNode } = walker;
    decorateInlineText(currentNode);
    decoratePreviousImage(currentNode);
  }
}

/**
 * Decorates the main element.
 * @param {Element} main The main element
 */
// eslint-disable-next-line import/prefer-default-export
export function decorateMain(main) {
  // docs pages do not use buttons, only links
  if (!isDocPage()) {
    decorateButtons(main);
  }
  decorateAnchors(main); // must be run before decorateIcons
  decorateIcons(main);
  decorateInlineAttributes(main);
  decorateExternalLinks(main);
  buildAutoBlocks(main);
  decorateSections(main);
  decorateBlocks(main);
  buildSectionBasedAutoBlocks(main);
  decorateContentSections(main);
}

/**
 * Loads everything needed to get to LCP.
 * @param {Element} doc The container element
 */
async function loadEager(doc) {
  decorateTemplateAndTheme();
  const main = doc.querySelector('main');
  if (main) {
    decorateMain(main);
    document.body.classList.add('appear');
    await waitForLCP(LCP_BLOCKS);
  }

  try {
    /* if desktop (proxy for fast connection) or fonts already loaded, load fonts.css */
    if (window.innerWidth >= 900 || sessionStorage.getItem('fonts-loaded')) {
      loadFonts();
    }
  } catch (e) {
    // do nothing
  }
}

export const isHelixDomain = () => ['hlx.page', 'hlx.live'].some((sfx) => window.location.hostname.endsWith(sfx));

/**
 * get site config
 */
export function getConfig() {
  if (window.exlm && window.exlm.config) {
    return window.exlm.config;
  }

  const HOSTS = [
    {
      env: 'PROD',
      cdn: 'experienceleague.adobe.com',
      authorUrl: 'author-p122525-e1219150.adobeaemcloud.com',
      hlxPreview: 'main--exlm-prod--adobe-experience-league.hlx.page',
      hlxLive: 'main--exlm-prod--adobe-experience-league.hlx.live',
    },
    {
      env: 'STAGE',
      cdn: 'experienceleague-stage.adobe.com',
      authorUrl: 'author-p122525-e1219192.adobeaemcloud.com',
      hlxPreview: 'main--exlm-stage--adobe-experience-league.hlx.page',
      hlxLive: 'main--exlm-stage--adobe-experience-league.live',
    },
    {
      env: 'DEV',
      cdn: 'experienceleague-dev.adobe.com',
      authorUrl: 'author-p122525-e1200861.adobeaemcloud.com',
      hlxPreview: 'main--exlm--adobe-experience-league.hlx.page',
      hlxLive: 'main--exlm--adobe-experience-league.hlx.live',
    },
  ];

  const baseLocalesMap = new Map([
    ['de', 'de'],
    ['en', 'en'],
    ['ja', 'ja'],
    ['fr', 'fr'],
    ['es', 'es'],
    ['pt-br', 'pt'],
    ['ko', 'ko'],
  ]);

  const communityLangsMap = new Map([
    ...baseLocalesMap,
    ['sv', 'en'],
    ['nl', 'en'],
    ['it', 'en'],
    ['zh-hans', 'en'],
    ['zh-hant', 'en'],
  ]);

  const adobeAccountLangsMap = new Map([
    ...baseLocalesMap,
    ['sv', 'sv'],
    ['nl', 'nl'],
    ['it', 'it'],
    ['zh-hant', 'zh-Hant'],
    ['zh-hans', 'zh-Hans'],
  ]);
  const cookieConsentName = 'OptanonConsent';
  const targetCriteriaIds = {
    mostPopular: '882600',
    recommended: '882599',
    recentlyViewed: '882601',
  };

  const currentHost = window.location.hostname;
  const defaultEnv = HOSTS.find((hostObj) => hostObj.env === 'DEV');
  const currentEnv = HOSTS.find((hostObj) => Object.values(hostObj).includes(currentHost));
  const cdnHost = currentEnv?.cdn || defaultEnv.cdn;
  const cdnOrigin = `https://${cdnHost}`;
  const lang = document.querySelector('html').lang || 'en';
  // Locale param for Community page URL
  const communityLocale = communityLangsMap.get(lang) || 'en';
  // Lang param for Adobe account URL
  const adobeAccountLang = adobeAccountLangsMap.get(lang) || 'en';
  const prodAssetsCdnOrigin = 'https://cdn.experienceleague.adobe.com';
  const isProd = currentEnv?.env === 'PROD' || currentEnv?.authorUrl === 'author-p122525-e1219150.adobeaemcloud.com';
  const isStage = currentEnv?.env === 'STAGE' || currentEnv?.authorUrl === 'author-p122525-e1219192.adobeaemcloud.com';
  const ppsOrigin = isProd ? 'https://pps.adobe.io' : 'https://pps-stage.adobe.io';
  const ims = {
    client_id: 'ExperienceLeague',
    environment: isProd ? 'prod' : 'stg1',
    debug: !isProd,
  };

  let launchScriptSrc;
  if (isProd) launchScriptSrc = 'https://assets.adobedtm.com/d4d114c60e50/9f881954c8dc/launch-7a902c4895c3.min.js';
  else if (isStage)
    launchScriptSrc = 'https://assets.adobedtm.com/d4d114c60e50/9f881954c8dc/launch-102059c3cf0a-staging.min.js';
  else launchScriptSrc = 'https://assets.adobedtm.com/d4d114c60e50/9f881954c8dc/launch-caabfb728852-development.js';
  const signUpFlowConfigDate = '2024-08-15T00:00:00.762Z';

  window.exlm = window.exlm || {};
  window.exlm.config = {
    isProd,
    isStage,
    ims,
    currentEnv,
    cdnOrigin,
    cdnHost,
    prodAssetsCdnOrigin,
    ppsOrigin,
    launchScriptSrc,
    signUpFlowConfigDate,
    cookieConsentName,
    targetCriteriaIds,
    khorosProfileUrl: `${cdnOrigin}/api/action/khoros/profile-menu-list`,
    khorosProfileDetailsUrl: `${cdnOrigin}/api/action/khoros/profile-details`,
    privacyScript: `${cdnOrigin}/etc.clientlibs/globalnav/clientlibs/base/privacy-standalone.js`,
    profileUrl: `${cdnOrigin}/api/profile?lang=${lang}`,
    JWTTokenUrl: `${cdnOrigin}/api/token?lang=${lang}`,
    coveoTokenUrl: `${cdnOrigin}/api/coveo-token?lang=${lang}`,
    coveoSearchResultsUrl: isProd
      ? 'https://platform.cloud.coveo.com/rest/search/v2'
      : 'https://adobesystemsincorporatednonprod1.org.coveo.com/rest/search/v2',
    coveoOrganizationId: isProd ? 'adobev2prod9e382h1q' : 'adobesystemsincorporatednonprod1',
    coveoToken: 'xxcfe1b6e9-3628-49b5-948d-ed50d3fa6c99',
    liveEventsUrl: `${prodAssetsCdnOrigin}/thumb/upcoming-events.json`,
    adlsUrl: 'https://learning.adobe.com/courses.result.json',
    industryUrl: `${cdnOrigin}/api/industries?page_size=200&sort=Order&lang=${lang}`,
    searchUrl: `${cdnOrigin}/search.html`,
    articleUrl: `${cdnOrigin}/api/articles`,
    solutionsUrl: `${cdnOrigin}/api/solutions?page_size=100`,
    pathsUrl: `${cdnOrigin}/api/paths`,
    // Personlized Home Page Link
    personalizedHomeLink: `/${lang}/home`,
    // Browse Left nav
    browseMoreProductsLink: `/${lang}/browse`,
    // Machine Translation
    automaticTranslationLink: `/${lang}/docs/contributor/contributor-guide/localization/machine-translation`,
    // Recommended Courses
    recommendedCoursesUrl: `${cdnOrigin}/home?lang=${lang}#dashboard/learning`,
    // Adobe account URL
    adobeAccountURL: isProd
      ? `https://account.adobe.com/?lang=${adobeAccountLang}`
      : `https://stage.account.adobe.com/?lang=${adobeAccountLang}`,
    // Community Account URL
    communityAccountURL: isProd
      ? `https://experienceleaguecommunities.adobe.com/?profile.language=${communityLocale}`
      : `https://experienceleaguecommunities-dev.adobe.com/?profile.language=${communityLocale}`,
    interestsUrl: `https://experienceleague.adobe.com/api/interests?page_size=200&sort=Order&lang=${lang}`,
    // Param for localized Community Profile URL
    localizedCommunityProfileParam: `?profile.language=${communityLocale}`,
  };
  return window.exlm.config;
}

/**
 * one trust configuration setup
 */
function loadOneTrust() {
  window.fedsConfig = window.fedsConfig || {};
  window.fedsConfig.privacy = window.fedsConfig.privacy || {};
  window.fedsConfig.privacy.otDomainId = `7a5eb705-95ed-4cc4-a11d-0cc5760e93db${
    window.location.host.split('.').length === 3 ? '' : '-test'
  }`;
  window.fedsConfig.privacy.footerLinkSelector = '.footer [href="#onetrust"]';
  const { privacyScript } = getConfig();
  return loadScript(privacyScript, {
    async: true,
    defer: true,
  });
}

export const locales = new Map([
  ['de', 'de_DE'],
  ['en', 'en_US'],
  ['es', 'es_ES'],
  ['fr', 'fr_FR'],
  ['it', 'it_IT'],
  ['ja', 'ja_JP'],
  ['ko', 'ko_KO'],
  ['pt-br', 'pt_BR'],
  ['zh-hans', 'zh_HANS'],
  ['zh-hant', 'zh_HANT'],
  ['nl', 'nl_NL'],
  ['sv', 'sv_SE'],
]);

export const URL_SPECIAL_CASE_LOCALES = new Map([
  ['es', 'es-ES'],
  ['pt-br', 'pt-BR'],
  ['zh-hans', 'zh-CN'],
  ['zh-hant', 'zh-TW'],
]);

export async function loadIms() {
  const { ims } = getConfig();
  window.imsLoaded =
    window.imsLoaded ||
    new Promise((resolve, reject) => {
      const timeout = setTimeout(() => reject(new Error('IMS timeout')), 5000);
      window.adobeid = {
        scope:
          'AdobeID,additional_info.company,additional_info.ownerOrg,avatar,openid,read_organizations,read_pc,session,account_cluster.read,pps.read',
        locale: locales.get(document.querySelector('html').lang) || locales.get('en'),
        ...ims,
        onReady: () => {
          // eslint-disable-next-line no-console
          console.log('Adobe IMS Ready!');
          resolve(); // resolve the promise, consumers can now use window.adobeIMS
          clearTimeout(timeout);
        },
        onError: reject,
      };
      loadScript('https://auth.services.adobe.com/imslib/imslib.min.js');
    });
  return window.imsLoaded;
}

const loadMartech = async (headerPromise, footerPromise) => {
  console.time('martech');
  console.timeLog('martech', `start loading lib-analytics.js ${Date.now()}`);
  // start datalayer work early
  // eslint-disable-next-line import/no-cycle
  const libAnalyticsPromise = import('./analytics/lib-analytics.js');
  libAnalyticsPromise.then((libAnalyticsModule) => {
    console.timeLog('martech', `finished loading lib-analytics.js ${Date.now()}`);
    const { pushPageDataLayer, pushLinkClick, pageName } = libAnalyticsModule;
    const { lang } = getPathDetails();
    pushPageDataLayer(lang)
      // eslint-disable-next-line no-console
      .catch((e) => console.error('Error getting pageLoadModel:', e));
    localStorage.setItem('prevPage', pageName(lang));

    Promise.allSettled([headerPromise, footerPromise]).then(() => {
      console.timeLog('martech', `add click event tracking ${Date.now()}`);
      const linkClicked = document.querySelectorAll('a,.view-more-less span, .language-selector-popover span');
      const clickHandler = (e) => {
        if (e.target.tagName === 'A' || e.target.tagName === 'SPAN') pushLinkClick(e);
      };
      linkClicked.forEach((e) => e.addEventListener('click', clickHandler));
    });
  });

  // load one trust
  console.timeLog('martech', `onetrust: start load onetrust script ${Date.now()}`);
  const oneTrustPromise = loadOneTrust().then(() => {
    console.timeLog('martech', `onetrust: loaded one trust script ${Date.now()}`);
  });

  // load launch
  console.timeLog('martech', `launch: start load launch script ${Date.now()}`);
  const { launchScriptSrc } = getConfig();
  const launchScriptPromise = loadScript(launchScriptSrc, {
    async: true,
  });
  launchScriptPromise.then(() => {
    console.timeLog('martech', `launch: loaded launch script ${Date.now()}`);
  });

  // footer and one trust loaded, add event listener to open one trust popup,
  Promise.all([footerPromise, oneTrustPromise]).then(() => {
    console.timeLog('martech', `onetrust: set event listeners ${Date.now()}`);
    document.querySelector('[href="#onetrust"]').addEventListener('click', (e) => {
      e.preventDefault();
      window.adobePrivacy.showConsentPopup();
    });
  });

  Promise.allSettled([headerPromise, footerPromise, oneTrustPromise, launchScriptPromise, libAnalyticsPromise]).then(
    () => {
      setTimeout(() => {
        console.timeLog('martech', `all done. ${Date.now()}`);
        console.timeEnd('martech');
      }, 0);
    },
  );
};

async function loadThemes() {
  const toClassNames = (classes) =>
    classes
      ?.split(',')
      ?.map((c) => toClassName(c.trim()))
      .filter(Boolean) || [];
  const metaToClassNames = (metaName) => toClassNames(getMetadata(metaName));
  const themeNames = [...metaToClassNames('template'), ...metaToClassNames('theme')];
  if (themeNames.length === 0) return Promise.resolve();
  return Promise.allSettled(themeNames.map((theme) => loadCSS(`${window.hlx.codeBasePath}/styles/theme/${theme}.css`)));
}

/**
 * Loads everything that doesn't need to be delayed.
 * @param {Element} doc The container element
 */
async function loadLazy(doc) {
  const main = doc.querySelector('main');
  loadIms(); // start it early, asyncronously
  await loadThemes();
  await loadBlocks(main);

  const { hash } = window.location;
  const element = hash ? doc.getElementById(hash.substring(1)) : false;
  if (hash && element) element.scrollIntoView();
  const headerPromise = loadHeader(doc.querySelector('header'));
  const footerPromise = loadFooter(doc.querySelector('footer'));
  // disable martech if martech=off is in the query string, this is used for testing ONLY
  if (window.location.search?.indexOf('martech=off') === -1) loadMartech(headerPromise, footerPromise);
  loadCSS(`${window.hlx.codeBasePath}/styles/lazy-styles.css`);
  loadFonts();
  sampleRUM('lazy');
}

/**
 * Helper function to create DOM elements
 * @param {string} tag DOM element to be created
 * @param {array} attributes attributes to be added
 */
export function createTag(tag, attributes, html) {
  const el = document.createElement(tag);
  if (html) {
    if (html instanceof HTMLElement || html instanceof SVGElement) {
      el.append(html);
    } else {
      el.insertAdjacentHTML('beforeend', html);
    }
  }
  if (attributes) {
    Object.entries(attributes).forEach(([key, val]) => {
      el.setAttribute(key, val);
    });
  }
  return el;
}

/**
 * Copies all meta tags to window.EXL_META
 * These are consumed by Qualtrics to pass additional data along with the feedback survey.
 */
function addMetaTagsToWindow() {
  window.EXL_META = {};

  document.querySelectorAll('meta').forEach((tag) => {
    if (
      typeof tag.name === 'string' &&
      tag.name.length > 0 &&
      typeof tag.content === 'string' &&
      tag.content.length > 0
    ) {
      window.EXL_META[tag.name] = tag.content;
    }
  });

  window.EXL_META.lang = document.documentElement.lang;
}

/**
 * Loads everything that happens a lot later,
 * without impacting the user experience.
 */
function loadDelayed() {
  // eslint-disable-next-line import/no-cycle
  window.setTimeout(() => import('./delayed.js'), 3000);
  // load anything that can be postponed to the latest here
  // eslint-disable-next-line import/no-cycle
  addMetaTagsToWindow();
}

/**
 * Custom - Loads the right and left rails for doc pages only.
 */
async function loadRails() {
  if (isDocPage()) {
    loadCSS(`${window.hlx.codeBasePath}/scripts/rails/rails.css`);
    const mod = await import('./rails/rails.js');
    if (mod.default) {
      await mod.default();
    }
  }
}

/**
 * Custom - Loads and builds layout for articles page
 */
export async function loadArticles() {
  if (isArticlePage()) {
    loadCSS(`${window.hlx.codeBasePath}/scripts/articles/articles.css`);
    const mod = await import('./articles/articles.js');
    if (mod.default) {
      await mod.default();
    }
    const contentContainer = document.createElement('div');
    contentContainer.classList.add('article-content-container');
    if (!document.querySelector('main > .article-content-section, main > .tab-section')) {
      document.querySelector('main > .mini-toc-section').remove();
    } else {
      if (document.querySelector('.mini-toc')) {
        document.querySelector('.mini-toc').style.display = null;
      }
      document
        .querySelectorAll('main > .article-content-section, main > .tab-section, main > .mini-toc-section')
        .forEach((section) => {
          contentContainer.append(section);
        });
      if (document.querySelector('.article-header-section')) {
        document.querySelector('.article-header-section').after(contentContainer);
      } else {
        document.querySelector('main').prepend(contentContainer);
      }
    }
  }
}

function showSignupDialog() {
  const urlParams = new URLSearchParams(window.location.search);
  const isSignedIn = window?.adobeIMS?.isSignedInUser();
  const { isProd } = getConfig();
  if (isSignedIn && !isProd && urlParams.get('signup-wizard') === 'on') {
    // eslint-disable-next-line import/no-cycle
    import('./signup-flow/signup-flow-dialog.js').then((mod) => mod.default.init());
  }
}

function showBrowseBackgroundGraphic() {
  if (isBrowsePage()) {
    const main = document.querySelector('main');
    main.classList.add('browse-background-img');
  }
}

/**
 * Helper function that converts an AEM path into an EDS path.
 */
export function getEDSLink(aemPath) {
  return window.hlx.aemRoot ? aemPath.replace(window.hlx.aemRoot, '').replace('.html', '') : aemPath;
}

/**
 * Helper function that adapts the path to work on EDS and AEM rendering
 */
export function getLink(edsPath) {
  return window.hlx.aemRoot && !edsPath.startsWith(window.hlx.aemRoot) && edsPath.indexOf('.html') === -1
    ? `${window.hlx.aemRoot}${edsPath}.html`
    : edsPath;
}

export const removeExtension = (pathStr) => {
  const parts = pathStr.split('.');
  if (parts.length === 1) return parts[0];
  return parts.slice(0, -1).join('.');
};

// Convert the given String to Pascal Case
export const toPascalCase = (name) => (name ? `${name.charAt(0).toUpperCase()}${name.slice(1)}` : '');

export function rewriteDocsPath(docsPath) {
  const PROD_BASE = 'https://experienceleague.adobe.com';
  const url = new URL(docsPath, PROD_BASE);
  if (!url.pathname.startsWith('/docs') || url.pathname.startsWith('/docs/courses/')) {
    return docsPath; // not a docs path, return as is
  }
  // eslint-disable-next-line no-use-before-define
  const { lang } = getPathDetails();
  const language = url.searchParams.get('lang') || lang;
  url.searchParams.delete('lang');
  let pathname = `${language.toLowerCase()}${url.pathname}`;
  pathname = removeExtension(pathname); // new URLs are extensionless
  url.pathname = pathname;
  return url.toString().replace(PROD_BASE, ''); // always remove PROD_BASE if exists
}

export async function fetchWithFallback(path, fallbackPath) {
  const response = await fetch(path);
  if (response.ok) return response;
  return fetch(fallbackPath);
}

export async function fetchFragment(rePath, lang) {
  const path = `${window.hlx.codeBasePath}/fragments/${lang}/${rePath}.plain.html`;
  const fallback = `${window.hlx.codeBasePath}/fragments/en/${rePath}.plain.html`;
  const response = await fetchWithFallback(path, fallback);
  return response.text();
}

export async function fetchLanguagePlaceholders(lang) {
  const langCode = lang || getPathDetails()?.lang || 'en';
  try {
    // Try fetching placeholders with the specified language
    return await fetchPlaceholders(`${window.hlx.codeBasePath}/${langCode}`);
  } catch (error) {
    // eslint-disable-next-line no-console
    console.error(`Error fetching placeholders for lang: ${langCode}. Will try to get en placeholders`, error);
    // Retry without specifying a language (using the default language)
    try {
      return await fetchPlaceholders(`${window.hlx.codeBasePath}/en`);
    } catch (err) {
      // eslint-disable-next-line no-console
      console.error('Error fetching placeholders:', err);
    }
  }
  return {}; // default to empty object
}

export async function getLanguageCode() {
  if (window.languageCode) return window.languageCode;
  window.languageCode = new Promise((resolve, reject) => {
    const { lang } = getPathDetails();
    fetch(`${window.hlx.codeBasePath}/languages.json`)
      .then((response) => response.json())
      .then((languages) => {
        const langMap = languages.data;
        const langObj = langMap.find((item) => item.key === lang);
        const langCode = langObj ? langObj.value : lang;
        window.languageCode = langCode;
        resolve(langCode);
      })
      .catch((error) => {
        // eslint-disable-next-line no-console
        console.error('Error fetching language code:', error);
        reject(error);
      });
  });
  return window.languageCode;
}

async function loadDefaultModule(jsPath) {
  try {
    const mod = await import(jsPath);
    if (mod.default) await mod.default();
  } catch (error) {
    // eslint-disable-next-line no-console
    console.log(`failed to load module for ${jsPath}`, error);
  }
}

export function isFeatureEnabled(name) {
  return getMetadata('feature-flags')
    .split(',')
    .map((t) => t.toLowerCase().trim())
    .includes(name);
}

/**
 * THIS IS TEMPORARY FOR SUMMIT
 */
function handleHomePageHashes() {
  // home page AND #feedback hash
  const { pathname, search = '', hash = '' } = window.location;
  if (pathname === '/') {
    if (hash === '#feedback' || hash === '#dashboard/profile') {
      window.location.href = `/home${search}${hash}`;
      return true;
    }
  }
  return false;
}

/**
 * @param {string} placeholderKey
 * @param {string} fallbackText
 * @returns
 */
export function createPlaceholderSpan(placeholderKey, fallbackText, onResolved, onRejected) {
  const span = document.createElement('span');
  span.setAttribute('data-placeholder', placeholderKey);
  span.setAttribute('data-placeholder-fallback', fallbackText);
  span.style.setProperty('--placeholder-width', `${fallbackText.length}ch`);
  fetchLanguagePlaceholders()
    .then((placeholders) => {
      span.textContent = placeholders[placeholderKey] || fallbackText;
      span.removeAttribute('data-placeholder');
      span.removeAttribute('data-placeholder-fallback');
      span.style.removeProperty('--placeholder-width');
      if (onResolved) onResolved(span);
    })
    .catch(() => {
      span.textContent = fallbackText;
      if (onRejected) onRejected(span);
    });
  return span;
}

/**
 * decorates placeholder spans in a given element
 * @param {HTMLElement} element
 */
export function decoratePlaceholders(element) {
  const placeholdersEls = [...element.querySelectorAll('[data-placeholder]')];
  placeholdersEls.forEach((el) => {
    el.replaceWith(createPlaceholderSpan(el.dataset.placeholder, el.textContent));
  });
}

function formatPageMetaTags(inputString) {
  return inputString
    .replace(/exl:[^/]*\/*/g, '')
    .split(',')
    .map((part) => part.trim());
}

function decodeAemPageMetaTags() {
  const solutionMeta = document.querySelector(`meta[name="coveo-solution"]`);
  const roleMeta = document.querySelector(`meta[name="role"]`);
  const levelMeta = document.querySelector(`meta[name="level"]`);
  const featureMeta = document.querySelector(`meta[name="feature"]`);
  const cqTagsMeta = document.querySelector(`meta[name="cq-tags"]`);

  const solutions = solutionMeta ? formatPageMetaTags(solutionMeta.content) : [];
  const features = featureMeta ? formatPageMetaTags(featureMeta.content) : [];
  const roles = roleMeta ? formatPageMetaTags(roleMeta.content) : [];
  const experienceLevels = levelMeta ? formatPageMetaTags(levelMeta.content) : [];
  let decodedSolutions = [];
  decodedSolutions = solutions.map((solution) => {
    // In case of sub-solutions. E.g. exl:solution/campaign/standard
    const parts = solution.split('/');
    const decodedParts = parts.map((part) => atob(part));

    // If it's a sub-solution, create a version meta tag
    if (parts.length > 1) {
      const versionMeta = document.createElement('meta');
      versionMeta.name = 'version';
      versionMeta.content = atob(parts.slice(1).join('/'));
      document.head.appendChild(versionMeta);

      // If there are multiple parts, join them with ";"
      const product = atob(parts[0]);
      const version = atob(parts[1]);
      return `${product}|${product} ${version}`;
    }

    return decodedParts[0];
  });

  const decodedFeatures = features
    .map((feature) => {
      const parts = feature.split('/');
      if (parts.length > 1) {
        const product = atob(parts[0]);
        if (!decodedSolutions.includes(product)) {
          decodedSolutions.push(product);
        }
        const featureTag = atob(parts[1]);
        return `${featureTag}`;
      }
      decodedSolutions.push(atob(parts[0]));
      return '';
    })
    .filter((feature) => feature !== '');

  const decodedRoles = roles.map((role) => atob(role));
  const decodedLevels = experienceLevels.map((level) => atob(level));

  if (solutionMeta) {
    solutionMeta.content = decodedSolutions.join(';');
  }
  if (featureMeta) {
    featureMeta.content = decodedFeatures.join(',');
  }
  if (roleMeta) {
    roleMeta.content = decodedRoles.join(',');
  }
  if (levelMeta) {
    levelMeta.content = decodedLevels.join(',');
  }
  if (cqTagsMeta) {
    const segments = cqTagsMeta.content.split(', ');
    const decodedCQTags = segments.map((segment) =>
      segment
        .split('/')
        .map((part, index) => (index > 0 ? atob(part) : part))
        .join('/'),
    );
    cqTagsMeta.content = decodedCQTags.join(', ');
  }
}

/**
 * Fetch Json with fallback.
 */
export async function fetchJson(url, fallbackUrl) {
  return fetch(url)
    .then((response) => (!response.ok && fallbackUrl ? fetch(fallbackUrl) : response))
    .then((response) => (response.ok ? response.json() : null))
    .then((json) => json?.data || []);
}

export function getCookie(cookieName) {
  const decodedCookie = decodeURIComponent(document.cookie);
  const cookies = decodedCookie.split(';');
  for (let i = 0; i < cookies.length; i += 1) {
    let cookie = cookies[i];
    while (cookie.charAt(0) === ' ') {
      cookie = cookie.substring(1);
    }
    if (cookie.indexOf(cookieName) === 0) {
      return cookie.substring(cookieName.length + 1);
    }
  }
  return null;
}

async function loadPage() {
  // THIS IS TEMPORARY FOR SUMMIT.
  if (handleHomePageHashes()) return;
  // END OF TEMPORARY FOR SUMMIT.

  await loadEager(document);
  await loadLazy(document);
  loadArticles();
  loadRails();
  loadDelayed();
  showBrowseBackgroundGraphic();
  showSignupDialog();

  if (isDocArticlePage()) {
    // wrap main content in a div - UGP-11165
    const main = document.querySelector('main');
    const mainSections = [...main.children].slice(0, -2); // ignore last two sections: toc and mini-toc
    const mainContent = document.createElement('div');
    // insert mainContent as first child of main
    main.prepend(mainContent);
    mainSections.forEach((section) => {
      mainContent.append(section);
    });

    // load prex/next buttons
    loadDefaultModule(`${window.hlx.codeBasePath}/scripts/prev-next-btn.js`);

    // discoverability
    const params = new URLSearchParams(window.location.search);
    const hasDiscoverability = Boolean(params.get('discoverability'));
    if (hasDiscoverability) {
      loadDefaultModule(`${window.hlx.codeBasePath}/scripts/tutorial-widgets/tutorial-widgets.js`);
      loadDefaultModule(`${window.hlx.codeBasePath}/scripts/related-content/related-content-widget.js`);
    }
  }
}

// For AEM Author mode, decode the tags value
if (window.hlx.aemRoot || window.location.href.includes('.html')) {
  decodeAemPageMetaTags();
}

// load the page unless DO_NOT_LOAD_PAGE is set - used for existing EXLM pages POC
(async function () {
  if (!window.hlx.DO_NOT_LOAD_PAGE) {
    const { lang } = getPathDetails();
    document.documentElement.lang = lang || 'en';
    if (isProfilePage()) {
      if (window.location.href.includes('.html')) {
        loadPage();
      } else {
<<<<<<< HEAD
        await window?.adobeIMS?.signIn();
      }
    }
  } else if (isHomePage(lang)) {
    try {
      await loadIms();
      const { isProd, isStage, personalizedHomeLink } = getConfig() || {};
      if (!isProd && !isStage && window?.adobeIMS?.isSignedInUser() && personalizedHomeLink) {
        window.location.replace(`${window.location.origin}${personalizedHomeLink}`);
=======
        await loadIms();
        if (window?.adobeIMS?.isSignedInUser()) {
          loadPage();
        } else {
          await window?.adobeIMS?.signIn();
        }
>>>>>>> 5da0a9d2
      }
    } else {
      loadPage();
    }
  }
})();<|MERGE_RESOLUTION|>--- conflicted
+++ resolved
@@ -811,7 +811,6 @@
   window.exlm = window.exlm || {};
   window.exlm.config = {
     isProd,
-    isStage,
     ims,
     currentEnv,
     cdnOrigin,
@@ -1459,25 +1458,25 @@
       if (window.location.href.includes('.html')) {
         loadPage();
       } else {
-<<<<<<< HEAD
-        await window?.adobeIMS?.signIn();
-      }
-    }
-  } else if (isHomePage(lang)) {
-    try {
-      await loadIms();
-      const { isProd, isStage, personalizedHomeLink } = getConfig() || {};
-      if (!isProd && !isStage && window?.adobeIMS?.isSignedInUser() && personalizedHomeLink) {
-        window.location.replace(`${window.location.origin}${personalizedHomeLink}`);
-=======
         await loadIms();
         if (window?.adobeIMS?.isSignedInUser()) {
           loadPage();
         } else {
           await window?.adobeIMS?.signIn();
         }
->>>>>>> 5da0a9d2
       }
+    } else if (isHomePage(lang)) {
+      try {
+        await loadIms();
+        const { isProd, isStage, personalizedHomeLink } = getConfig() || {};
+        if (!isProd && window?.adobeIMS?.isSignedInUser() && personalizedHomeLink) {
+          window.location.replace(`${window.location.origin}${personalizedHomeLink}`);
+        }
+      } catch (error) {
+        // eslint-disable-next-line no-console
+        console.error('Error during redirect process:', error);
+      }
+      loadPage();
     } else {
       loadPage();
     }
