--- conflicted
+++ resolved
@@ -353,12 +353,8 @@
     ([launch, libAnalyticsModule, headPr, footPr]) => {
       const { pageLoadModel, linkClickModel, pageName } = libAnalyticsModule;
       window.adobeDataLayer.push(pageLoadModel());
-<<<<<<< HEAD
       localStorage.setItem('prevPage', pageName());
-      const linkClicked = document.querySelectorAll('a');
-=======
       const linkClicked = document.querySelectorAll('a,.view-more-less span');
->>>>>>> ac25254d
       linkClicked.forEach((linkElement) => {
         linkElement.addEventListener('click', (e) => {
           if (e.target.tagName === 'A' || e.target.tagName === 'SPAN') {
