/* eslint-disable no-bitwise */
import {
  sampleRUM,
  buildBlock,
  loadHeader,
  loadFooter,
  decorateIcons,
  decorateSections,
  decorateBlocks,
  decorateBlock,
  decorateTemplateAndTheme,
  waitForLCP,
  loadBlocks,
  loadCSS,
  decorateButtons,
  getMetadata,
  loadScript,
  fetchPlaceholders,
} from './lib-franklin.js';
// eslint-disable-next-line import/no-cycle

const ffetchModulePromise = import('./ffetch.js');

// eslint-disable-next-line import/no-cycle
const libAnalyticsModulePromise = import('./analytics/lib-analytics.js');

const LCP_BLOCKS = ['marquee']; // add your LCP blocks to the list

export const timers = new Map();

// eslint-disable-next-line
export function debounce(id = '', fn = () => void 0, ms = 250) {
  if (id.length > 0) {
    if (timers.has(id)) {
      clearTimeout(timers.get(id));
    }

    timers.set(
      id,
      setTimeout(() => {
        timers.delete(id);
        fn();
      }, ms),
    );
  }
}

/**
 * load fonts.css and set a session storage flag
 */
async function loadFonts() {
  await loadCSS(`${window.hlx.codeBasePath}/styles/fonts.css`);
  try {
    if (!window.location.hostname.includes('localhost')) sessionStorage.setItem('fonts-loaded', 'true');
  } catch (e) {
    // do nothing
  }
}

/**
 * one trust configuration setup
 */
function oneTrust() {
  window.fedsConfig = window.fedsConfig || {};
  window.fedsConfig.privacy = window.fedsConfig.privacy || {};
  window.fedsConfig.privacy.otDomainId = `7a5eb705-95ed-4cc4-a11d-0cc5760e93db${
    window.location.host.split('.').length === 3 ? '' : '-test'
  }`;
  window.fedsConfig.privacy.footerLinkSelector = '.footer [href="#onetrust"]';
}

/**
 * Process current pathname and return details for use in language switching
 * Considers pathnames like /en/path/to/content and /content/exl/global/en/path/to/content.html for both EDS and AEM
 */
export function getPathDetails() {
  const { pathname } = window.location;
  const extParts = pathname.split('.');
  const ext = extParts.length > 1 ? extParts[extParts.length - 1] : '';
  const isContentPath = pathname.startsWith('/content');
  const parts = pathname.split('/');
  const safeLangGet = (index) => (parts.length > index ? parts[index] : 'en');
  // 4 is the index of the language in the path for AEM content paths like  /content/exl/global/en/path/to/content.html
  // 1 is the index of the language in the path for EDS paths like /en/path/to/content
  let lang = isContentPath ? safeLangGet(4) : safeLangGet(1);
  // remove suffix from lang if any
  if (lang.indexOf('.') > -1) {
    lang = lang.substring(0, lang.indexOf('.'));
  }
  if (!lang) lang = 'en'; // default to en
  // substring before lang
  const prefix = pathname.substring(0, pathname.indexOf(`/${lang}`)) || '';
  const suffix = pathname.substring(pathname.indexOf(`/${lang}`) + lang.length + 1) || '';
  return {
    ext,
    prefix,
    suffix,
    lang,
    isContentPath,
  };
}

/**
 * Convert Table to block HTMl
 * @param {HTMLTableElement} table
 */
export function tableToBlock(table) {
  let blockClassNames = '';
  const rows = [];
  [...table.children].forEach((child) => {
    if (child.tagName.toLowerCase() === 'thead') {
      [...child.children].forEach((hRow, hRowIndex) => {
        if (hRowIndex === 0) {
          blockClassNames = hRow.textContent.toLowerCase(); // first header cell in first header row is block class names
        } else {
          rows.push(hRow.children); // all other header rows are rows
        }
      });
    } else if (child.tagName.toLowerCase() === 'tbody') {
      rows.push(...child.children); // all body rows are rows
    }
  });

  // add classes to result block
  const resultBlock = document.createElement('div');
  resultBlock.className = blockClassNames;

  // convert all table rows/cells to div rows/cells
  rows.forEach((row) => {
    const blockRow = document.createElement('div');
    [...row.children].forEach((cell) => {
      const blockCell = document.createElement('div');
      blockCell.append(...cell.childNodes);
      blockRow.appendChild(blockCell);
    });
    resultBlock.appendChild(blockRow);
  });

  return resultBlock;
}

/**
 * Build synthetic blocks nested in the given block.
 * A synthetic block is a table whose first header is the block class names (sort of like the tables in doc authoring)
 * @param {HTMLElement} block
 */
export function buildSyntheticBlocks(main) {
  main.querySelectorAll('div > div > div').forEach((block) => {
    const tables = [...block.querySelectorAll('table')];
    return tables.map((table) => {
      const syntheticBlock = tableToBlock(table);
      const syntheticBlockWrapper = document.createElement('div');
      syntheticBlockWrapper.appendChild(syntheticBlock);
      table.replaceWith(syntheticBlockWrapper);
      decorateBlock(syntheticBlock);
      return syntheticBlock;
    });
  });
}

/**
 * return browse page theme if its browse page otherwise undefined.
 * theme = browse-* is set in bulk metadata for /en/browse paths.
 */
export function isBrowsePage() {
  const theme = getMetadata('theme');
  return theme.split(',').find((t) => t.toLowerCase().startsWith('browse-'));
}

/**
 * add a section for the left rail when on a browse page.
 */
function addBrowseRail(main) {
  const leftRailSection = document.createElement('div');
  leftRailSection.classList.add('browse-rail', isBrowsePage());
  leftRailSection.append(buildBlock('browse-rail', []));
  main.append(leftRailSection);
}

function addBrowseBreadCrumb(main) {
  // add new section at the top
  const section = document.createElement('div');
  main.prepend(section);
  section.append(buildBlock('browse-breadcrumb', []));
}

/**
 * Builds all synthetic blocks in a container element.
 * @param {Element} main The container element
 */
function buildAutoBlocks(main) {
  try {
    buildSyntheticBlocks(main);
    // if we are on a product browse page
    if (isBrowsePage()) {
      addBrowseBreadCrumb(main);
      addBrowseRail(main);
    }
  } catch (error) {
    // eslint-disable-next-line no-console
    console.error('Auto Blocking failed', error);
  }
}

/**
 * create shadeboxes out of sections with shade-box style
 * @param {Element} main the main container
 */
function buildShadeBoxes(main) {
  main.querySelectorAll('.section.shade-box').forEach((section) => {
    const sbContent = [];
    const row = [];
    [...section.children].forEach((wrapper) => {
      const elems = [];
      [...wrapper.children].forEach((child) => {
        elems.push(child);
      });
      wrapper.remove();
      row.push({ elems });
    });
    sbContent.push(row);
    const sb = buildBlock('shade-box', sbContent);
    const sbWrapper = document.createElement('div');
    sbWrapper.append(sb);
    section.append(sbWrapper);
    decorateBlock(sb);
    section.classList.remove('shade-box');
  });
}

/**
 * Builds synthetic blocks in that rely on section metadata
 * @param {Element} main The container element
 */
function buildSectionBasedAutoBlocks(main) {
  buildShadeBoxes(main);
}

/**
 * Decorates links within the specified container element by setting their "target" attribute to "_blank" if they contain "#_target" in the URL.
 *
 * @param {HTMLElement} main - The main container element to search for and decorate links.
 */
export function decorateExternalLinks(main) {
  main.querySelectorAll('a').forEach((a) => {
    const href = a.getAttribute('href');
    if (!href) return;
    if (href.includes('#_blank')) {
      a.setAttribute('target', '_blank');
    } else if (!href.startsWith('#')) {
      if (a.hostname !== window.location.hostname) {
        a.setAttribute('target', '_blank');
      }
      if (!href.startsWith('/') && !href.startsWith('http')) {
        a.href = `//${href}`;
      }
    }
  });
}

/**
 * Check if current page is a MD Docs Page.
 * theme = docs is set in bulk metadata for docs paths.
 * @param {string} type The type of doc page - example: docs-solution-landing,
 *                      docs-landing, docs (optional, default value is docs)
 */
export function isDocPage(type = 'docs') {
  const theme = getMetadata('theme');
  return theme
    .split(',')
    .map((t) => t.toLowerCase().trim())
    .includes(type);
}

/**
 * Check if current page is a MD Docs Article Page.
 * theme = docs is set in bulk metadata for docs paths.
 * @param {string} type The type of doc page - docs (optional, default value is docs)
 */
export const isDocArticlePage = (type = 'docs') => {
  const theme = getMetadata('theme');
  return theme?.toLowerCase().trim() === type;
};

/**
 * set attributes needed for the docs pages grid to work properly
 * @param {Element} main the main element
 */
function decorateContentSections(main) {
  const contentSections = main.querySelectorAll('.section:not(.toc-container, .mini-toc-container)');
  contentSections.forEach((row, i) => {
    if (i === 0) {
      row.classList.add('content-section-first');
    }
    if (i === contentSections.length - 1) {
      row.classList.add('content-section-last');
    }
  });

  main.style.setProperty('--content-sections-count', contentSections.length);
}

/**
 * see: https://github.com/adobe-experience-league/exlm-converter/pull/187
 * @param {HTMLElement} main
 */
export function decorateAnchors(main) {
  const anchorPrefix = 'icon-anchor-';
  const anchorIcons = [...main.querySelectorAll(`span.icon[class*="${anchorPrefix}"]`)];
  anchorIcons.forEach((icon) => {
    const slugClass = icon.className.split(' ').find((c) => c.startsWith(anchorPrefix));
    const slug = slugClass.substring(anchorPrefix.length);
    if (slug) {
      icon.parentElement.id = slug;
      icon.remove();
    }
  });
}

/**
 * Decorates the main element.
 * @param {Element} main The main element
 */
// eslint-disable-next-line import/prefer-default-export
export function decorateMain(main) {
  // docs pages do not use buttons, only links
  if (!isDocPage()) {
    decorateButtons(main);
  }
  decorateAnchors(main); // must be run before decorateIcons
  decorateIcons(main);
  decorateExternalLinks(main);
  buildAutoBlocks(main);
  decorateSections(main);
  decorateBlocks(main);
  buildSectionBasedAutoBlocks(main);
  decorateContentSections(main);
}

/**
 * Loads everything needed to get to LCP.
 * @param {Element} doc The container element
 */
async function loadEager(doc) {
  const { lang } = getPathDetails();
  document.documentElement.lang = lang || 'en';
  decorateTemplateAndTheme();
  const main = doc.querySelector('main');
  if (main) {
    decorateMain(main);
    document.body.classList.add('appear');
    await waitForLCP(LCP_BLOCKS);
  }

  try {
    /* if desktop (proxy for fast connection) or fonts already loaded, load fonts.css */
    if (window.innerWidth >= 900 || sessionStorage.getItem('fonts-loaded')) {
      loadFonts();
    }
  } catch (e) {
    // do nothing
  }
}

export const isHelixDomain = () => ['hlx.page', 'hlx.live'].some((sfx) => window.location.hostname.endsWith(sfx));

export const locales = new Map([
  ['de', 'de_DE'],
  ['en', 'en_US'],
  ['es', 'es_ES'],
  ['fr', 'fr_FR'],
  ['it', 'it_IT'],
  ['ja', 'ja_JP'],
  ['ko', 'ko_KO'],
  ['pt-BR', 'pt_BR'],
  ['zh-Hans', 'zh_HANS'],
]);

let imsLoaded;
export async function loadIms() {
  imsLoaded =
    imsLoaded ||
    new Promise((resolve, reject) => {
      const timeout = setTimeout(() => reject(new Error('IMS timeout')), 5000);
      window.adobeid = {
        client_id: isHelixDomain() ? 'ExperienceLeague_Dev' : 'ExperienceLeague',
        scope:
          'AdobeID,additional_info.company,additional_info.ownerOrg,avatar,openid,read_organizations,read_pc,session,account_cluster.read',
        locale: locales.get(document.querySelector('html').lang) || locales.get('en'),
        debug: false,
        onReady: () => {
          // eslint-disable-next-line no-console
          console.log('Adobe IMS Ready!');
          resolve(); // resolve the promise, consumers can now use window.adobeIMS
          clearTimeout(timeout);
        },
        onError: reject,
      };
      loadScript('https://auth.services.adobe.com/imslib/imslib.min.js');
    });
  return imsLoaded;
}

/**
 * Loads everything that doesn't need to be delayed.
 * @param {Element} doc The container element
 */
async function loadLazy(doc) {
  const main = doc.querySelector('main');
  await loadBlocks(main);
  loadIms(); // start it early, asyncronously

  const { hash } = window.location;
  const element = hash ? doc.getElementById(hash.substring(1)) : false;
  const { lang } = getPathDetails();
  if (hash && element) element.scrollIntoView();
  const headerPromise = loadHeader(doc.querySelector('header'));
  const footerPromise = loadFooter(doc.querySelector('footer'));

  let launchScriptSrc = '';
  if (window.location.host === 'eds-stage.experienceleague.adobe.com') {
    launchScriptSrc = 'https://assets.adobedtm.com/a7d65461e54e/6e9802a06173/launch-dbb3f007358e-staging.min.js';
  } else if (window.location.host === 'experienceleague.adobe.com') {
    launchScriptSrc = 'https://assets.adobedtm.com/a7d65461e54e/6e9802a06173/launch-43baf8381f4b.min.js';
  } else {
    launchScriptSrc = 'https://assets.adobedtm.com/a7d65461e54e/6e9802a06173/launch-e6bd665acc0a-development.min.js';
  }

<<<<<<< HEAD
  const oneTrustPromise = loadScript(`/scripts/analytics/privacy-standalone.js`, {
    async: true,
    defer: true,
  });

  const launchPromise = loadScript(
    'https://assets.adobedtm.com/a7d65461e54e/6e9802a06173/launch-e6bd665acc0a-development.min.js',
    {
      async: true,
    },
  );
=======
  const launchPromise = loadScript(launchScriptSrc, {
    async: true,
  });
>>>>>>> 53de32a3

  Promise.all([launchPromise, libAnalyticsModulePromise, headerPromise, footerPromise, oneTrustPromise]).then(
    // eslint-disable-next-line no-unused-vars
<<<<<<< HEAD
    ([launch, libAnalyticsModule, headPr, footPr, oneTrustPr]) => {
      const { pageLoadModel, linkClickModel } = libAnalyticsModule;
      oneTrust();
      document.querySelector('[href="#onetrust"]').addEventListener('click', (e) => {
        e.preventDefault();
        window.adobePrivacy.showConsentPopup();
      });
      window.adobeDataLayer.push(pageLoadModel());
=======
    ([launch, libAnalyticsModule, headPr, footPr]) => {
      const { pageLoadModel, linkClickModel, pageName } = libAnalyticsModule;
      pageLoadModel(lang)
        .then((data) => {
          window.adobeDataLayer.push(data);
        })
        .catch((e) => {
          // eslint-disable-next-line no-console
          console.error('Error getting pageLoadModel:', e);
        });
      localStorage.setItem('prevPage', pageName(lang));
>>>>>>> 53de32a3
      const linkClicked = document.querySelectorAll('a,.view-more-less span');
      linkClicked.forEach((linkElement) => {
        linkElement.addEventListener('click', (e) => {
          if (e.target.tagName === 'A' || e.target.tagName === 'SPAN') {
            linkClickModel(e);
          }
        });
      });
    },
  );

  loadCSS(`${window.hlx.codeBasePath}/styles/lazy-styles.css`);
  loadFonts();

  sampleRUM('lazy');
}

/**
 * Helper function to create DOM elements
 * @param {string} tag DOM element to be created
 * @param {array} attributes attributes to be added
 */
export function createTag(tag, attributes, html) {
  const el = document.createElement(tag);
  if (html) {
    if (html instanceof HTMLElement || html instanceof SVGElement) {
      el.append(html);
    } else {
      el.insertAdjacentHTML('beforeend', html);
    }
  }
  if (attributes) {
    Object.entries(attributes).forEach(([key, val]) => {
      el.setAttribute(key, val);
    });
  }
  return el;
}

/**
 * creates an element from html string
 * @param {string} html
 * @returns {HTMLElement}
 */
export function htmlToElement(html) {
  const template = document.createElement('template');
  const trimmedHtml = html.trim(); // Never return a text node of whitespace as the result
  template.innerHTML = trimmedHtml;
  return template.content.firstElementChild;
}

export async function loadPrevNextBtn() {
  let placeholders = {};
  try {
    // eslint-disable-next-line no-use-before-define
    placeholders = await fetchLanguagePlaceholders();
  } catch (err) {
    // eslint-disable-next-line no-console
    console.error('Error fetching placeholders:', err);
  }
  const mainDoc = document.querySelector('main > div.content-section-last');
  if (!mainDoc) return;

  const prevPageMeta = document.querySelector('meta[name="prev-page"]');
  const nextPageMeta = document.querySelector('meta[name="next-page"]');
  const prevPageMetaContent = prevPageMeta?.getAttribute('content').trim().split('.html')[0];
  const nextPageMetaContent = nextPageMeta?.getAttribute('content').trim().split('.html')[0];
  const PREV_PAGE = placeholders?.previousPage;
  const NEXT_PAGE = placeholders?.nextPage;

  if (prevPageMeta || nextPageMeta) {
    if (prevPageMetaContent === '' && nextPageMetaContent === '') return;

    const docPagination = createTag('div', { class: 'doc-pagination' });
    const btnGotoLeft = createTag('div', { class: 'btn-goto is-left-desktop' });

    const anchorLeftAttr = {
      // eslint-disable-next-line no-use-before-define
      href: `${rewriteDocsPath(prevPageMetaContent)}`,
      class: 'pagination-btn',
    };
    const anchorLeft = createTag('a', anchorLeftAttr);
    const spanLeft = createTag('span', '', PREV_PAGE);

    anchorLeft.append(spanLeft);
    btnGotoLeft.append(anchorLeft);

    const btnGotoRight = createTag('div', {
      class: 'btn-goto is-right-desktop',
    });

    const anchorRightAttr = {
      // eslint-disable-next-line no-use-before-define
      href: `${rewriteDocsPath(nextPageMetaContent)}`,
      class: 'pagination-btn',
    };
    const anchorRight = createTag('a', anchorRightAttr);
    const spanRight = createTag('span', '', NEXT_PAGE);

    anchorRight.append(spanRight);
    btnGotoRight.append(anchorRight);

    if (!prevPageMeta || prevPageMetaContent === '') {
      anchorLeft.classList.add('is-disabled');
    }

    if (!nextPageMeta || nextPageMetaContent === '') {
      anchorRight.classList.add('is-disabled');
    }

    docPagination.append(btnGotoLeft, btnGotoRight);
    mainDoc.append(docPagination);
  }
}

/**
 * Copies all meta tags to window.EXL_META
 * These are consumed by Qualtrics to pass additional data along with the feedback survey.
 */
function addMetaTagsToWindow() {
  window.EXL_META = {};

  document.querySelectorAll('meta').forEach((tag) => {
    if (
      typeof tag.name === 'string' &&
      tag.name.length > 0 &&
      typeof tag.content === 'string' &&
      tag.content.length > 0
    ) {
      window.EXL_META[tag.name] = tag.content;
    }
  });

  window.EXL_META.lang = document.documentElement.lang;
}

/**
 * Loads everything that happens a lot later,
 * without impacting the user experience.
 */
function loadDelayed() {
  // eslint-disable-next-line import/no-cycle
  window.setTimeout(() => import('./delayed.js'), 3000);
  // load anything that can be postponed to the latest here
  // eslint-disable-next-line import/no-cycle
  addMetaTagsToWindow();
  // eslint-disable-next-line import/no-cycle
  if (isDocArticlePage()) window.setTimeout(() => import('./feedback/feedback.js'), 3000);
}

/**
 * Custom - Loads the right and left rails for doc pages only.
 */
async function loadRails() {
  if (isDocPage()) {
    loadCSS(`${window.hlx.codeBasePath}/scripts/rails/rails.css`);
    const mod = await import('./rails/rails.js');
    if (mod.default) {
      await mod.default();
    }
  }
}

function showBrowseBackgroundGraphic() {
  if (isBrowsePage()) {
    const main = document.querySelector('main');
    main.classList.add('browse-background-img');
  }
}

async function loadPage() {
  await loadEager(document);
  await loadLazy(document);
  loadRails();
  loadDelayed();
  showBrowseBackgroundGraphic();
  await loadPrevNextBtn();
}

// load the page unless DO_NOT_LOAD_PAGE is set - used for existing EXLM pages POC
if (!window.hlx.DO_NOT_LOAD_PAGE) {
  loadPage();
}

/**
 * Helper function that converts an AEM path into an EDS path.
 */
export function getEDSLink(aemPath) {
  return window.hlx.aemRoot ? aemPath.replace(window.hlx.aemRoot, '').replace('.html', '') : aemPath;
}

/**
 * Helper function that adapts the path to work on EDS and AEM rendering
 */
export function getLink(edsPath) {
  return window.hlx.aemRoot && !edsPath.startsWith(window.hlx.aemRoot) && edsPath.indexOf('.html') === -1
    ? `${window.hlx.aemRoot}${edsPath}.html`
    : edsPath;
}

export const removeExtension = (pathStr) => {
  const parts = pathStr.split('.');
  if (parts.length === 1) return parts[0];
  return parts.slice(0, -1).join('.');
};

// Convert the given String to Pascal Case
export const toPascalCase = (name) => `${(name || '').charAt(0).toUpperCase()}${name.slice(1)}`;

export function rewriteDocsPath(docsPath) {
  const PROD_BASE = 'https://experienceleague.adobe.com';
  const url = new URL(docsPath, PROD_BASE);
  if (!url.pathname.startsWith('/docs')) {
    return docsPath; // not a docs path, return as is
  }
  // eslint-disable-next-line no-use-before-define
  const { lang } = getPathDetails();
  const language = url.searchParams.get('lang') || lang;
  url.searchParams.delete('lang');
  let pathname = `${language.toLowerCase()}${url.pathname}`;
  pathname = removeExtension(pathname); // new URLs are extensionless
  url.pathname = pathname;
  return url.toString().replace(PROD_BASE, ''); // always remove PROD_BASE if exists
}

/**
 * Helper function thats returns a list of all products
 * - below <lang>/browse/<product-page>
 * - To get added, the product page must be published
 * - Product pages listed in <lang>/browse/top-products are put at the the top
 *   in the order they appear in top-products
 * - the top product list can point to sub product pages
 */
export async function getProducts() {
  // get language
  const { lang } = getPathDetails();
  const ffetch = (await ffetchModulePromise).default;
  // load the <lang>/top_product list
  const topProducts = await ffetch(`/${lang}/top-products.json`).all();
  // get all indexed pages below <lang>/browse
  const publishedPages = await ffetch(`/${lang}/browse-index.json`).all();

  // add all published top products to final list
  const finalProducts = topProducts.filter((topProduct) => {
    // check if top product is in published list
    const found = publishedPages.find((elem) => elem.path === topProduct.path);
    if (found) {
      // keep original title if no nav title is set
      if (!topProduct.title) topProduct.title = found.title;
      // set marker for featured product
      topProduct.featured = true;
      // remove it from publishedProducts list
      publishedPages.splice(publishedPages.indexOf(found), 1);
      return true;
    }
    return false;
  });

  // for the rest only keep main product pages (<lang>/browse/<main-product-page>)
  const publishedMainProducts = publishedPages
    .filter((page) => page.path.split('/').length === 4)
    // sort alphabetically
    .sort((productA, productB) => productA.path.localeCompare(productB.path));
  // append remaining published products to final list
  finalProducts.push(...publishedMainProducts);
  return finalProducts;
}

export async function fetchLanguagePlaceholders() {
  const { lang } = getPathDetails();
  let placeholdersData = '';

  try {
    // Try fetching placeholders with the specified language
    placeholdersData = await fetchPlaceholders(`/${lang}`);
  } catch (error) {
    // eslint-disable-next-line no-console
    console.error(`Error fetching placeholders for lang: ${lang}`, error);
    // Retry without specifying a language (using the default language)
    try {
      placeholdersData = await fetchPlaceholders('/en');
    } catch (err) {
      // eslint-disable-next-line no-console
      console.error('Error fetching placeholders:', err);
    }
  }
  return placeholdersData;
}

export async function getLanguageCode() {
  const { lang } = getPathDetails();
  const ffetch = (await ffetchModulePromise).default;
  const langMap = await ffetch(`/languages.json`).all();
  const langObj = langMap.find((item) => item.key === lang);
  const langCode = langObj ? langObj.value : lang;
  return langCode;
}<|MERGE_RESOLUTION|>--- conflicted
+++ resolved
@@ -426,38 +426,24 @@
     launchScriptSrc = 'https://assets.adobedtm.com/a7d65461e54e/6e9802a06173/launch-e6bd665acc0a-development.min.js';
   }
 
-<<<<<<< HEAD
   const oneTrustPromise = loadScript(`/scripts/analytics/privacy-standalone.js`, {
     async: true,
     defer: true,
   });
 
-  const launchPromise = loadScript(
-    'https://assets.adobedtm.com/a7d65461e54e/6e9802a06173/launch-e6bd665acc0a-development.min.js',
-    {
-      async: true,
-    },
-  );
-=======
   const launchPromise = loadScript(launchScriptSrc, {
     async: true,
   });
->>>>>>> 53de32a3
 
   Promise.all([launchPromise, libAnalyticsModulePromise, headerPromise, footerPromise, oneTrustPromise]).then(
     // eslint-disable-next-line no-unused-vars
-<<<<<<< HEAD
-    ([launch, libAnalyticsModule, headPr, footPr, oneTrustPr]) => {
-      const { pageLoadModel, linkClickModel } = libAnalyticsModule;
-      oneTrust();
-      document.querySelector('[href="#onetrust"]').addEventListener('click', (e) => {
-        e.preventDefault();
-        window.adobePrivacy.showConsentPopup();
-      });
-      window.adobeDataLayer.push(pageLoadModel());
-=======
     ([launch, libAnalyticsModule, headPr, footPr]) => {
       const { pageLoadModel, linkClickModel, pageName } = libAnalyticsModule;
+        oneTrust();
+        document.querySelector('[href="#onetrust"]').addEventListener('click', (e) => {
+            e.preventDefault();
+            window.adobePrivacy.showConsentPopup();
+        });
       pageLoadModel(lang)
         .then((data) => {
           window.adobeDataLayer.push(data);
@@ -467,7 +453,6 @@
           console.error('Error getting pageLoadModel:', e);
         });
       localStorage.setItem('prevPage', pageName(lang));
->>>>>>> 53de32a3
       const linkClicked = document.querySelectorAll('a,.view-more-less span');
       linkClicked.forEach((linkElement) => {
         linkElement.addEventListener('click', (e) => {
