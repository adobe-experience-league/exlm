--- conflicted
+++ resolved
@@ -1197,19 +1197,16 @@
   if (isDocArticlePage()) {
     loadDefaultModule(`${window.hlx.codeBasePath}/scripts/prev-next-btn.js`);
   }
-<<<<<<< HEAD
 
   // TEMPORARY: Remove this condition when deploying Discoverability 1.2
   if (isDocArticlePage() && window.location.hostname !== 'experienceleague.com') {
     loadDefaultModule(`${window.hlx.codeBasePath}/scripts/tutorial-widgets/tutorial-widgets.js`);
   }
-=======
 }
 
 // For AEM Author mode, decode the tags value
 if (window.hlx.aemRoot || window.location.href.includes('.html')) {
   decodeAemPageMetaTags();
->>>>>>> 6eb5bc13
 }
 
 // load the page unless DO_NOT_LOAD_PAGE is set - used for existing EXLM pages POC
