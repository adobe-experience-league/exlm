/* eslint-disable no-console */
/* eslint-disable no-bitwise */
import {
  sampleRUM,
  buildBlock,
  loadHeader,
  loadFooter,
  decorateIcons,
  decorateSections,
  decorateBlocks,
  decorateBlock,
  decorateTemplateAndTheme,
  waitForLCP,
  loadBlocks,
  loadCSS,
  decorateButtons,
  getMetadata,
  loadScript,
  fetchPlaceholders,
  readBlockConfig,
  createOptimizedPicture,
  toClassName,
} from './lib-franklin.js';

const LCP_BLOCKS = ['marquee', 'article-marquee']; // add your LCP blocks to the list
export const timers = new Map();

/**
 * Moves all the attributes from a given elmenet to another given element.
 * @param {Element} from the element to copy attributes from
 * @param {Element} to the element to copy attributes to
 */
export function moveAttributes(from, to, attributes) {
  if (!attributes) {
    // eslint-disable-next-line no-param-reassign
    attributes = [...from.attributes].map(({ nodeName }) => nodeName);
  }
  attributes.forEach((attr) => {
    const value = from.getAttribute(attr);
    if (value) {
      to.setAttribute(attr, value);
      from.removeAttribute(attr);
    }
  });
}

/**
 * Move instrumentation attributes from a given element to another given element.
 * @param {Element} from the element to copy attributes from
 * @param {Element} to the element to copy attributes to
 */
export function moveInstrumentation(from, to) {
  moveAttributes(
    from,
    to,
    [...from.attributes]
      .map(({ nodeName }) => nodeName)
      .filter((attr) => attr.startsWith('data-aue-') || attr.startsWith('data-richtext-')),
  );
}

// eslint-disable-next-line
export function debounce(id = '', fn = () => void 0, ms = 250) {
  if (id.length > 0) {
    if (timers.has(id)) {
      clearTimeout(timers.get(id));
    }

    timers.set(
      id,
      setTimeout(() => {
        timers.delete(id);
        fn();
      }, ms),
    );
  }
}

/**
 * load fonts.css and set a session storage flag
 */
async function loadFonts() {
  await loadCSS(`${window.hlx.codeBasePath}/styles/fonts.css`);
  try {
    if (!window.location.hostname.includes('localhost')) sessionStorage.setItem('fonts-loaded', 'true');
  } catch (e) {
    // do nothing
  }
}

/**
 * Process current pathname and return details for use in language switching
 * Considers pathnames like /en/path/to/content and /content/exl/global/en/path/to/content.html for both EDS and AEM
 */
export function getPathDetails() {
  const { pathname } = window.location;
  const extParts = pathname.split('.');
  const ext = extParts.length > 1 ? extParts[extParts.length - 1] : '';
  const isContentPath = pathname.startsWith('/content');
  const parts = pathname.split('/');
  const safeLangGet = (index) => (parts.length > index ? parts[index] : 'en');
  // 4 is the index of the language in the path for AEM content paths like  /content/exl/global/en/path/to/content.html
  // 1 is the index of the language in the path for EDS paths like /en/path/to/content
  let lang = isContentPath ? safeLangGet(4) : safeLangGet(1);
  // remove suffix from lang if any
  if (lang.indexOf('.') > -1) {
    lang = lang.substring(0, lang.indexOf('.'));
  }
  if (!lang) lang = 'en'; // default to en
  // substring before lang
  const prefix = pathname.substring(0, pathname.indexOf(`/${lang}`)) || '';
  const suffix = pathname.substring(pathname.indexOf(`/${lang}`) + lang.length + 1) || '';
  return {
    ext,
    prefix,
    suffix,
    lang,
    isContentPath,
  };
}

/**
 * Convert Table to block HTMl
 * @param {HTMLTableElement} table
 */
export function tableToBlock(table) {
  let blockClassNames = '';
  const rows = [];
  [...table.children].forEach((child) => {
    if (child.tagName.toLowerCase() === 'thead') {
      [...child.children].forEach((hRow, hRowIndex) => {
        if (hRowIndex === 0) {
          blockClassNames = hRow.textContent.toLowerCase(); // first header cell in first header row is block class names
        } else {
          rows.push(hRow.children); // all other header rows are rows
        }
      });
    } else if (child.tagName.toLowerCase() === 'tbody') {
      rows.push(...child.children); // all body rows are rows
    }
  });

  // add classes to result block
  const resultBlock = document.createElement('div');
  resultBlock.className = blockClassNames;

  // convert all table rows/cells to div rows/cells
  rows.forEach((row) => {
    const blockRow = document.createElement('div');
    [...row.children].forEach((cell) => {
      const blockCell = document.createElement('div');
      blockCell.append(...cell.childNodes);
      blockRow.appendChild(blockCell);
    });
    resultBlock.appendChild(blockRow);
  });

  return resultBlock;
}

/**
 * Build synthetic blocks nested in the given block.
 * A synthetic block is a table whose first header is the block class names (sort of like the tables in doc authoring)
 * @param {HTMLElement} block
 */
export function buildSyntheticBlocks(main) {
  main.querySelectorAll('div > div > div').forEach((block) => {
    const tables = [...block.querySelectorAll('table')];
    return tables.map((table) => {
      const syntheticBlock = tableToBlock(table);
      const syntheticBlockWrapper = document.createElement('div');
      syntheticBlockWrapper.appendChild(syntheticBlock);
      table.replaceWith(syntheticBlockWrapper);
      decorateBlock(syntheticBlock);
      return syntheticBlock;
    });
  });
}

/**
 * return browse page theme if its browse page otherwise undefined.
 * theme = browse-* is set in bulk metadata for /en/browse paths.
 */
export function isBrowsePage() {
  const theme = getMetadata('theme');
  return theme.split(',').find((t) => t.toLowerCase().startsWith('browse-'));
}

/**
 * add a section for the left rail when on a browse page.
 */
function addBrowseRail(main) {
  // if there is already editable browse rail stored
  const browseRailSectionFound = [...main.querySelectorAll('.section-metadata')].find((sMeta) =>
    readBlockConfig(sMeta)?.style.split(',').includes('browse-rail-section'),
  );
  if (browseRailSectionFound) return;

  // default: create a dynamic uneditable browse rail
  const leftRailSection = document.createElement('div');
  leftRailSection.classList.add('browse-rail-section', isBrowsePage());
  leftRailSection.append(buildBlock('browse-rail', []));
  main.append(leftRailSection);
}

function addBrowseBreadCrumb(main) {
  if (!main.querySelector('.browse-breadcrumb.block')) {
    // add new section at the top
    const section = document.createElement('div');
    main.prepend(section);
    section.append(buildBlock('browse-breadcrumb', []));
  }
}

/**
 * Extract author information from the author page.
 * @param {HTMLElement} block
 */
export function extractAuthorInfo(block) {
  const authorInfo = [...block.children].map((row) => row.firstElementChild);
  return {
    authorImage: authorInfo[0]?.querySelector('img')?.getAttribute('src'),
    authorName: authorInfo[1]?.textContent.trim(),
    authorTitle: authorInfo[2]?.textContent.trim(),
    authorCompany: authorInfo[3]?.textContent.trim(),
    authorDescription: authorInfo[4],
    authorSocialLinkText: authorInfo[5]?.textContent.trim(),
    authorSocialLinkURL: authorInfo[6]?.textContent.trim(),
  };
}

/**
 * Fetch the author information from the author page.
 * @param {HTMLAnchorElement} anchor || {string} link
 */
export async function fetchAuthorBio(anchor) {
  const link = anchor.href ? anchor.href : anchor;
  return fetch(link)
    .then((response) => response.text())
    .then((html) => {
      const parser = new DOMParser();
      const htmlDoc = parser.parseFromString(html, 'text/html');
      const authorInfoEl = htmlDoc.querySelector('.author-bio');
      if (!authorInfoEl) {
        return null;
      }
      const authorInfo = extractAuthorInfo(authorInfoEl);
      return authorInfo;
    })
    .catch((error) => {
      console.error(error);
    });
}

export function isArticleLandingPage() {
  const theme = getMetadata('theme');
  return theme.split(',').find((t) => t.toLowerCase().startsWith('article-'));
}

/**
 * Check if current page is a Profile page.
 * theme = profile is set in bulk metadata for /en/profile** paths.
 */
export function isProfilePage() {
  const theme = getMetadata('theme');
  return theme.toLowerCase().startsWith('profile');
}

/**
 * Check if current page is a Signup flow modal page.
 * theme = signup is set in bulk metadata for /en/profile/signup-flow-modal** paths.
 */
export function isSignUpPage() {
  const theme = getMetadata('theme');
  return theme.toLowerCase().startsWith('signup');
}

/**
 * Add a left rail to the profile page.
 * @param {HTMLElement} main
 *
 */
function addProfileRail(main) {
  const profileRailSection = document.createElement('div');
  profileRailSection.classList.add('profile-rail-section');
  profileRailSection.append(buildBlock('profile-rail', []));
  main.prepend(profileRailSection);
}

/**
 * Add a nav tab to the profile page.
 * @param {HTMLElement} main
 *
 */
function addProfileTab(main) {
  const profileTabSection = document.createElement('div');
  profileTabSection.classList.add('profile-tab-section');
  profileTabSection.append(buildBlock('profile-tab', []));
  main.prepend(profileTabSection);
}

/**
 * Add a mini TOC to the article page.
 * @param {HTMLElement} main
 */
function addMiniToc(main) {
  if (
    document.querySelectorAll('.mini-toc').forEach((toc) => {
      toc.remove();
    })
  );
  const tocSection = document.createElement('div');
  tocSection.classList.add('mini-toc-section');
  const miniTocBlock = buildBlock('mini-toc', []);
  tocSection.append(miniTocBlock);
  miniTocBlock.style.display = 'none';
  main.append(tocSection);
}

/**
 * Tabbed layout for Tab section
 * @param {HTMLElement} main
 */
async function buildTabSection(main) {
  let tabIndex = 0;
  let tabContainer;
  let tabFound = false;
  const sections = main.querySelectorAll('main > div');
  sections.forEach((section, i) => {
    const sectionMeta = section.querySelector('.section-metadata > div > div:nth-child(2)');
    if (sectionMeta?.textContent.includes('tab-section')) {
      if (!tabFound) {
        tabIndex += 1;
        tabFound = true;
        const tabs = buildBlock('tabs', []);
        tabs.dataset.tabIndex = tabIndex;
        tabContainer = document.createElement('div');
        tabContainer.classList.add('section');
        if (
          i > 0 &&
          sections[i - 1]
            .querySelector('.section-metadata > div > div:nth-child(2)')
            ?.textContent.includes('article-content-section')
        ) {
          tabContainer.classList.add('article-content-section');
        }
        tabContainer.append(tabs);
        main.insertBefore(tabContainer, section);
      }
      if (
        tabFound &&
        !sections[i + 1]
          ?.querySelector('.section-metadata > div > div:nth-child(2)')
          ?.textContent.includes('tab-section')
      ) {
        tabFound = false;
      }
      section.classList.add(`tab-index-${tabIndex}`);
    }
  });
}

/**
 * Builds all synthetic blocks in a container element.
 * @param {Element} main The container element
 */
function buildAutoBlocks(main) {
  try {
    buildSyntheticBlocks(main);
    if (
      !isProfilePage() &&
      // eslint-disable-next-line no-use-before-define
      !isDocPage() &&
      // eslint-disable-next-line no-use-before-define
      !isDocArticlePage() &&
      !isSignUpPage()
    ) {
      buildTabSection(main);
    }
    // if we are on a product browse page
    if (isBrowsePage()) {
      addBrowseBreadCrumb(main);
      addBrowseRail(main);
    }
    // eslint-disable-next-line no-use-before-define
    if (isArticlePage()) {
      addMiniToc(main);
    }
    if (isProfilePage()) {
      addProfileTab(main);
      addProfileRail(main);
    }
  } catch (error) {
    // eslint-disable-next-line no-console
    console.error('Auto Blocking failed', error);
  }
}

/**
 * create shadeboxes out of sections with shade-box style
 * @param {Element} main the main container
 */
function buildShadeBoxes(main) {
  main.querySelectorAll('.section.shade-box').forEach((section) => {
    const sbContent = [];
    const row = [];
    [...section.children].forEach((wrapper) => {
      const elems = [];
      [...wrapper.children].forEach((child) => {
        elems.push(child);
      });
      wrapper.remove();
      row.push({ elems });
    });
    sbContent.push(row);
    const sb = buildBlock('shade-box', sbContent);
    const sbWrapper = document.createElement('div');
    sbWrapper.append(sb);
    section.append(sbWrapper);
    decorateBlock(sb);
    section.classList.remove('shade-box');
  });
}

/**
 * Builds synthetic blocks in that rely on section metadata
 * @param {Element} main The container element
 */
function buildSectionBasedAutoBlocks(main) {
  buildShadeBoxes(main);
}

/**
 * Decorates links within the specified container element by setting their "target" attribute to "_blank" if they contain "#_target" in the URL.
 *
 * @param {HTMLElement} main - The main container element to search for and decorate links.
 */
export function decorateExternalLinks(main) {
  main.querySelectorAll('a').forEach((a) => {
    const href = a.getAttribute('href');
    if (!href) return;
    if (href.includes('#_blank')) {
      a.setAttribute('target', '_blank');
    } else if (!href.startsWith('#')) {
      if (a.hostname !== window.location.hostname) {
        a.setAttribute('target', '_blank');
      }
    }
  });
}

/**
 * Links that have urls with JSON the hash, the JSON will be translated to attributes
 * eg <a href="https://example.com#{"target":"_blank", "auth-only": "true"}">link</a>
 * will be translated to <a href="https://example.com" target="_blank" auth-only="true">link</a>
 * @param {HTMLElement} block
 */
export const decorateLinks = (block) => {
  const links = block.querySelectorAll('a');
  links.forEach((link) => {
    const decodedHref = decodeURIComponent(link.getAttribute('href'));
    const firstCurlyIndex = decodedHref.indexOf('{');
    const lastCurlyIndex = decodedHref.lastIndexOf('}');
    if (firstCurlyIndex > -1 && lastCurlyIndex > -1) {
      // everything between curly braces is treated as JSON string.
      const optionsJsonStr = decodedHref.substring(firstCurlyIndex, lastCurlyIndex + 1);
      const fixedJsonString = optionsJsonStr.replace(/'/g, '"'); // JSON.parse function expects JSON strings to be formatted with double quotes
      const parsedJSON = JSON.parse(fixedJsonString);
      Object.entries(parsedJSON).forEach(([key, value]) => {
        link.setAttribute(key.trim(), value);
      });
      // remove the JSON string from the hash, if JSON string is the only thing in the hash, remove the hash as well.
      const endIndex = decodedHref.charAt(firstCurlyIndex - 1) === '#' ? firstCurlyIndex - 1 : firstCurlyIndex;
      link.href = decodedHref.substring(0, endIndex);
    }
  });
};

export function isPageOfType(type) {
  const theme = getMetadata('theme');
  return theme
    .split(',')
    .map((t) => t.toLowerCase().trim())
    .includes(type);
}

/**
 * Check if current page is a MD Docs Page.
 * theme = docs is set in bulk metadata for docs paths.
 * @param {string} type The type of doc page - example: docs-solution-landing,
 *                      docs-landing, docs (optional, default value is docs)
 */
export function isDocPage(type = 'docs') {
  return isPageOfType(type);
}

export function isArticlePage(type = 'articles') {
  return isPageOfType(type);
}

/**
 * Check if current page is a MD Docs Article Page.
 * theme = docs is set in bulk metadata for docs paths.
 * @param {string} type The type of doc page - docs (optional, default value is docs)
 */
export const isDocArticlePage = (type = 'docs') => {
  const theme = getMetadata('theme');
  return theme?.toLowerCase().trim() === type;
};

/**
 * set attributes needed for the docs pages grid to work properly
 * @param {Element} main the main element
 */
function decorateContentSections(main) {
  const contentSections = main.querySelectorAll('.section:not(.toc-container, .mini-toc-container)');
  contentSections.forEach((row, i) => {
    if (i === 0) {
      row.classList.add('content-section-first');
    }
    if (i === contentSections.length - 1) {
      row.classList.add('content-section-last');
    }
  });

  main.style.setProperty('--content-sections-count', contentSections.length);
}

/**
 * see: https://github.com/adobe-experience-league/exlm-converter/pull/208
 * @param {HTMLElement} main
 */
export function decorateAnchors(main) {
  const anchorIcons = [...main.querySelectorAll(`.icon-headding-anchor`)];
  anchorIcons.forEach((icon) => {
    const slugNode = icon.nextSibling;
    const slug = slugNode?.textContent?.trim();
    if (slug) {
      icon.parentElement.id = slug;
      icon.remove();
      slugNode.remove();
    }
  });
}

/**
 * creates an element from html string
 * @param {string} html
 * @returns {HTMLElement}
 */
export function htmlToElement(html) {
  const template = document.createElement('template');
  const trimmedHtml = html.trim(); // Never return a text node of whitespace as the result
  template.innerHTML = trimmedHtml;
  return template.content.firstElementChild;
}

const encodeHTML = (str) => str.replace(/[\u00A0-\u9999<>&]/g, (i) => `&#${i.charCodeAt(0)};`);

/**
 * Parse attribute strings like: {color="red" class="highlight"} to object {color: "red", class: "highlight"}
 * @param {string} attrs
 * @returns
 */
const parseInlineAttributes = (attrs) => {
  const result = {};
  attrs
    .split(/\s+(?=(?:[^"]*"[^"]*")*[^"]*$)/g) // match spaces only if not within quotes
    .map((attr) => attr.split('='))
    .forEach(([key, value]) => {
      result[key] = value === undefined ? undefined : encodeHTML(value?.replace(/"/g, '') || '');
    });
  return result;
};
/**
 * converts text with attributes to <span> elements with given attributes.
 * eg: [text]{color="red" class="highlight"} => <span color="red" class="highlight">text</span>
 * @param {*} inputStr
 * @returns
 */
export const getDecoratedInlineHtml = (inputStr) => {
  if (!inputStr) return inputStr;
  const regex = /\[([^[\]]*)\]{([^}]+)}/g;
  return inputStr.replace(regex, (match, text, attrs) => {
    const encodedText = encodeHTML(text);
    const attrsObj = parseInlineAttributes(attrs);
    const validAttrs = Object.values(attrsObj).every((v) => v !== undefined);
    if (!validAttrs) return match; // ignore expresssion that have attributes with undefined values
    const newAttrs = Object.entries(attrsObj)
      .map(([key, value]) => `${key}="${value}"`)
      .join(' ');
    return `<span ${newAttrs}>${encodedText}</span>`;
  });
};

/**
 *
 * @param {Node} textNode
 */
export function decorateInlineText(textNode) {
  const { textContent } = textNode;
  if (textContent.includes('[') && textContent.includes(']{')) {
    const span = document.createElement('span');
    span.innerHTML = getDecoratedInlineHtml(textContent);
    window.requestAnimationFrame(() => {
      textNode.replaceWith(...span.childNodes);
    });
  }
}

/**
 * decorates the previous image element with attributes defined in the textNode
 * @param {Node} textNode
 */
export function decoratePreviousImage(textNode) {
  // if previous element is image, and textNode contains { and }, decorate the image
  const { previousSibling, textContent } = textNode;
  if (textContent.startsWith('{') && textContent.includes('}')) {
    const isPrecededByPicture = previousSibling?.tagName.toLowerCase() === 'picture';
    const isPrecededByImg = previousSibling?.tagName.toLowerCase() === 'img';
    let picture;
    let img;
    if (isPrecededByPicture) {
      picture = previousSibling;
      img = picture.querySelector('img');
    } else if (isPrecededByImg) {
      img = previousSibling;
    } else return; // only decorate if preceded by picture or img

    const attrsStr = textContent.substring(1, textContent.indexOf('}'));
    textNode.textContent = textContent.substring(textContent.indexOf('}') + 1);
    if (img.src === 'about:error') return; // do not decorate broken images
    const attrsObj = parseInlineAttributes(attrsStr);
    let newPicture = picture;
    if (attrsObj.width) {
      // author defined width
      const { width } = attrsObj;
      const isNumberWithNoUnit = /^\d+$/.test(width);
      if (isNumberWithNoUnit) {
        newPicture = createOptimizedPicture(img.src, img.alt, false, [
          { media: '(min-width: 400px)', width },
          { width },
        ]);
      }
      // set width, if digits only, add px, else set as is
      newPicture.style.width = isNumberWithNoUnit ? `${width}px` : width;
      picture.replaceWith(newPicture);
    }
    if (attrsObj.modal) {
      // modal
      newPicture.addEventListener('click', () => {
        // eslint-disable-next-line import/no-cycle
        const promises = [loadCSS(`${window.hlx.codeBasePath}/styles/image-modal.css`), import('./image-modal.js')];
        Promise.all(promises).then(([, mod]) => mod.default(newPicture.querySelector('img')));
      });
    }
    if (img.hasAttribute('data-title')) {
      newPicture?.querySelector('img')?.setAttribute('title', img?.getAttribute('data-title'));
    }
    Object.entries(attrsObj).forEach(([key, value]) => newPicture.setAttribute(key, value));
  }
}

/**
 * @param {HTMLElement} element
 */
export function decorateInlineAttributes(element) {
  const ignoredElements = ['pre', 'code', 'script', 'style'];
  const isParentIgnored = (node) => ignoredElements.includes(node?.parentElement?.tagName?.toLowerCase());
  const walker = document.createTreeWalker(element, NodeFilter.SHOW_TEXT, (node) =>
    isParentIgnored(node) ? NodeFilter.FILTER_REJECT : NodeFilter.FILTER_ACCEPT,
  );
  while (walker.nextNode()) {
    const { currentNode } = walker;
    decorateInlineText(currentNode);
    decoratePreviousImage(currentNode);
  }
}

/**
 * Decorates the main element.
 * @param {Element} main The main element
 */
// eslint-disable-next-line import/prefer-default-export
export function decorateMain(main) {
  // docs pages do not use buttons, only links
  if (!isDocPage()) {
    decorateButtons(main);
  }
  decorateAnchors(main); // must be run before decorateIcons
  decorateIcons(main);
  decorateInlineAttributes(main);
  decorateExternalLinks(main);
  buildAutoBlocks(main);
  decorateSections(main);
  decorateBlocks(main);
  buildSectionBasedAutoBlocks(main);
  decorateContentSections(main);
}

/**
 * Loads everything needed to get to LCP.
 * @param {Element} doc The container element
 */
async function loadEager(doc) {
  const { lang } = getPathDetails();
  document.documentElement.lang = lang || 'en';
  decorateTemplateAndTheme();
  const main = doc.querySelector('main');
  if (main) {
    decorateMain(main);
    document.body.classList.add('appear');
    await waitForLCP(LCP_BLOCKS);
  }

  try {
    /* if desktop (proxy for fast connection) or fonts already loaded, load fonts.css */
    if (window.innerWidth >= 900 || sessionStorage.getItem('fonts-loaded')) {
      loadFonts();
    }
  } catch (e) {
    // do nothing
  }
}

export const isHelixDomain = () => ['hlx.page', 'hlx.live'].some((sfx) => window.location.hostname.endsWith(sfx));

/**
 * get site config
 */
export function getConfig() {
  if (window.exlm && window.exlm.config) {
    return window.exlm.config;
  }

  const HOSTS = [
    {
      env: 'PROD',
      cdn: 'experienceleague.adobe.com',
      authorUrl: 'author-p122525-e1219150.adobeaemcloud.com',
      hlxPreview: 'main--exlm-prod--adobe-experience-league.hlx.page',
      hlxLive: 'main--exlm-prod--adobe-experience-league.hlx.live',
    },
    {
      env: 'STAGE',
      cdn: 'experienceleague-stage.adobe.com',
      authorUrl: 'author-p122525-e1219192.adobeaemcloud.com',
      hlxPreview: 'main--exlm-stage--adobe-experience-league.hlx.page',
      hlxLive: 'main--exlm-stage--adobe-experience-league.live',
    },
    {
      env: 'DEV',
      cdn: 'experienceleague-dev.adobe.com',
      authorUrl: 'author-p122525-e1200861.adobeaemcloud.com',
      hlxPreview: 'main--exlm--adobe-experience-league.hlx.page',
      hlxLive: 'main--exlm--adobe-experience-league.hlx.live',
    },
  ];

  const currentHost = window.location.hostname;
  const defaultEnv = HOSTS.find((hostObj) => hostObj.env === 'DEV');
  const currentEnv = HOSTS.find((hostObj) => Object.values(hostObj).includes(currentHost));
  const cdnHost = currentEnv?.cdn || defaultEnv.cdn;
  const cdnOrigin = `https://${cdnHost}`;
  const lang = document.querySelector('html').lang || 'en';
  const prodAssetsCdnOrigin = 'https://cdn.experienceleague.adobe.com';
  const isProd = currentEnv?.env === 'PROD' || currentEnv?.authorUrl === 'author-p122525-e1219150.adobeaemcloud.com';
  const isStage = currentEnv?.env === 'STAGE' || currentEnv?.authorUrl === 'author-p122525-e1219192.adobeaemcloud.com';
  const ppsOrigin = isProd ? 'https://pps.adobe.io' : 'https://pps-stage.adobe.io';
  const ims = {
    client_id: 'ExperienceLeague',
    environment: isProd ? 'prod' : 'stg1',
    debug: !isProd,
  };

  let launchScriptSrc;
  if (isProd) launchScriptSrc = 'https://assets.adobedtm.com/d4d114c60e50/9f881954c8dc/launch-7a902c4895c3.min.js';
  else if (isStage)
    launchScriptSrc = 'https://assets.adobedtm.com/d4d114c60e50/9f881954c8dc/launch-102059c3cf0a-staging.min.js';
  else launchScriptSrc = 'https://assets.adobedtm.com/d4d114c60e50/9f881954c8dc/launch-caabfb728852-development.js';

  window.exlm = window.exlm || {};
  window.exlm.config = {
    isProd,
    ims,
    currentEnv,
    cdnOrigin,
    cdnHost,
    prodAssetsCdnOrigin,
    ppsOrigin,
    launchScriptSrc,
    khorosProfileUrl: `${cdnOrigin}/api/action/khoros/profile-menu-list`,
    khorosProfileDetailsUrl: `${cdnOrigin}/api/action/khoros/profile-details`,
    privacyScript: `${cdnOrigin}/etc.clientlibs/globalnav/clientlibs/base/privacy-standalone.js`,
    profileUrl: `${cdnOrigin}/api/profile?lang=${lang}`,
    JWTTokenUrl: `${cdnOrigin}/api/token?lang=${lang}`,
    coveoTokenUrl: `${cdnOrigin}/api/coveo-token?lang=${lang}`,
    coveoSearchResultsUrl: isProd
      ? 'https://platform.cloud.coveo.com/rest/search/v2'
      : 'https://adobesystemsincorporatednonprod1.org.coveo.com/rest/search/v2',
    coveoOrganizationId: isProd ? 'adobev2prod9e382h1q' : 'adobesystemsincorporatednonprod1',
    coveoToken: 'xxcfe1b6e9-3628-49b5-948d-ed50d3fa6c99',
    liveEventsUrl: `${prodAssetsCdnOrigin}/thumb/upcoming-events.json`,
    adlsUrl: 'https://learning.adobe.com/catalog.result.json',
    industryUrl: `${cdnOrigin}/api/industries?page_size=200&sort=Order&lang=${lang}`,
    searchUrl: `${cdnOrigin}/search.html`,
    articleUrl: `${cdnOrigin}/api/articles/`,
    solutionsUrl: `${cdnOrigin}/api/solutions?page_size=100`,
    pathsUrl: `${cdnOrigin}/api/paths`,
    // Browse Left nav
    browseMoreProductsLink: `/${lang}/browse`,
    // Machine Translation
    automaticTranslationLink: `/${lang}/docs/contributor/contributor-guide/localization/machine-translation`,
    // Recommended Courses
    recommendedCoursesUrl: `${cdnOrigin}/home?lang=${lang}#dashboard/learning`,
    // Adobe account
    adobeAccountURL: isProd ? 'https://account.adobe.com/' : 'https://stage.account.adobe.com/',
    // Community Account
    communityAccountURL: isProd
      ? 'https://experienceleaguecommunities.adobe.com/'
      : 'https://experienceleaguecommunities-dev.adobe.com/',
    // Stream API
    eventSourceStreamUrl: '/api/stream',
  };
  return window.exlm.config;
}

/**
 * one trust configuration setup
 */
function loadOneTrust() {
  window.fedsConfig = window.fedsConfig || {};
  window.fedsConfig.privacy = window.fedsConfig.privacy || {};
  window.fedsConfig.privacy.otDomainId = `7a5eb705-95ed-4cc4-a11d-0cc5760e93db${
    window.location.host.split('.').length === 3 ? '' : '-test'
  }`;
  window.fedsConfig.privacy.footerLinkSelector = '.footer [href="#onetrust"]';
  const { privacyScript } = getConfig();
  return loadScript(privacyScript, {
    async: true,
    defer: true,
  });
}

export const locales = new Map([
  ['de', 'de_DE'],
  ['en', 'en_US'],
  ['es', 'es_ES'],
  ['fr', 'fr_FR'],
  ['it', 'it_IT'],
  ['ja', 'ja_JP'],
  ['ko', 'ko_KO'],
  ['pt-br', 'pt_BR'],
  ['zh-hans', 'zh_HANS'],
  ['zh-hant', 'zh_HANT'],
  ['nl', 'nl_NL'],
  ['sv', 'sv_SE'],
]);

export async function loadIms() {
  const { ims } = getConfig();
  window.imsLoaded =
    window.imsLoaded ||
    new Promise((resolve, reject) => {
      const timeout = setTimeout(() => reject(new Error('IMS timeout')), 5000);
      window.adobeid = {
        scope:
          'AdobeID,additional_info.company,additional_info.ownerOrg,avatar,openid,read_organizations,read_pc,session,account_cluster.read,pps.read',
        locale: locales.get(document.querySelector('html').lang) || locales.get('en'),
        ...ims,
        onReady: () => {
          // eslint-disable-next-line no-console
          console.log('Adobe IMS Ready!');
          resolve(); // resolve the promise, consumers can now use window.adobeIMS
          clearTimeout(timeout);
        },
        onError: reject,
      };
      loadScript('https://auth.services.adobe.com/imslib/imslib.min.js');
    });
  return window.imsLoaded;
}

const loadMartech = async (headerPromise, footerPromise) => {
  console.time('martech');
  console.timeLog('martech', `start loading lib-analytics.js ${Date.now()}`);
  // start datalayer work early
  // eslint-disable-next-line import/no-cycle
  const libAnalyticsPromise = import('./analytics/lib-analytics.js');
  libAnalyticsPromise.then((libAnalyticsModule) => {
    console.timeLog('martech', `finished loading lib-analytics.js ${Date.now()}`);
    const { pushPageDataLayer, pushLinkClick, pageName } = libAnalyticsModule;
    const { lang } = getPathDetails();
    pushPageDataLayer(lang)
      // eslint-disable-next-line no-console
      .catch((e) => console.error('Error getting pageLoadModel:', e));
    localStorage.setItem('prevPage', pageName(lang));

    Promise.allSettled([headerPromise, footerPromise]).then(() => {
      console.timeLog('martech', `add click event tracking ${Date.now()}`);
      const linkClicked = document.querySelectorAll('a,.view-more-less span, .language-selector-popover span');
      const clickHandler = (e) => {
        if (e.target.tagName === 'A' || e.target.tagName === 'SPAN') pushLinkClick(e);
      };
      linkClicked.forEach((e) => e.addEventListener('click', clickHandler));
    });
  });

  // load one trust
  console.timeLog('martech', `onetrust: start load onetrust script ${Date.now()}`);
  const oneTrustPromise = loadOneTrust().then(() => {
    console.timeLog('martech', `onetrust: loaded one trust script ${Date.now()}`);
  });

  // load launch
  console.timeLog('martech', `launch: start load launch script ${Date.now()}`);
  const { launchScriptSrc } = getConfig();
  const launchScriptPromise = loadScript(launchScriptSrc, {
    async: true,
  });
  launchScriptPromise.then(() => {
    console.timeLog('martech', `launch: loaded launch script ${Date.now()}`);
  });

  // footer and one trust loaded, add event listener to open one trust popup,
  Promise.all([footerPromise, oneTrustPromise]).then(() => {
    console.timeLog('martech', `onetrust: set event listeners ${Date.now()}`);
    document.querySelector('[href="#onetrust"]').addEventListener('click', (e) => {
      e.preventDefault();
      window.adobePrivacy.showConsentPopup();
    });
  });

  Promise.allSettled([headerPromise, footerPromise, oneTrustPromise, launchScriptPromise, libAnalyticsPromise]).then(
    () => {
      setTimeout(() => {
        console.timeLog('martech', `all done. ${Date.now()}`);
        console.timeEnd('martech');
      }, 0);
    },
  );
};

async function loadThemes() {
  const toClassNames = (classes) =>
    classes
      ?.split(',')
      ?.map((c) => toClassName(c.trim()))
      .filter(Boolean) || [];
  const metaToClassNames = (metaName) => toClassNames(getMetadata(metaName));
  const themeNames = [...metaToClassNames('template'), ...metaToClassNames('theme')];
  if (themeNames.length === 0) return Promise.resolve();
  return Promise.allSettled(themeNames.map((theme) => loadCSS(`${window.hlx.codeBasePath}/styles/theme/${theme}.css`)));
}

/**
 * Loads everything that doesn't need to be delayed.
 * @param {Element} doc The container element
 */
async function loadLazy(doc) {
  const main = doc.querySelector('main');
  loadIms(); // start it early, asyncronously
  await loadThemes();
  await loadBlocks(main);

  const { hash } = window.location;
  const element = hash ? doc.getElementById(hash.substring(1)) : false;
  if (hash && element) element.scrollIntoView();
  const headerPromise = loadHeader(doc.querySelector('header'));
  const footerPromise = loadFooter(doc.querySelector('footer'));
  // disable martech if martech=off is in the query string, this is used for testing ONLY
  if (window.location.search?.indexOf('martech=off') === -1) loadMartech(headerPromise, footerPromise);
  loadCSS(`${window.hlx.codeBasePath}/styles/lazy-styles.css`);
  loadFonts();
  sampleRUM('lazy');
}

/**
 * Helper function to create DOM elements
 * @param {string} tag DOM element to be created
 * @param {array} attributes attributes to be added
 */
export function createTag(tag, attributes, html) {
  const el = document.createElement(tag);
  if (html) {
    if (html instanceof HTMLElement || html instanceof SVGElement) {
      el.append(html);
    } else {
      el.insertAdjacentHTML('beforeend', html);
    }
  }
  if (attributes) {
    Object.entries(attributes).forEach(([key, val]) => {
      el.setAttribute(key, val);
    });
  }
  return el;
}

/**
 * Copies all meta tags to window.EXL_META
 * These are consumed by Qualtrics to pass additional data along with the feedback survey.
 */
function addMetaTagsToWindow() {
  window.EXL_META = {};

  document.querySelectorAll('meta').forEach((tag) => {
    if (
      typeof tag.name === 'string' &&
      tag.name.length > 0 &&
      typeof tag.content === 'string' &&
      tag.content.length > 0
    ) {
      window.EXL_META[tag.name] = tag.content;
    }
  });

  window.EXL_META.lang = document.documentElement.lang;
}

/**
 * Loads everything that happens a lot later,
 * without impacting the user experience.
 */
function loadDelayed() {
  // eslint-disable-next-line import/no-cycle
  window.setTimeout(() => import('./delayed.js'), 3000);
  // load anything that can be postponed to the latest here
  // eslint-disable-next-line import/no-cycle
  addMetaTagsToWindow();
}

/**
 * Custom - Loads the right and left rails for doc pages only.
 */
async function loadRails() {
  if (isDocPage()) {
    loadCSS(`${window.hlx.codeBasePath}/scripts/rails/rails.css`);
    const mod = await import('./rails/rails.js');
    if (mod.default) {
      await mod.default();
    }
  }
}

/**
 * Custom - Loads and builds layout for articles page
 */
export async function loadArticles() {
  if (isArticlePage()) {
    loadCSS(`${window.hlx.codeBasePath}/scripts/articles/articles.css`);
    const mod = await import('./articles/articles.js');
    if (mod.default) {
      await mod.default();
    }
    const contentContainer = document.createElement('div');
    contentContainer.classList.add('article-content-container');
    if (!document.querySelector('main > .article-content-section, main > .tab-section')) {
      document.querySelector('main > .mini-toc-section').remove();
    } else {
<<<<<<< HEAD
=======
      if (document.querySelector('.mini-toc')) {
        document.querySelector('.mini-toc').style.display = null;
      }
>>>>>>> 0ae74a37
      document
        .querySelectorAll('main > .article-content-section, main > .tab-section, main > .mini-toc-section')
        .forEach((section) => {
          contentContainer.append(section);
        });
      if (document.querySelector('.article-header-section')) {
        document.querySelector('.article-header-section').after(contentContainer);
      } else {
        document.querySelector('main').prepend(contentContainer);
      }
    }
  }
}

function showBrowseBackgroundGraphic() {
  if (isBrowsePage()) {
    const main = document.querySelector('main');
    main.classList.add('browse-background-img');
  }
}

/**
 * Helper function that converts an AEM path into an EDS path.
 */
export function getEDSLink(aemPath) {
  return window.hlx.aemRoot ? aemPath.replace(window.hlx.aemRoot, '').replace('.html', '') : aemPath;
}

/**
 * Helper function that adapts the path to work on EDS and AEM rendering
 */
export function getLink(edsPath) {
  return window.hlx.aemRoot && !edsPath.startsWith(window.hlx.aemRoot) && edsPath.indexOf('.html') === -1
    ? `${window.hlx.aemRoot}${edsPath}.html`
    : edsPath;
}

export const removeExtension = (pathStr) => {
  const parts = pathStr.split('.');
  if (parts.length === 1) return parts[0];
  return parts.slice(0, -1).join('.');
};

// Convert the given String to Pascal Case
export const toPascalCase = (name) => `${(name || '').charAt(0).toUpperCase()}${name.slice(1)}`;

export function rewriteDocsPath(docsPath) {
  const PROD_BASE = 'https://experienceleague.adobe.com';
  const url = new URL(docsPath, PROD_BASE);
  if (!url.pathname.startsWith('/docs') || url.pathname.startsWith('/docs/courses/')) {
    return docsPath; // not a docs path, return as is
  }
  // eslint-disable-next-line no-use-before-define
  const { lang } = getPathDetails();
  const language = url.searchParams.get('lang') || lang;
  url.searchParams.delete('lang');
  let pathname = `${language.toLowerCase()}${url.pathname}`;
  pathname = removeExtension(pathname); // new URLs are extensionless
  url.pathname = pathname;
  return url.toString().replace(PROD_BASE, ''); // always remove PROD_BASE if exists
}

export async function fetchWithFallback(path, fallbackPath) {
  const response = await fetch(path);
  if (response.ok) return response;
  return fetch(fallbackPath);
}

export async function fetchFragment(rePath, lang = 'en') {
  const path = `/fragments/${lang}/${rePath}.plain.html`;
  const fallback = `/fragments/en/${rePath}.plain.html`;
  const response = await fetchWithFallback(path, fallback);
  return response.text();
}

export async function fetchLanguagePlaceholders() {
  const { lang } = getPathDetails();
  try {
    // Try fetching placeholders with the specified language
    return await fetchPlaceholders(`/${lang}`);
  } catch (error) {
    // eslint-disable-next-line no-console
    console.error(`Error fetching placeholders for lang: ${lang}. Will try to get en placeholders`, error);
    // Retry without specifying a language (using the default language)
    try {
      return await fetchPlaceholders('/en');
    } catch (err) {
      // eslint-disable-next-line no-console
      console.error('Error fetching placeholders:', err);
    }
  }
  return {}; // default to empty object
}

export async function getLanguageCode() {
  if (window.languageCode) return window.languageCode;
  window.languageCode = new Promise((resolve, reject) => {
    const { lang } = getPathDetails();
    fetch('/languages.json')
      .then((response) => response.json())
      .then((languages) => {
        const langMap = languages.data;
        const langObj = langMap.find((item) => item.key === lang);
        const langCode = langObj ? langObj.value : lang;
        window.languageCode = langCode;
        resolve(langCode);
      })
      .catch((error) => {
        // eslint-disable-next-line no-console
        console.error('Error fetching language code:', error);
        reject(error);
      });
  });
  return window.languageCode;
}

async function loadDefaultModule(jsPath) {
  try {
    const mod = await import(jsPath);
    if (mod.default) await mod.default();
  } catch (error) {
    // eslint-disable-next-line no-console
    console.log(`failed to load module for ${jsPath}`, error);
  }
}

export function isFeatureEnabled(name) {
  return getMetadata('feature-flags')
    .split(',')
    .map((t) => t.toLowerCase().trim())
    .includes(name);
}

/**
 * THIS IS TEMPORARY FOR SUMMIT
 */
function handleHomePageHashes() {
  // home page AND #feedback hash
  const { pathname, search = '', hash = '' } = window.location;
  if (pathname === '/') {
    if (hash === '#feedback' || hash === '#dashboard/profile') {
      window.location.href = `/home${search}${hash}`;
      return true;
    }
  }
  return false;
}

/**
 * @param {string} placeholderKey
 * @param {string} fallbackText
 * @returns
 */
export function createPlaceholderSpan(placeholderKey, fallbackText, onResolved, onRejected) {
  const span = document.createElement('span');
  span.setAttribute('data-placeholder', placeholderKey);
  span.setAttribute('data-placeholder-fallback', fallbackText);
  span.style.setProperty('--placeholder-width', `${fallbackText.length}ch`);
  fetchLanguagePlaceholders()
    .then((placeholders) => {
      span.textContent = placeholders[placeholderKey] || fallbackText;
      span.removeAttribute('data-placeholder');
      span.removeAttribute('data-placeholder-fallback');
      span.style.removeProperty('--placeholder-width');
      if (onResolved) onResolved(span);
    })
    .catch(() => {
      span.textContent = fallbackText;
      if (onRejected) onRejected(span);
    });
  return span;
}

/**
 * decorates placeholder spans in a given element
 * @param {HTMLElement} element
 */
export function decoratePlaceholders(element) {
  const placeholdersEls = [...element.querySelectorAll('[data-placeholder]')];
  placeholdersEls.forEach((el) => {
    el.replaceWith(createPlaceholderSpan(el.dataset.placeholder, el.textContent));
  });
}

function formatPageMetaTags(inputString) {
  return inputString
    .replace(/exl:[^/]*\/*/g, '')
    .split(',')
    .map((part) => part.trim());
}

function decodeAemPageMetaTags() {
  const solutionMeta = document.querySelector(`meta[name="coveo-solution"]`);
  const roleMeta = document.querySelector(`meta[name="role"]`);
  const levelMeta = document.querySelector(`meta[name="level"]`);
  const featureMeta = document.querySelector(`meta[name="feature"]`);
  const cqTagsMeta = document.querySelector(`meta[name="cq-tags"]`);

  const solutions = solutionMeta ? formatPageMetaTags(solutionMeta.content) : [];
  const features = featureMeta ? formatPageMetaTags(featureMeta.content) : [];
  const roles = roleMeta ? formatPageMetaTags(roleMeta.content) : [];
  const experienceLevels = levelMeta ? formatPageMetaTags(levelMeta.content) : [];
  let decodedSolutions = [];
  decodedSolutions = solutions.map((solution) => {
    // In case of sub-solutions. E.g. exl:solution/campaign/standard
    const parts = solution.split('/');
    const decodedParts = parts.map((part) => atob(part));

    // If it's a sub-solution, create a version meta tag
    if (parts.length > 1) {
      const versionMeta = document.createElement('meta');
      versionMeta.name = 'version';
      versionMeta.content = atob(parts.slice(1).join('/'));
      document.head.appendChild(versionMeta);

      // If there are multiple parts, join them with ";"
      const product = atob(parts[0]);
      const version = atob(parts[1]);
      return `${product}|${product} ${version}`;
    }

    return decodedParts[0];
  });

  const decodedFeatures = features
    .map((feature) => {
      const parts = feature.split('/');
      if (parts.length > 1) {
        const product = atob(parts[0]);
        if (!decodedSolutions.includes(product)) {
          decodedSolutions.push(product);
        }
        const featureTag = atob(parts[1]);
        return `${featureTag}`;
      }
      decodedSolutions.push(atob(parts[0]));
      return '';
    })
    .filter((feature) => feature !== '');

  const decodedRoles = roles.map((role) => atob(role));
  const decodedLevels = experienceLevels.map((level) => atob(level));

  if (solutionMeta) {
    solutionMeta.content = decodedSolutions.join(';');
  }
  if (featureMeta) {
    featureMeta.content = decodedFeatures.join(',');
  }
  if (roleMeta) {
    roleMeta.content = decodedRoles.join(',');
  }
  if (levelMeta) {
    levelMeta.content = decodedLevels.join(',');
  }
  if (cqTagsMeta) {
    const segments = cqTagsMeta.content.split(', ');
    const decodedCQTags = segments.map((segment) =>
      segment
        .split('/')
        .map((part, index) => (index > 0 ? atob(part) : part))
        .join('/'),
    );
    cqTagsMeta.content = decodedCQTags.join(', ');
  }
}

async function loadPage() {
  // THIS IS TEMPORARY FOR SUMMIT.
  if (handleHomePageHashes()) return;
  // END OF TEMPORARY FOR SUMMIT.
  await loadEager(document);
  await loadLazy(document);
  loadArticles();
  loadRails();
  loadDelayed();
  showBrowseBackgroundGraphic();

  if (isDocArticlePage()) {
    // wrap main content in a div - UGP-11165
    const main = document.querySelector('main');
    const mainSections = [...main.children].slice(0, -2); // ignore last two sections: toc and mini-toc
    const mainContent = document.createElement('div');
    // insert mainContent as first child of main
    main.prepend(mainContent);
    mainSections.forEach((section) => {
      mainContent.append(section);
    });

    // load prex/next buttons
    loadDefaultModule(`${window.hlx.codeBasePath}/scripts/prev-next-btn.js`);

    // discoverability
    const params = new URLSearchParams(window.location.search);
    const hasDiscoverability = Boolean(params.get('discoverability'));
    if (hasDiscoverability) {
      loadDefaultModule(`${window.hlx.codeBasePath}/scripts/tutorial-widgets/tutorial-widgets.js`);
    }
  }
}

// For AEM Author mode, decode the tags value
if (window.hlx.aemRoot || window.location.href.includes('.html')) {
  decodeAemPageMetaTags();
}

// load the page unless DO_NOT_LOAD_PAGE is set - used for existing EXLM pages POC
if (!window.hlx.DO_NOT_LOAD_PAGE) {
  if (isProfilePage()) {
    if (window.location.href.includes('.html')) {
      loadPage();
    } else {
      await loadIms();
      if (window?.adobeIMS?.isSignedInUser()) {
        loadPage();
      } else {
        await window?.adobeIMS?.signIn();
      }
    }
  } else {
    loadPage();
  }
}<|MERGE_RESOLUTION|>--- conflicted
+++ resolved
@@ -1058,12 +1058,10 @@
     if (!document.querySelector('main > .article-content-section, main > .tab-section')) {
       document.querySelector('main > .mini-toc-section').remove();
     } else {
-<<<<<<< HEAD
-=======
       if (document.querySelector('.mini-toc')) {
         document.querySelector('.mini-toc').style.display = null;
       }
->>>>>>> 0ae74a37
+
       document
         .querySelectorAll('main > .article-content-section, main > .tab-section, main > .mini-toc-section')
         .forEach((section) => {
