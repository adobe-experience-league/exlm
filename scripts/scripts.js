/* eslint-disable no-console */
/* eslint-disable no-bitwise */
import {
  sampleRUM,
  buildBlock,
  loadHeader,
  loadFooter,
  decorateIcons,
  decorateSections,
  decorateBlocks,
  decorateBlock,
  decorateTemplateAndTheme,
  waitForLCP,
  loadBlocks,
  loadCSS,
  decorateButtons,
  getMetadata,
  loadScript,
  fetchPlaceholders,
  readBlockConfig,
  createOptimizedPicture,
  toClassName,
} from './lib-franklin.js';

/**
 * please do not import any other modules here, as this file is used in the critical path.
 * Load files async using import() if you must.
 */

const LCP_BLOCKS = ['marquee', 'article-marquee']; // add your LCP blocks to the list

/**
 * load fonts.css and set a session storage flag
 */
async function loadFonts() {
  await loadCSS(`${window.hlx.codeBasePath}/styles/fonts.css`);
  try {
    if (!window.location.hostname.includes('localhost')) sessionStorage.setItem('fonts-loaded', 'true');
  } catch (e) {
    // do nothing
  }
}

/**
 * Process current pathname and return details for use in language switching
 * Considers pathnames like /en/path/to/content and /content/exl/global/en/path/to/content.html for both EDS and AEM
 */
export function getPathDetails() {
  const { pathname } = window.location;
  const extParts = pathname.split('.');
  const ext = extParts.length > 1 ? extParts[extParts.length - 1] : '';
  const isContentPath = pathname.startsWith('/content');
  const parts = pathname.split('/');
  const safeLangGet = (index) => (parts.length > index ? parts[index] : 'en');
  // 4 is the index of the language in the path for AEM content paths like  /content/exl/global/en/path/to/content.html
  // 1 is the index of the language in the path for EDS paths like /en/path/to/content
  let lang = isContentPath ? safeLangGet(4) : safeLangGet(1);
  // remove suffix from lang if any
  if (lang.indexOf('.') > -1) {
    lang = lang.substring(0, lang.indexOf('.'));
  }
  if (!lang) lang = 'en'; // default to en
  // substring before lang
  const prefix = pathname.substring(0, pathname.indexOf(`/${lang}`)) || '';
  const suffix = pathname.substring(pathname.indexOf(`/${lang}`) + lang.length + 1) || '';
  return {
    ext,
    prefix,
    suffix,
    lang,
    isContentPath,
  };
}

/**
 * Convert Table to block HTMl
 * @param {HTMLTableElement} table
 */
export function tableToBlock(table) {
  let blockClassNames = '';
  const rows = [];
  [...table.children].forEach((child) => {
    if (child.tagName.toLowerCase() === 'thead') {
      [...child.children].forEach((hRow, hRowIndex) => {
        if (hRowIndex === 0) {
          blockClassNames = hRow.textContent.toLowerCase(); // first header cell in first header row is block class names
        } else {
          rows.push(hRow.children); // all other header rows are rows
        }
      });
    } else if (child.tagName.toLowerCase() === 'tbody') {
      rows.push(...child.children); // all body rows are rows
    }
  });

  // add classes to result block
  const resultBlock = document.createElement('div');
  resultBlock.className = blockClassNames;

  // convert all table rows/cells to div rows/cells
  rows.forEach((row) => {
    const blockRow = document.createElement('div');
    [...row.children].forEach((cell) => {
      const blockCell = document.createElement('div');
      blockCell.append(...cell.childNodes);
      blockRow.appendChild(blockCell);
    });
    resultBlock.appendChild(blockRow);
  });

  return resultBlock;
}

/**
 * Build synthetic blocks nested in the given block.
 * A synthetic block is a table whose first header is the block class names (sort of like the tables in doc authoring)
 * @param {HTMLElement} block
 */
export function buildSyntheticBlocks(main) {
  main.querySelectorAll('div > div > div').forEach((block) => {
    const tables = [...block.querySelectorAll('table')];
    return tables.map((table) => {
      const syntheticBlock = tableToBlock(table);
      const syntheticBlockWrapper = document.createElement('div');
      syntheticBlockWrapper.appendChild(syntheticBlock);
      table.replaceWith(syntheticBlockWrapper);
      decorateBlock(syntheticBlock);
      return syntheticBlock;
    });
  });
}

/** @returns {string[]} */
export function getThemes() {
  return (
    getMetadata('theme')
      ?.split(',')
      ?.map((t) => t.trim()) || []
  );
}

/**
 * Check if any of the page themes match the given regex.
 * @param {RegExp} regex
 */
export function matchesAnyTheme(regex) {
  return getThemes()?.some((t) => t.match(regex)) || false;
}

export const isDocPage = matchesAnyTheme(/docs/);
export const isPerspectivePage = matchesAnyTheme(/articles/);
export const isProfilePage = matchesAnyTheme(/^profile.*/);
export const isBrowsePage = matchesAnyTheme(/^browse-.*/);
export const isSignUpPage = matchesAnyTheme(/^signup.*/);

/**
 * add a section for the left rail when on a browse page.
 */
function addBrowseRail(main) {
  // if there is already editable browse rail stored
  const browseRailSectionFound = [...main.querySelectorAll('.section-metadata')].find((sMeta) =>
    readBlockConfig(sMeta)?.style.split(',').includes('browse-rail-section'),
  );
  if (browseRailSectionFound) return;

  // default: create a dynamic uneditable browse rail
  const leftRailSection = document.createElement('div');
  leftRailSection.classList.add('browse-rail-section', isBrowsePage);
  leftRailSection.append(buildBlock('browse-rail', []));
  main.append(leftRailSection);
}

function addBrowseBreadCrumb(main) {
  if (!main.querySelector('.browse-breadcrumb.block')) {
    // add new section at the top
    const section = document.createElement('div');
    main.prepend(section);
    section.append(buildBlock('browse-breadcrumb', []));
  }
}

/**
 * Add a left rail to the profile page.
 * @param {HTMLElement} main
 *
 */
function addProfileRail(main) {
  const profileRailSection = document.createElement('div');
  profileRailSection.classList.add('profile-rail-section');
  profileRailSection.append(buildBlock('profile-rail', []));
  main.append(profileRailSection);
}

/**
 * Add a mini TOC to the article page.
 * @param {HTMLElement} main
 */
function addMiniToc(main) {
  document.querySelectorAll('.mini-toc').forEach((toc) => toc.remove());
  const tocSection = document.createElement('div');
  tocSection.classList.add('mini-toc-section');
  const miniTocBlock = buildBlock('mini-toc', []);
  tocSection.append(miniTocBlock);
  miniTocBlock.style.display = 'none';
  main.append(tocSection);
}

/**
 * Tabbed layout for Tab section
 * @param {HTMLElement} main
 */
async function buildTabSection(main) {
  let tabIndex = 0;
  let tabContainer;
  let tabFound = false;
  const sections = main.querySelectorAll('main > div');
  sections.forEach((section, i) => {
    const sectionMeta = section.querySelector('.section-metadata > div > div:nth-child(2)');
    if (sectionMeta?.textContent.includes('tab-section')) {
      if (!tabFound) {
        tabIndex += 1;
        tabFound = true;
        const tabs = buildBlock('tabs', []);
        tabs.dataset.tabIndex = tabIndex;
        tabContainer = document.createElement('div');
        tabContainer.classList.add('section');
        if (
          i > 0 &&
          sections[i - 1]
            .querySelector('.section-metadata > div > div:nth-child(2)')
            ?.textContent.includes('article-content-section')
        ) {
          tabContainer.classList.add('article-content-section');
        }
        tabContainer.append(tabs);
        main.insertBefore(tabContainer, section);
      }
      if (
        tabFound &&
        !sections[i + 1]
          ?.querySelector('.section-metadata > div > div:nth-child(2)')
          ?.textContent.includes('tab-section')
      ) {
        tabFound = false;
      }
      section.classList.add(`tab-index-${tabIndex}`);
    }
  });
}

/**
 * Builds all synthetic blocks in a container element.
 * @param {Element} main The container element
 */
function buildAutoBlocks(main) {
  try {
    buildSyntheticBlocks(main);
    if (!isProfilePage && !isDocPage && !isSignUpPage) {
      buildTabSection(main);
    }
    // if we are on a product browse page
    if (isBrowsePage) {
      addBrowseBreadCrumb(main);
      addBrowseRail(main);
    }
    if (isPerspectivePage) {
      addMiniToc(main);
    }
    if (isProfilePage) {
      addProfileRail(main);
    }
  } catch (error) {
    // eslint-disable-next-line no-console
    console.error('Auto Blocking failed', error);
  }
}

/**
 * create shadeboxes out of sections with shade-box style
 * @param {Element} main the main container
 */
function buildShadeBoxes(main) {
  main.querySelectorAll('.section.shade-box').forEach((section) => {
    const sbContent = [];
    const row = [];
    [...section.children].forEach((wrapper) => {
      const elems = [];
      [...wrapper.children].forEach((child) => {
        elems.push(child);
      });
      wrapper.remove();
      row.push({ elems });
    });
    sbContent.push(row);
    const sb = buildBlock('shade-box', sbContent);
    const sbWrapper = document.createElement('div');
    sbWrapper.append(sb);
    section.append(sbWrapper);
    decorateBlock(sb);
    section.classList.remove('shade-box');
  });
}

/**
 * Builds synthetic blocks in that rely on section metadata
 * @param {Element} main The container element
 */
function buildSectionBasedAutoBlocks(main) {
  buildShadeBoxes(main);
}

/**
 * Decorates links within the specified container element by setting their "target" attribute to "_blank" if they contain "#_target" in the URL.
 *
 * @param {HTMLElement} main - The main container element to search for and decorate links.
 */
export function decorateExternalLinks(main) {
  main.querySelectorAll('a').forEach((a) => {
    const href = a.getAttribute('href');
    if (!href) return;
    if (href.includes('#_blank')) {
      a.setAttribute('target', '_blank');
    } else if (!href.startsWith('#')) {
      if (a.hostname !== window.location.hostname) {
        a.setAttribute('target', '_blank');
      }
    }
  });
}

/**
 * Links that have urls with JSON the hash, the JSON will be translated to attributes
 * eg <a href="https://example.com#{"target":"_blank", "auth-only": "true"}">link</a>
 * will be translated to <a href="https://example.com" target="_blank" auth-only="true">link</a>
 * @param {HTMLElement} block
 */
export const decorateLinks = (block) => {
  const links = block.querySelectorAll('a');
  links.forEach((link) => {
    const decodedHref = decodeURIComponent(link.getAttribute('href'));
    const firstCurlyIndex = decodedHref.indexOf('{');
    const lastCurlyIndex = decodedHref.lastIndexOf('}');
    if (firstCurlyIndex > -1 && lastCurlyIndex > -1) {
      // everything between curly braces is treated as JSON string.
      const optionsJsonStr = decodedHref.substring(firstCurlyIndex, lastCurlyIndex + 1);
      const fixedJsonString = optionsJsonStr.replace(/'/g, '"'); // JSON.parse function expects JSON strings to be formatted with double quotes
      const parsedJSON = JSON.parse(fixedJsonString);
      Object.entries(parsedJSON).forEach(([key, value]) => {
        link.setAttribute(key.trim(), value);
      });
      // remove the JSON string from the hash, if JSON string is the only thing in the hash, remove the hash as well.
      const endIndex = decodedHref.charAt(firstCurlyIndex - 1) === '#' ? firstCurlyIndex - 1 : firstCurlyIndex;
      link.href = decodedHref.substring(0, endIndex);
    }
  });
};

/**
 * see: https://github.com/adobe-experience-league/exlm-converter/pull/208
 * @param {HTMLElement} main
 */
export function decorateAnchors(main) {
  const anchorIcons = [...main.querySelectorAll(`.icon-headding-anchor`)];
  anchorIcons.forEach((icon) => {
    const slugNode = icon.nextSibling;
    const slug = slugNode?.textContent?.trim();
    if (slug) {
      icon.parentElement.id = slug;
      icon.remove();
      slugNode.remove();
    }
  });
}

/**
 * creates an element from html string
 * @param {string} html
 * @returns {HTMLElement}
 */
export function htmlToElement(html) {
  const template = document.createElement('template');
  const trimmedHtml = html.trim(); // Never return a text node of whitespace as the result
  template.innerHTML = trimmedHtml;
  return template.content.firstElementChild;
}

const encodeHTML = (str) => str.replace(/[\u00A0-\u9999<>&]/g, (i) => `&#${i.charCodeAt(0)};`);

/**
 * Parse attribute strings like: {color="red" class="highlight"} to object {color: "red", class: "highlight"}
 * @param {string} attrs
 * @returns
 */
const parseInlineAttributes = (attrs) => {
  const result = {};
  attrs
    .split(/\s+(?=(?:[^"]*"[^"]*")*[^"]*$)/g) // match spaces only if not within quotes
    .map((attr) => attr.split('='))
    .forEach(([key, value]) => {
      result[key] = value === undefined ? undefined : encodeHTML(value?.replace(/"/g, '') || '');
    });
  return result;
};
/**
 * converts text with attributes to <span> elements with given attributes.
 * eg: [text]{color="red" class="highlight"} => <span color="red" class="highlight">text</span>
 * @param {*} inputStr
 * @returns
 */
export const getDecoratedInlineHtml = (inputStr) => {
  if (!inputStr) return inputStr;
  const regex = /\[([^[\]]*)\]{([^}]+)}/g;
  return inputStr.replace(regex, (match, text, attrs) => {
    const encodedText = encodeHTML(text);
    const attrsObj = parseInlineAttributes(attrs);
    const validAttrs = Object.values(attrsObj).every((v) => v !== undefined);
    if (!validAttrs) return match; // ignore expresssion that have attributes with undefined values
    const newAttrs = Object.entries(attrsObj)
      .map(([key, value]) => `${key}="${value}"`)
      .join(' ');
    return `<span ${newAttrs}>${encodedText}</span>`;
  });
};

/**
 * @param {Node} textNode
 */
export function decorateInlineText(textNode) {
  const { textContent } = textNode;
  if (textContent.includes('[') && textContent.includes(']{')) {
    const span = document.createElement('span');
    span.innerHTML = getDecoratedInlineHtml(textContent);
    window.requestAnimationFrame(() => {
      textNode.replaceWith(...span.childNodes);
    });
  }
}

/**
 * decorates the previous image element with attributes defined in the textNode
 * @param {Node} textNode
 */
export function decoratePreviousImage(textNode) {
  // if previous element is image, and textNode contains { and }, decorate the image
  const { previousSibling, textContent } = textNode;
  if (textContent.startsWith('{') && textContent.includes('}')) {
    const isPrecededByPicture = previousSibling?.tagName.toLowerCase() === 'picture';
    const isPrecededByImg = previousSibling?.tagName.toLowerCase() === 'img';
    let picture;
    let img;
    if (isPrecededByPicture) {
      picture = previousSibling;
      img = picture.querySelector('img');
    } else if (isPrecededByImg) {
      img = previousSibling;
    } else return; // only decorate if preceded by picture or img

    const attrsStr = textContent.substring(1, textContent.indexOf('}'));
    textNode.textContent = textContent.substring(textContent.indexOf('}') + 1);
    if (img.src === 'about:error') return; // do not decorate broken images
    const attrsObj = parseInlineAttributes(attrsStr);
    let newPicture = picture;
    if (attrsObj.width) {
      // author defined width
      const { width } = attrsObj;
      const isNumberWithNoUnit = /^\d+$/.test(width);
      if (isNumberWithNoUnit) {
        newPicture = createOptimizedPicture(img.src, img.alt, false, [
          { media: '(min-width: 400px)', width },
          { width },
        ]);
      }
      // set width, if digits only, add px, else set as is
      newPicture.style.width = isNumberWithNoUnit ? `${width}px` : width;
      picture.replaceWith(newPicture);
    }
    if (attrsObj.modal) {
      // modal
      newPicture.addEventListener('click', () => {
        // eslint-disable-next-line import/no-cycle
        const promises = [loadCSS(`${window.hlx.codeBasePath}/styles/image-modal.css`), import('./image-modal.js')];
        Promise.all(promises).then(([, mod]) => mod.default(newPicture.querySelector('img')));
      });
    }
    if (img.hasAttribute('data-title')) {
      newPicture?.querySelector('img')?.setAttribute('title', img?.getAttribute('data-title'));
    }
    Object.entries(attrsObj).forEach(([key, value]) => newPicture.setAttribute(key, value));
  }
}

/**
 * @param {HTMLElement} element
 */
export function decorateInlineAttributes(element) {
  const ignoredElements = ['pre', 'code', 'script', 'style'];
  const isParentIgnored = (node) => ignoredElements.includes(node?.parentElement?.tagName?.toLowerCase());
  const walker = document.createTreeWalker(element, NodeFilter.SHOW_TEXT, (node) =>
    isParentIgnored(node) ? NodeFilter.FILTER_REJECT : NodeFilter.FILTER_ACCEPT,
  );
  while (walker.nextNode()) {
    const { currentNode } = walker;
    decorateInlineText(currentNode);
    decoratePreviousImage(currentNode);
  }
}

/**
 * Decorates the main element.
 * @param {Element} main The main element
 */
// eslint-disable-next-line import/prefer-default-export
export function decorateMain(main) {
  // docs pages do not use buttons, only links
  if (!isDocPage) {
    decorateButtons(main);
  }
  decorateAnchors(main); // must be run before decorateIcons
  decorateIcons(main);
  decorateInlineAttributes(main);
  decorateExternalLinks(main);
  buildAutoBlocks(main);
  decorateSections(main);
  decorateBlocks(main);
  buildSectionBasedAutoBlocks(main);
}

/**
 * Loads everything needed to get to LCP.
 * @param {Element} doc The container element
 */
async function loadEager(doc) {
  decorateTemplateAndTheme();
  const main = doc.querySelector('main');
  if (main) {
    decorateMain(main);
    document.body.classList.add('appear');
    await waitForLCP(LCP_BLOCKS);
  }

  try {
    /* if desktop (proxy for fast connection) or fonts already loaded, load fonts.css */
    if (window.innerWidth >= 900 || sessionStorage.getItem('fonts-loaded')) {
      loadFonts();
    }
  } catch (e) {
    // do nothing
  }
}

/**
 * get site config
 */
export function getConfig() {
  if (window.exlm && window.exlm.config) {
    return window.exlm.config;
  }

  const HOSTS = [
    {
      env: 'PROD',
      cdn: 'experienceleague.adobe.com',
      authorUrl: 'author-p122525-e1219150.adobeaemcloud.com',
      hlxPreview: 'main--exlm-prod--adobe-experience-league.hlx.page',
      hlxLive: 'main--exlm-prod--adobe-experience-league.hlx.live',
      community: 'experienceleaguecommunities.adobe.com',
    },
    {
      env: 'STAGE',
      cdn: 'experienceleague-stage.adobe.com',
      authorUrl: 'author-p122525-e1219192.adobeaemcloud.com',
      hlxPreview: 'main--exlm-stage--adobe-experience-league.hlx.page',
      hlxLive: 'main--exlm-stage--adobe-experience-league.live',
      community: 'experienceleaguecommunities-dev.adobe.com',
    },
    {
      env: 'DEV',
      cdn: 'experienceleague-dev.adobe.com',
      authorUrl: 'author-p122525-e1200861.adobeaemcloud.com',
      hlxPreview: 'main--exlm--adobe-experience-league.hlx.page',
      hlxLive: 'main--exlm--adobe-experience-league.hlx.live',
      community: 'experienceleaguecommunities-dev.adobe.com',
    },
  ];

  const baseLocalesMap = new Map([
    ['de', 'de'],
    ['en', 'en'],
    ['ja', 'ja'],
    ['fr', 'fr'],
    ['es', 'es'],
    ['pt-br', 'pt'],
    ['ko', 'ko'],
  ]);

  const communityLangsMap = new Map([
    ...baseLocalesMap,
    ['sv', 'en'],
    ['nl', 'en'],
    ['it', 'en'],
    ['zh-hans', 'en'],
    ['zh-hant', 'en'],
  ]);

  const adobeAccountLangsMap = new Map([
    ...baseLocalesMap,
    ['sv', 'sv'],
    ['nl', 'nl'],
    ['it', 'it'],
    ['zh-hant', 'zh-Hant'],
    ['zh-hans', 'zh-Hans'],
  ]);
  const cookieConsentName = 'OptanonConsent';
  const targetCriteriaIds = {
    mostPopular: 'exl-hp-auth-recs-2',
    recommended: 'exl-hp-auth-recs-1',
    recentlyViewed: 'exl-hp-auth-recs-3',
  };

  const currentHost = window.location.hostname;
  const defaultEnv = HOSTS.find((hostObj) => hostObj.env === 'DEV');
  const currentEnv = HOSTS.find((hostObj) => Object.values(hostObj).includes(currentHost));
  const cdnHost = currentEnv?.cdn || defaultEnv.cdn;
  const communityHost = currentEnv?.community || defaultEnv.community;
  const cdnOrigin = `https://${cdnHost}`;
  const lang = document.querySelector('html').lang || 'en';
  // Locale param for Community page URL
  const communityLocale = communityLangsMap.get(lang) || 'en';
  // Lang param for Adobe account URL
  const adobeAccountLang = adobeAccountLangsMap.get(lang) || 'en';
  const prodAssetsCdnOrigin = 'https://cdn.experienceleague.adobe.com';
  const isProd = currentEnv?.env === 'PROD' || currentEnv?.authorUrl === 'author-p122525-e1219150.adobeaemcloud.com';
  const isStage = currentEnv?.env === 'STAGE' || currentEnv?.authorUrl === 'author-p122525-e1219192.adobeaemcloud.com';
  const ppsOrigin = isProd ? 'https://pps.adobe.io' : 'https://pps-stage.adobe.io';
  const ims = {
    client_id: 'ExperienceLeague',
    environment: isProd ? 'prod' : 'stg1',
    debug: !isProd,
  };

  let launchScriptSrc;
  if (isProd) launchScriptSrc = 'https://assets.adobedtm.com/d4d114c60e50/9f881954c8dc/launch-7a902c4895c3.min.js';
  else if (isStage)
    launchScriptSrc = 'https://assets.adobedtm.com/d4d114c60e50/9f881954c8dc/launch-102059c3cf0a-staging.min.js';
  else launchScriptSrc = 'https://assets.adobedtm.com/d4d114c60e50/9f881954c8dc/launch-caabfb728852-development.js';
  const signUpFlowConfigDate = '2024-08-15T00:00:00.762Z';
  const modalReDisplayDuration = '3'; // in months

  window.exlm = window.exlm || {};
  window.exlm.config = {
    isProd,
    ims,
    currentEnv,
    cdnOrigin,
    cdnHost,
    communityHost,
    prodAssetsCdnOrigin,
    ppsOrigin,
    launchScriptSrc,
    signUpFlowConfigDate,
    modalReDisplayDuration,
    cookieConsentName,
    targetCriteriaIds,
    khorosProfileUrl: `${cdnOrigin}/api/action/khoros/profile-menu-list`,
    khorosProfileDetailsUrl: `${cdnOrigin}/api/action/khoros/profile-details`,
    privacyScript: `${cdnOrigin}/etc.clientlibs/globalnav/clientlibs/base/privacy-standalone.js`,
    profileUrl: `${cdnOrigin}/api/profile?lang=${lang}`,
    JWTTokenUrl: `${cdnOrigin}/api/token?lang=${lang}`,
    coveoTokenUrl: `${cdnOrigin}/api/coveo-token?lang=${lang}`,
    coveoSearchResultsUrl: isProd
      ? 'https://platform.cloud.coveo.com/rest/search/v2'
      : 'https://adobesystemsincorporatednonprod1.org.coveo.com/rest/search/v2',
    coveoOrganizationId: isProd ? 'adobev2prod9e382h1q' : 'adobesystemsincorporatednonprod1',
    coveoToken: 'xxcfe1b6e9-3628-49b5-948d-ed50d3fa6c99',
    liveEventsUrl: `${prodAssetsCdnOrigin}/thumb/upcoming-events.json`,
    adlsUrl: 'https://learning.adobe.com/courses.result.json',
    industryUrl: `${cdnOrigin}/api/industries?page_size=200&sort=Order&lang=${lang}`,
    searchUrl: `${cdnOrigin}/search.html`,
    articleUrl: `${cdnOrigin}/api/articles`,
    solutionsUrl: `${cdnOrigin}/api/solutions?page_size=100`,
    pathsUrl: `${cdnOrigin}/api/paths`,
    // Personlized Home Page Link
    personalizedHomeLink: `/home`,
    // Browse Left nav
    browseMoreProductsLink: `/${lang}/browse`,
    // Machine Translation
    automaticTranslationLink: `/${lang}/docs/contributor/contributor-guide/localization/machine-translation`,
    // Recommended Courses
    recommendedCoursesUrl: `${cdnOrigin}/home?lang=${lang}#dashboard/learning`,
    // Adobe account URL
    adobeAccountURL: isProd
      ? `https://account.adobe.com/?lang=${adobeAccountLang}`
      : `https://stage.account.adobe.com/?lang=${adobeAccountLang}`,
    // Community Account URL
    communityAccountURL: isProd
      ? `https://experienceleaguecommunities.adobe.com/?profile.language=${communityLocale}`
      : `https://experienceleaguecommunities-dev.adobe.com/?profile.language=${communityLocale}`,
    interestsUrl: `${cdnOrigin}/api/interests?page_size=200&sort=Order&lang=${lang}`,
    // Param for localized Community Profile URL
    localizedCommunityProfileParam: `?profile.language=${communityLocale}`,
  };
  return window.exlm.config;
}

/**
 * one trust configuration setup
 */
function loadOneTrust() {
  window.fedsConfig = window.fedsConfig || {};
  window.fedsConfig.privacy = window.fedsConfig.privacy || {};
  window.fedsConfig.privacy.otDomainId = `7a5eb705-95ed-4cc4-a11d-0cc5760e93db${
    window.location.host.split('.').length === 3 ? '' : '-test'
  }`;
  window.fedsConfig.privacy.footerLinkSelector = '.footer [href="#onetrust"]';
  const { privacyScript } = getConfig();
  return loadScript(privacyScript, {
    async: true,
    defer: true,
  });
}

export const locales = new Map([
  ['de', 'de_DE'],
  ['en', 'en_US'],
  ['es', 'es_ES'],
  ['fr', 'fr_FR'],
  ['it', 'it_IT'],
  ['ja', 'ja_JP'],
  ['ko', 'ko_KO'],
  ['pt-br', 'pt_BR'],
  ['zh-hans', 'zh_HANS'],
  ['zh-hant', 'zh_HANT'],
  ['nl', 'nl_NL'],
  ['sv', 'sv_SE'],
]);

export const URL_SPECIAL_CASE_LOCALES = new Map([
  ['es', 'es-ES'],
  ['pt-br', 'pt-BR'],
  ['zh-hans', 'zh-CN'],
  ['zh-hant', 'zh-TW'],
]);

export async function loadIms() {
  const { ims } = getConfig();
  window.imsLoaded =
    window.imsLoaded ||
    new Promise((resolve, reject) => {
      const timeout = setTimeout(() => reject(new Error('IMS timeout')), 5000);
      window.adobeid = {
        scope:
          'AdobeID,additional_info.company,additional_info.ownerOrg,avatar,openid,read_organizations,read_pc,session,account_cluster.read,pps.read',
        locale: locales.get(document.querySelector('html').lang) || locales.get('en'),
        ...ims,
        onReady: () => {
          // eslint-disable-next-line no-console
          console.log('Adobe IMS Ready!');
          resolve(); // resolve the promise, consumers can now use window.adobeIMS
          clearTimeout(timeout);
        },
        onError: reject,
      };
      loadScript('https://auth.services.adobe.com/imslib/imslib.min.js');
    });
  return window.imsLoaded;
}

const loadMartech = async (headerPromise, footerPromise) => {
  // start datalayer work early
  // eslint-disable-next-line import/no-cycle
  const libAnalyticsPromise = import('./analytics/lib-analytics.js');
  libAnalyticsPromise.then((libAnalyticsModule) => {
    const { pushPageDataLayer, pushLinkClick, pageName } = libAnalyticsModule;
    const { lang } = getPathDetails();
    pushPageDataLayer(lang)
      // eslint-disable-next-line no-console
      .catch((e) => console.error('Error getting pageLoadModel:', e));
    localStorage.setItem('prevPage', pageName(lang));

    Promise.allSettled([headerPromise, footerPromise]).then(() => {
      const linkClicked = document.querySelectorAll('a,.view-more-less span, .language-selector-popover span');
      const clickHandler = (e) => {
        if (e.target.tagName === 'A' || e.target.tagName === 'SPAN') pushLinkClick(e);
      };
      linkClicked.forEach((e) => e.addEventListener('click', clickHandler));
    });
  });

  // load one trust
  const oneTrustPromise = loadOneTrust();

  // load launch
  const { launchScriptSrc } = getConfig();
  loadScript(launchScriptSrc, {
    async: true,
  });

  // footer and one trust loaded, add event listener to open one trust popup,
  Promise.all([footerPromise, oneTrustPromise]).then(() => {
<<<<<<< HEAD
    document.querySelector('[href="#onetrust"]').addEventListener('click', (e) => {
      e.preventDefault();
      window.adobePrivacy.showConsentPopup();
    });
=======
    console.timeLog('martech', `onetrust: set event listeners ${Date.now()}`);
    const onetrust = document.querySelector('[href="#onetrust"]');

    if (onetrust) {
      onetrust.addEventListener('click', (e) => {
        e.preventDefault();
        window.adobePrivacy.showConsentPopup();
      });
    } else {
      console.log('OneTrust anchor not found.');
    }
>>>>>>> dff4b1fc
  });
};

/**
 * based on `template`/`theme` metadata, loads the corresponding CSS theme files
 */
async function loadThemes() {
  const toClassNames = (classes) =>
    classes
      ?.split(',')
      ?.map((c) => toClassName(c.trim()))
      .filter(Boolean) || [];
  const metaToClassNames = (metaName) => toClassNames(getMetadata(metaName));
  const themeNames = [...metaToClassNames('template'), ...metaToClassNames('theme')];
  if (themeNames.length === 0) return Promise.resolve();
  return Promise.allSettled(themeNames.map((theme) => loadCSS(`${window.hlx.codeBasePath}/styles/theme/${theme}.css`)));
}

/**
 * Loads everything that doesn't need to be delayed.
 * @param {Element} doc The container element
 */
async function loadLazy(doc) {
  const main = doc.querySelector('main');
  loadIms(); // start it early, asyncronously
  await loadThemes();
  await loadBlocks(main);

  const { hash } = window.location;
  const element = hash ? doc.getElementById(hash.substring(1)) : false;
  if (hash && element) element.scrollIntoView();
  const headerPromise = loadHeader(doc.querySelector('header'));
  const footerPromise = loadFooter(doc.querySelector('footer'));
  // disable martech if martech=off is in the query string, this is used for testing ONLY
  if (window.location.search?.indexOf('martech=off') === -1) loadMartech(headerPromise, footerPromise);
  loadCSS(`${window.hlx.codeBasePath}/styles/lazy-styles.css`);
  loadFonts();
  sampleRUM('lazy');
}

/**
 * Helper function to create DOM elements
 * @param {string} tag DOM element to be created
 * @param {array} attributes attributes to be added
 */
export function createTag(tag, attributes, html) {
  const el = document.createElement(tag);
  if (html) {
    if (html instanceof HTMLElement || html instanceof SVGElement) {
      el.append(html);
    } else {
      el.insertAdjacentHTML('beforeend', html);
    }
  }
  if (attributes) {
    Object.entries(attributes).forEach(([key, val]) => {
      el.setAttribute(key, val);
    });
  }
  return el;
}

/**
 * Copies all meta tags to window.EXL_META
 * These are consumed by Qualtrics to pass additional data along with the feedback survey.
 */
function addMetaTagsToWindow() {
  window.EXL_META = {};

  document.querySelectorAll('meta').forEach((tag) => {
    if (
      typeof tag.name === 'string' &&
      tag.name.length > 0 &&
      typeof tag.content === 'string' &&
      tag.content.length > 0
    ) {
      window.EXL_META[tag.name] = tag.content;
    }
  });

  window.EXL_META.lang = document.documentElement.lang;
}

/**
 * Loads everything that happens a lot later,
 * without impacting the user experience.
 */
function loadDelayed() {
  // eslint-disable-next-line import/no-cycle
  window.setTimeout(() => import('./delayed.js'), 3000);
  // load anything that can be postponed to the latest here
  addMetaTagsToWindow();
}

/** load and execute the default export of the given js module path */
async function loadDefaultModule(jsPath) {
  try {
    const mod = await import(jsPath);
    if (mod.default) await mod.default();
  } catch (error) {
    // eslint-disable-next-line no-console
    console.log(`failed to load module for ${jsPath}`, error);
  }
}

/**
 * Custom - Loads the right and left rails for doc pages only.
 */
async function loadRails() {
  if (isDocPage) {
    loadCSS(`${window.hlx.codeBasePath}/scripts/rails/rails.css`);
    loadDefaultModule('./rails/rails.js');
  }
}

/**
 * Custom - Loads and builds layout for articles page
 */
export async function loadArticles() {
  if (isPerspectivePage) {
    loadCSS(`${window.hlx.codeBasePath}/scripts/articles/articles.css`);
    loadDefaultModule('./articles/articles.js');
  }
}

function showSignupDialog() {
  const urlParams = new URLSearchParams(window.location.search);
  const isSignedIn = window?.adobeIMS?.isSignedInUser();
  const { isProd } = getConfig();
  if (isSignedIn && !isProd && urlParams.get('signup-wizard') === 'on') {
    // eslint-disable-next-line import/no-cycle
    import('./signup-flow/signup-flow-dialog.js').then((mod) => mod.default.init());
  }
}

/**
 * Helper function that converts an AEM path into an EDS path.
 */
export function getEDSLink(aemPath) {
  return window.hlx.aemRoot ? aemPath.replace(window.hlx.aemRoot, '').replace('.html', '') : aemPath;
}

/** Helper function that adapts the path to work on EDS and AEM rendering */
export function getLink(edsPath) {
  return window.hlx.aemRoot && !edsPath.startsWith(window.hlx.aemRoot) && edsPath.indexOf('.html') === -1
    ? `${window.hlx.aemRoot}${edsPath}.html`
    : edsPath;
}

/** fetch first path, if non 200, fetch the second */
export async function fetchWithFallback(path, fallbackPath) {
  const response = await fetch(path);
  if (response.ok) return response;
  return fetch(fallbackPath);
}

/** fetch fragment relative to /fragments/{lang} */
export async function fetchFragment(rePath, lang) {
  const path = `${window.hlx.codeBasePath}/fragments/${lang}/${rePath}.plain.html`;
  const fallback = `${window.hlx.codeBasePath}/fragments/en/${rePath}.plain.html`;
  const response = await fetchWithFallback(path, fallback);
  return response.text();
}

/* fetch language specific placeholders, fallback to english */
export async function fetchLanguagePlaceholders(lang) {
  const langCode = lang || getPathDetails()?.lang || 'en';
  try {
    // Try fetching placeholders with the specified language
    return await fetchPlaceholders(`${window.hlx.codeBasePath}/${langCode}`);
  } catch (error) {
    // eslint-disable-next-line no-console
    console.error(`Error fetching placeholders for lang: ${langCode}. Will try to get en placeholders`, error);
    // Retry without specifying a language (using the default language)
    try {
      return await fetchPlaceholders(`${window.hlx.codeBasePath}/en`);
    } catch (err) {
      // eslint-disable-next-line no-console
      console.error('Error fetching placeholders:', err);
    }
  }
  return {}; // default to empty object
}

export async function getLanguageCode() {
  if (window.languageCode) return window.languageCode;
  window.languageCode = new Promise((resolve, reject) => {
    const { lang } = getPathDetails();
    fetch(`${window.hlx.codeBasePath}/languages.json`)
      .then((response) => response.json())
      .then((languages) => {
        const langMap = languages.data;
        const langObj = langMap.find((item) => item.key === lang);
        const langCode = langObj ? langObj.value : lang;
        window.languageCode = langCode;
        resolve(langCode);
      })
      .catch((error) => {
        // eslint-disable-next-line no-console
        console.error('Error fetching language code:', error);
        reject(error);
      });
  });
  return window.languageCode;
}

/**
 * @param {string} placeholderKey the camelcase key of the placeholder
 * @param {string} fallbackText the text to display if the placeholder is not found.
 * @param {function} onResolved callback function to execute when the placeholder is resolved
 * @param {function} onRejected callback function to execute when the placeholder is rejected/error
 * @returns {HTMLSpanElement}
 */
export function createPlaceholderSpan(placeholderKey, fallbackText, onResolved, onRejected) {
  const span = document.createElement('span');
  span.setAttribute('data-placeholder', placeholderKey);
  span.setAttribute('data-placeholder-fallback', fallbackText);
  span.style.setProperty('--placeholder-width', `${fallbackText.length}ch`);
  fetchLanguagePlaceholders()
    .then((placeholders) => {
      span.textContent = placeholders[placeholderKey] || fallbackText;
      span.removeAttribute('data-placeholder');
      span.removeAttribute('data-placeholder-fallback');
      span.style.removeProperty('--placeholder-width');
      if (onResolved) onResolved(span);
    })
    .catch(() => {
      span.textContent = fallbackText;
      if (onRejected) onRejected(span);
    });
  return span;
}

/**
 * decorates placeholder spans in a given element
 * @param {HTMLElement} element
 */
export function decoratePlaceholders(element) {
  const placeholdersEls = [...element.querySelectorAll('[data-placeholder]')];
  placeholdersEls.forEach((el) => {
    el.replaceWith(createPlaceholderSpan(el.dataset.placeholder, el.textContent));
  });
}

function formatPageMetaTags(inputString) {
  return inputString
    .replace(/exl:[^/]*\/*/g, '')
    .split(',')
    .map((part) => part.trim());
}

function decodeAemPageMetaTags() {
  const solutionMeta = document.querySelector(`meta[name="coveo-solution"]`);
  const roleMeta = document.querySelector(`meta[name="role"]`);
  const levelMeta = document.querySelector(`meta[name="level"]`);
  const featureMeta = document.querySelector(`meta[name="feature"]`);
  const cqTagsMeta = document.querySelector(`meta[name="cq-tags"]`);

  const solutions = solutionMeta ? formatPageMetaTags(solutionMeta.content) : [];
  const features = featureMeta ? formatPageMetaTags(featureMeta.content) : [];
  const roles = roleMeta ? formatPageMetaTags(roleMeta.content) : [];
  const experienceLevels = levelMeta ? formatPageMetaTags(levelMeta.content) : [];
  let decodedSolutions = [];
  decodedSolutions = solutions.map((solution) => {
    // In case of sub-solutions. E.g. exl:solution/campaign/standard
    const parts = solution.split('/');
    const decodedParts = parts.map((part) => atob(part));

    // If it's a sub-solution, create a version meta tag
    if (parts.length > 1) {
      const versionMeta = document.createElement('meta');
      versionMeta.name = 'version';
      versionMeta.content = atob(parts.slice(1).join('/'));
      document.head.appendChild(versionMeta);

      // If there are multiple parts, join them with ";"
      const product = atob(parts[0]);
      const version = atob(parts[1]);
      return `${product}|${product} ${version}`;
    }

    return decodedParts[0];
  });

  const decodedFeatures = features
    .map((feature) => {
      const parts = feature.split('/');
      if (parts.length > 1) {
        const product = atob(parts[0]);
        if (!decodedSolutions.includes(product)) {
          decodedSolutions.push(product);
        }
        const featureTag = atob(parts[1]);
        return `${featureTag}`;
      }
      decodedSolutions.push(atob(parts[0]));
      return '';
    })
    .filter((feature) => feature !== '');

  const decodedRoles = roles.map((role) => atob(role));
  const decodedLevels = experienceLevels.map((level) => atob(level));

  if (solutionMeta) {
    solutionMeta.content = decodedSolutions.join(';');
  }
  if (featureMeta) {
    featureMeta.content = decodedFeatures.join(',');
  }
  if (roleMeta) {
    roleMeta.content = decodedRoles.join(',');
  }
  if (levelMeta) {
    levelMeta.content = decodedLevels.join(',');
  }
  if (cqTagsMeta) {
    const segments = cqTagsMeta.content.split(', ');
    const decodedCQTags = segments.map((segment) =>
      segment
        .split('/')
        .map((part, index) => (index > 0 ? atob(part) : part))
        .join('/'),
    );
    cqTagsMeta.content = decodedCQTags.join(', ');
  }
}

/**
 * Fetch Json with fallback.
 */
export async function fetchJson(url, fallbackUrl) {
  return fetch(url)
    .then((response) => (!response.ok && fallbackUrl ? fetch(fallbackUrl) : response))
    .then((response) => (response.ok ? response.json() : null))
    .then((json) => json?.data || []);
}

export function getCookie(cookieName) {
  const decodedCookie = decodeURIComponent(document.cookie);
  const cookies = decodedCookie.split(';');
  for (let i = 0; i < cookies.length; i += 1) {
    let cookie = cookies[i];
    while (cookie.charAt(0) === ' ') {
      cookie = cookie.substring(1);
    }
    if (cookie.indexOf(cookieName) === 0) {
      return cookie.substring(cookieName.length + 1);
    }
  }
  return null;
}

function createDocColumns() {
  if (!isDocPage) return;
  // wrap main content in a div - UGP-11165
  const main = document.querySelector('main');
  const mainSections = [...main.children].slice(0, -2); // ignore last two sections: toc and mini-toc
  const mainContent = document.createElement('div');
  // insert mainContent as first child of main
  main.prepend(mainContent);
  mainSections.forEach((section) => {
    mainContent.append(section);
  });
}

/** handles a set of 1-1 redirects */
function handleRedirects() {
  const redirects = ['/#feedback:/home#feedback'].map((p) => p.split(':').map((s) => new URL(s, window.location.href)));
  const redirect = redirects.find(([from]) => window.location.href === from.href);
  if (redirect) window.location.href = redirect[1].href;
}

async function loadPage() {
  handleRedirects();
  await loadEager(document);
  createDocColumns();
  loadRails();
  await loadLazy(document);
  loadArticles();
  loadDelayed();
  showSignupDialog();

  if (isDocPage) {
    // load prex/next buttons
    loadDefaultModule(`${window.hlx.codeBasePath}/scripts/prev-next-btn.js`);

    // discoverability
    const params = new URLSearchParams(window.location.search);
    const hasDiscoverability = Boolean(params.get('discoverability'));
    if (hasDiscoverability) {
      loadDefaultModule(`${window.hlx.codeBasePath}/scripts/tutorial-widgets/tutorial-widgets.js`);
      loadDefaultModule(`${window.hlx.codeBasePath}/scripts/related-content/related-content-widget.js`);
    }
  }
}

/**
 * A simple shorter impl of alloy prehide script.
 * This is used for target A/B testing of home page, and should be removed after the test is done.
 */
function prehidePageForTarget() {
  const styleEl = htmlToElement(`<style> body { opacity: 0 !important } </style>`);
  document.head.appendChild(styleEl);
  setTimeout(() => styleEl?.parentNode?.removeChild(styleEl), 5000);
}

// load the page unless DO_NOT_LOAD_PAGE is set - used for existing EXLM pages POC
(async () => {
  if (window.hlx.DO_NOT_LOAD_PAGE) return;

  // For AEM Author mode, decode the tags value
  if (window.hlx.aemRoot || window.location.href.includes('.html')) {
    decodeAemPageMetaTags();
  }

  const { lang } = getPathDetails();
  document.documentElement.lang = lang || 'en';
  const isMainPage = window?.location.pathname === '/' || window?.location.pathname === `/${lang}`;
  const PHP_AB = 'phpAB';

  const isUserSignedIn = async () => {
    await loadIms();
    return window?.adobeIMS?.isSignedInUser();
  };

  const handleProfilePage = async () => {
    if (window.location.href.includes('.html')) {
      loadPage();
    } else {
      const signedIn = await isUserSignedIn();
      if (signedIn) {
        loadPage();
        const mod = await import('./adobe-target/adobe-target.js');
        const defaultAdobeTargetClient = mod.default;
        const isTargetSupported = await defaultAdobeTargetClient.checkTargetSupport();
        if (isTargetSupported) {
          defaultAdobeTargetClient.mapComponentsToTarget();
        }
      } else {
        await window?.adobeIMS?.signIn();
      }
    }
  };

  const handleMainPage = async () => {
    try {
      const signedIn = await isUserSignedIn();
      const { personalizedHomeLink } = getConfig() || {};
      if (signedIn) {
        // Execute the prehiding function
        if (!sessionStorage.getItem(PHP_AB)) {
          prehidePageForTarget();
        }
        if (personalizedHomeLink && sessionStorage.getItem(PHP_AB) === 'authHP') {
          window.location.pathname = `${lang}${personalizedHomeLink}`;
          return;
        }
      }
    } catch (error) {
      console.error('Error during redirect process:', error);
    }
    loadPage();
  };

  if (isProfilePage) {
    await handleProfilePage();
  } else if (isMainPage) {
    await handleMainPage();
  } else {
    loadPage();
  }
})();<|MERGE_RESOLUTION|>--- conflicted
+++ resolved
@@ -796,25 +796,12 @@
   });
 
   // footer and one trust loaded, add event listener to open one trust popup,
+  // footer and one trust loaded, add event listener to open one trust popup,
   Promise.all([footerPromise, oneTrustPromise]).then(() => {
-<<<<<<< HEAD
     document.querySelector('[href="#onetrust"]').addEventListener('click', (e) => {
       e.preventDefault();
       window.adobePrivacy.showConsentPopup();
     });
-=======
-    console.timeLog('martech', `onetrust: set event listeners ${Date.now()}`);
-    const onetrust = document.querySelector('[href="#onetrust"]');
-
-    if (onetrust) {
-      onetrust.addEventListener('click', (e) => {
-        e.preventDefault();
-        window.adobePrivacy.showConsentPopup();
-      });
-    } else {
-      console.log('OneTrust anchor not found.');
-    }
->>>>>>> dff4b1fc
   });
 };
 
