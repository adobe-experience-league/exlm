--- conflicted
+++ resolved
@@ -406,10 +406,6 @@
   return template.content.firstElementChild;
 }
 
-<<<<<<< HEAD
-export function loadPrevNextBtn() {
-  const mainDoc = document.querySelector('main > div.content-section-last');
-=======
 export async function loadPrevNextBtn() {
   let placeholders = {};
   try {
@@ -419,8 +415,7 @@
     // eslint-disable-next-line no-console
     console.error('Error fetching placeholders:', err);
   }
-  const mainDoc = document.querySelector('main > div:nth-child(1)');
->>>>>>> e06f6f71
+  const mainDoc = document.querySelector('main > div.content-section-last');
   if (!mainDoc) return;
 
   const prevPageMeta = document.querySelector('meta[name="prev-page"]');
