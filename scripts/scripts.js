--- conflicted
+++ resolved
@@ -577,16 +577,16 @@
   return finalProducts;
 }
 
-<<<<<<< HEAD
+export async function fetchLanguagePlaceholders() {
+  const { lang } = getPathDetails();
+  return fetchPlaceholders(`/${lang}`);
+}
+
 export async function getLanguageCode() {
   const { lang } = getPathDetails();
+  const ffetch = (await ffetchModulePromise).default;
   const langMap = await ffetch(`/languages.json`).all();
   const langObj = langMap.find((item) => item.key === lang);
   const langCode = langObj ? langObj.value : lang;
   return langCode;
-=======
-export async function fetchLanguagePlaceholders() {
-  const { lang } = getPathDetails();
-  return fetchPlaceholders(`/${lang}`);
->>>>>>> 92dc4a21
 }