/* eslint-disable no-console */
/* eslint-disable no-bitwise */
import {
  sampleRUM,
  buildBlock,
  loadHeader,
  loadFooter,
  decorateIcons,
  decorateSections,
  decorateBlocks,
  decorateBlock,
  decorateTemplateAndTheme,
  waitForLCP,
  loadBlocks,
  loadCSS,
  decorateButtons,
  getMetadata,
  loadScript,
  fetchPlaceholders,
  readBlockConfig,
  createOptimizedPicture,
  toClassName,
} from './lib-franklin.js';

const LCP_BLOCKS = ['marquee', 'article-marquee']; // add your LCP blocks to the list
export const timers = new Map();

// eslint-disable-next-line
export function debounce(id = '', fn = () => void 0, ms = 250) {
  if (id.length > 0) {
    if (timers.has(id)) {
      clearTimeout(timers.get(id));
    }

    timers.set(
      id,
      setTimeout(() => {
        timers.delete(id);
        fn();
      }, ms),
    );
  }
}

/**
 * load fonts.css and set a session storage flag
 */
async function loadFonts() {
  await loadCSS(`${window.hlx.codeBasePath}/styles/fonts.css`);
  try {
    if (!window.location.hostname.includes('localhost')) sessionStorage.setItem('fonts-loaded', 'true');
  } catch (e) {
    // do nothing
  }
}

/**
 * Process current pathname and return details for use in language switching
 * Considers pathnames like /en/path/to/content and /content/exl/global/en/path/to/content.html for both EDS and AEM
 */
export function getPathDetails() {
  const { pathname } = window.location;
  const extParts = pathname.split('.');
  const ext = extParts.length > 1 ? extParts[extParts.length - 1] : '';
  const isContentPath = pathname.startsWith('/content');
  const parts = pathname.split('/');
  const safeLangGet = (index) => (parts.length > index ? parts[index] : 'en');
  // 4 is the index of the language in the path for AEM content paths like  /content/exl/global/en/path/to/content.html
  // 1 is the index of the language in the path for EDS paths like /en/path/to/content
  let lang = isContentPath ? safeLangGet(4) : safeLangGet(1);
  // remove suffix from lang if any
  if (lang.indexOf('.') > -1) {
    lang = lang.substring(0, lang.indexOf('.'));
  }
  if (!lang) lang = 'en'; // default to en
  // substring before lang
  const prefix = pathname.substring(0, pathname.indexOf(`/${lang}`)) || '';
  const suffix = pathname.substring(pathname.indexOf(`/${lang}`) + lang.length + 1) || '';
  return {
    ext,
    prefix,
    suffix,
    lang,
    isContentPath,
  };
}

/**
 * Convert Table to block HTMl
 * @param {HTMLTableElement} table
 */
export function tableToBlock(table) {
  let blockClassNames = '';
  const rows = [];
  [...table.children].forEach((child) => {
    if (child.tagName.toLowerCase() === 'thead') {
      [...child.children].forEach((hRow, hRowIndex) => {
        if (hRowIndex === 0) {
          blockClassNames = hRow.textContent.toLowerCase(); // first header cell in first header row is block class names
        } else {
          rows.push(hRow.children); // all other header rows are rows
        }
      });
    } else if (child.tagName.toLowerCase() === 'tbody') {
      rows.push(...child.children); // all body rows are rows
    }
  });

  // add classes to result block
  const resultBlock = document.createElement('div');
  resultBlock.className = blockClassNames;

  // convert all table rows/cells to div rows/cells
  rows.forEach((row) => {
    const blockRow = document.createElement('div');
    [...row.children].forEach((cell) => {
      const blockCell = document.createElement('div');
      blockCell.append(...cell.childNodes);
      blockRow.appendChild(blockCell);
    });
    resultBlock.appendChild(blockRow);
  });

  return resultBlock;
}

/**
 * Build synthetic blocks nested in the given block.
 * A synthetic block is a table whose first header is the block class names (sort of like the tables in doc authoring)
 * @param {HTMLElement} block
 */
export function buildSyntheticBlocks(main) {
  main.querySelectorAll('div > div > div').forEach((block) => {
    const tables = [...block.querySelectorAll('table')];
    return tables.map((table) => {
      const syntheticBlock = tableToBlock(table);
      const syntheticBlockWrapper = document.createElement('div');
      syntheticBlockWrapper.appendChild(syntheticBlock);
      table.replaceWith(syntheticBlockWrapper);
      decorateBlock(syntheticBlock);
      return syntheticBlock;
    });
  });
}

/**
 * return browse page theme if its browse page otherwise undefined.
 * theme = browse-* is set in bulk metadata for /en/browse paths.
 */
export function isBrowsePage() {
  const theme = getMetadata('theme');
  return theme.split(',').find((t) => t.toLowerCase().startsWith('browse-'));
}

/**
 * add a section for the left rail when on a browse page.
 */
function addBrowseRail(main) {
  // if there is already editable browse rail stored
  const browseRailSectionFound = [...main.querySelectorAll('.section-metadata')].find((sMeta) =>
    readBlockConfig(sMeta)?.style.split(',').includes('browse-rail-section'),
  );
  if (browseRailSectionFound) return;

  // default: create a dynamic uneditable browse rail
  const leftRailSection = document.createElement('div');
  leftRailSection.classList.add('browse-rail-section', isBrowsePage());
  leftRailSection.append(buildBlock('browse-rail', []));
  main.append(leftRailSection);
}

function addBrowseBreadCrumb(main) {
  if (!main.querySelector('.browse-breadcrumb.block')) {
    // add new section at the top
    const section = document.createElement('div');
    main.prepend(section);
    section.append(buildBlock('browse-breadcrumb', []));
  }
}

/**
 * Extract author information from the author page.
 * @param {HTMLElement} block
 */
export function extractAuthorInfo(block) {
  const authorInfo = [...block.children].map((row) => row.firstElementChild);
  return {
    authorImage: authorInfo[0]?.querySelector('img')?.getAttribute('src'),
    authorName: authorInfo[1]?.textContent.trim(),
    authorTitle: authorInfo[2]?.textContent.trim(),
    authorCompany: authorInfo[3]?.textContent.trim(),
    authorDescription: authorInfo[4],
    authorSocialLinkText: authorInfo[5]?.textContent.trim(),
    authorSocialLinkURL: authorInfo[6]?.textContent.trim(),
  };
}

/**
 * Fetch the author information from the author page.
 * @param {HTMLAnchorElement} anchor || {string} link
 */
export async function fetchAuthorBio(anchor) {
  const link = anchor.href ? anchor.href : anchor;
  return fetch(link)
    .then((response) => response.text())
    .then((html) => {
      const parser = new DOMParser();
      const htmlDoc = parser.parseFromString(html, 'text/html');
      const authorInfo = extractAuthorInfo(htmlDoc.querySelector('.author-bio'));
      return authorInfo;
    })
    .catch((error) => {
      console.error(error);
    });
}

export function isArticleLandingPage() {
  const theme = getMetadata('theme');
  return theme.split(',').find((t) => t.toLowerCase().startsWith('article-'));
}

function addArticleLandingRail(main) {
  // if there is already editable browse rail stored
  const articleRailSectionFound = [...main.querySelectorAll('.section-metadata')].find((sMeta) =>
    readBlockConfig(sMeta)?.style.split(',').includes('article-rail-section'),
  );
  if (articleRailSectionFound) return;

  // default: create a dynamic uneditable article rail
  const leftRailSection = document.createElement('div');
  leftRailSection.classList.add('articles-rail-section', isArticleLandingPage());
  leftRailSection.append(buildBlock('articles-rail', []));
  main.append(leftRailSection);
}

/**
 * Check if current page is a Profile page.
 * theme = profile is set in bulk metadata for /en/profile** paths.
 */
export function isProfilePage() {
  const theme = getMetadata('theme');
  return theme.toLowerCase().startsWith('profile');
}

/**
 * Add a left rail to the profile page.
 * @param {HTMLElement} main
 *
 */
function addProfileRail(main) {
  const profileRailSection = document.createElement('div');
  profileRailSection.classList.add('profile-rail-section');
  profileRailSection.append(buildBlock('profile-rail', []));
  main.prepend(profileRailSection);
}

/**
 * Add a nav tab to the profile page.
 * @param {HTMLElement} main
 *
 */
function addProfileTab(main) {
  const profileTabSection = document.createElement('div');
  profileTabSection.classList.add('profile-tab-section');
  profileTabSection.append(buildBlock('profile-tab', []));
  main.prepend(profileTabSection);
}

/**
 * Builds all synthetic blocks in a container element.
 * @param {Element} main The container element
 */
function buildAutoBlocks(main) {
  try {
    buildSyntheticBlocks(main);
    // if we are on a product browse page
    if (isBrowsePage()) {
      addBrowseBreadCrumb(main);
      addBrowseRail(main);
    }
    if (isArticleLandingPage()) {
      addArticleLandingRail(main);
    }
    if (isProfilePage()) {
      addProfileTab(main);
      addProfileRail(main);
    }
  } catch (error) {
    // eslint-disable-next-line no-console
    console.error('Auto Blocking failed', error);
  }
}

/**
 * create shadeboxes out of sections with shade-box style
 * @param {Element} main the main container
 */
function buildShadeBoxes(main) {
  main.querySelectorAll('.section.shade-box').forEach((section) => {
    const sbContent = [];
    const row = [];
    [...section.children].forEach((wrapper) => {
      const elems = [];
      [...wrapper.children].forEach((child) => {
        elems.push(child);
      });
      wrapper.remove();
      row.push({ elems });
    });
    sbContent.push(row);
    const sb = buildBlock('shade-box', sbContent);
    const sbWrapper = document.createElement('div');
    sbWrapper.append(sb);
    section.append(sbWrapper);
    decorateBlock(sb);
    section.classList.remove('shade-box');
  });
}

/**
 * Builds synthetic blocks in that rely on section metadata
 * @param {Element} main The container element
 */
function buildSectionBasedAutoBlocks(main) {
  buildShadeBoxes(main);
}

/**
 * Decorates links within the specified container element by setting their "target" attribute to "_blank" if they contain "#_target" in the URL.
 *
 * @param {HTMLElement} main - The main container element to search for and decorate links.
 */
export function decorateExternalLinks(main) {
  main.querySelectorAll('a').forEach((a) => {
    const href = a.getAttribute('href');
    if (!href) return;
    if (href.includes('#_blank')) {
      a.setAttribute('target', '_blank');
    } else if (!href.startsWith('#')) {
      if (a.hostname !== window.location.hostname) {
        a.setAttribute('target', '_blank');
      }
    }
  });
}

/**
 * Links that have urls with JSON the hash, the JSON will be translated to attributes
 * eg <a href="https://example.com#{"target":"_blank", "auth-only": "true"}">link</a>
 * will be translated to <a href="https://example.com" target="_blank" auth-only="true">link</a>
 * @param {HTMLElement} block
 */
export const decorateLinks = (block) => {
  const links = block.querySelectorAll('a');
  links.forEach((link) => {
    const decodedHref = decodeURIComponent(link.getAttribute('href'));
    const firstCurlyIndex = decodedHref.indexOf('{');
    const lastCurlyIndex = decodedHref.lastIndexOf('}');
    if (firstCurlyIndex > -1 && lastCurlyIndex > -1) {
      // everything between curly braces is treated as JSON string.
      const optionsJsonStr = decodedHref.substring(firstCurlyIndex, lastCurlyIndex + 1);
      const fixedJsonString = optionsJsonStr.replace(/'/g, '"'); // JSON.parse function expects JSON strings to be formatted with double quotes
      const parsedJSON = JSON.parse(fixedJsonString);
      Object.entries(parsedJSON).forEach(([key, value]) => {
        link.setAttribute(key.trim(), value);
      });
      // remove the JSON string from the hash, if JSON string is the only thing in the hash, remove the hash as well.
      const endIndex = decodedHref.charAt(firstCurlyIndex - 1) === '#' ? firstCurlyIndex - 1 : firstCurlyIndex;
      link.href = decodedHref.substring(0, endIndex);
    }
  });
};

export function isPageOfType(type) {
  const theme = getMetadata('theme');
  return theme
    .split(',')
    .map((t) => t.toLowerCase().trim())
    .includes(type);
}

/**
 * Check if current page is a MD Docs Page.
 * theme = docs is set in bulk metadata for docs paths.
 * @param {string} type The type of doc page - example: docs-solution-landing,
 *                      docs-landing, docs (optional, default value is docs)
 */
export function isDocPage(type = 'docs') {
  return isPageOfType(type);
}

export function isArticlePage(type = 'articles') {
  return isPageOfType(type);
}

/**
 * Check if current page is a MD Docs Article Page.
 * theme = docs is set in bulk metadata for docs paths.
 * @param {string} type The type of doc page - docs (optional, default value is docs)
 */
export const isDocArticlePage = (type = 'docs') => {
  const theme = getMetadata('theme');
  return theme?.toLowerCase().trim() === type;
};

/**
 * set attributes needed for the docs pages grid to work properly
 * @param {Element} main the main element
 */
function decorateContentSections(main) {
  const contentSections = main.querySelectorAll('.section:not(.toc-container, .mini-toc-container)');
  contentSections.forEach((row, i) => {
    if (i === 0) {
      row.classList.add('content-section-first');
    }
    if (i === contentSections.length - 1) {
      row.classList.add('content-section-last');
    }
  });

  main.style.setProperty('--content-sections-count', contentSections.length);
}

/**
 * see: https://github.com/adobe-experience-league/exlm-converter/pull/208
 * @param {HTMLElement} main
 */
export function decorateAnchors(main) {
  const anchorIcons = [...main.querySelectorAll(`.icon-headding-anchor`)];
  anchorIcons.forEach((icon) => {
    const slugNode = icon.nextSibling;
    const slug = slugNode?.textContent?.trim();
    if (slug) {
      icon.parentElement.id = slug;
      icon.remove();
      slugNode.remove();
    }
  });
}

/**
 * creates an element from html string
 * @param {string} html
 * @returns {HTMLElement}
 */
export function htmlToElement(html) {
  const template = document.createElement('template');
  const trimmedHtml = html.trim(); // Never return a text node of whitespace as the result
  template.innerHTML = trimmedHtml;
  return template.content.firstElementChild;
}

const encodeHTML = (str) => str.replace(/[\u00A0-\u9999<>&]/g, (i) => `&#${i.charCodeAt(0)};`);

/**
 * Parse attribute strings like: {color="red" class="highlight"} to object {color: "red", class: "highlight"}
 * @param {string} attrs
 * @returns
 */
const parseInlineAttributes = (attrs) => {
  const result = {};
  attrs
    .split(/\s+(?=(?:[^"]*"[^"]*")*[^"]*$)/g) // match spaces only if not within quotes
    .map((attr) => attr.split('='))
    .forEach(([key, value]) => {
      result[key] = value === undefined ? undefined : encodeHTML(value?.replace(/"/g, '') || '');
    });
  return result;
};
/**
 * converts text with attributes to <span> elements with given attributes.
 * eg: [text]{color="red" class="highlight"} => <span color="red" class="highlight">text</span>
 * @param {*} inputStr
 * @returns
 */
export const getDecoratedInlineHtml = (inputStr) => {
  if (!inputStr) return inputStr;
  const regex = /\[([^[\]]*)\]{([^}]+)}/g;
  return inputStr.replace(regex, (match, text, attrs) => {
    const encodedText = encodeHTML(text);
    const attrsObj = parseInlineAttributes(attrs);
    const validAttrs = Object.values(attrsObj).every((v) => v !== undefined);
    if (!validAttrs) return match; // ignore expresssion that have attributes with undefined values
    const newAttrs = Object.entries(attrsObj)
      .map(([key, value]) => `${key}="${value}"`)
      .join(' ');
    return `<span ${newAttrs}>${encodedText}</span>`;
  });
};

/**
 *
 * @param {Node} textNode
 */
export function decorateInlineText(textNode) {
  const { textContent } = textNode;
  if (textContent.includes('[') && textContent.includes(']{')) {
    const span = document.createElement('span');
    span.innerHTML = getDecoratedInlineHtml(textContent);
    window.requestAnimationFrame(() => {
      textNode.replaceWith(...span.childNodes);
    });
  }
}

/**
 * decorates the previous image element with attributes defined in the textNode
 * @param {Node} textNode
 */
export function decoratePreviousImage(textNode) {
  // if previous element is image, and textNode contains { and }, decorate the image
  const { previousSibling, textContent } = textNode;
  if (textContent.startsWith('{') && textContent.includes('}')) {
    const isPrecededByPicture = previousSibling?.tagName.toLowerCase() === 'picture';
    const isPrecededByImg = previousSibling?.tagName.toLowerCase() === 'img';
    let picture;
    let img;
    if (isPrecededByPicture) {
      picture = previousSibling;
      img = picture.querySelector('img');
    } else if (isPrecededByImg) {
      img = previousSibling;
    } else return; // only decorate if preceded by picture or img

    const attrsStr = textContent.substring(1, textContent.indexOf('}'));
    textNode.textContent = textContent.substring(textContent.indexOf('}') + 1);
    if (img.src === 'about:error') return; // do not decorate broken images
    const attrsObj = parseInlineAttributes(attrsStr);
    let newPicture = picture;
    if (attrsObj.width) {
      // author defined width
      const { width } = attrsObj;
      const isNumberWithNoUnit = /^\d+$/.test(width);
      if (isNumberWithNoUnit) {
        newPicture = createOptimizedPicture(img.src, img.alt, false, [
          { media: '(min-width: 400px)', width },
          { width },
        ]);
      }
      // set width, if digits only, add px, else set as is
      newPicture.style.width = isNumberWithNoUnit ? `${width}px` : width;
      picture.replaceWith(newPicture);
    }
    if (attrsObj.modal) {
      // modal
      newPicture.addEventListener('click', () => {
        // eslint-disable-next-line import/no-cycle
        const promises = [loadCSS(`${window.hlx.codeBasePath}/styles/image-modal.css`), import('./image-modal.js')];
        Promise.all(promises).then(([, mod]) => mod.default(newPicture.querySelector('img')));
      });
    }
    if (img.hasAttribute('data-title')) {
      newPicture?.querySelector('img')?.setAttribute('title', img?.getAttribute('data-title'));
    }
    Object.entries(attrsObj).forEach(([key, value]) => newPicture.setAttribute(key, value));
  }
}

/**
 * @param {HTMLElement} element
 */
export function decorateInlineAttributes(element) {
  const ignoredElements = ['pre', 'code', 'script', 'style'];
  const isParentIgnored = (node) => ignoredElements.includes(node?.parentElement?.tagName?.toLowerCase());
  const walker = document.createTreeWalker(element, NodeFilter.SHOW_TEXT, (node) =>
    isParentIgnored(node) ? NodeFilter.FILTER_REJECT : NodeFilter.FILTER_ACCEPT,
  );
  while (walker.nextNode()) {
    const { currentNode } = walker;
    decorateInlineText(currentNode);
    decoratePreviousImage(currentNode);
  }
}

/**
 * Decorates the main element.
 * @param {Element} main The main element
 */
// eslint-disable-next-line import/prefer-default-export
export function decorateMain(main) {
  // docs pages do not use buttons, only links
  if (!isDocPage()) {
    decorateButtons(main);
  }
  decorateAnchors(main); // must be run before decorateIcons
  decorateIcons(main);
  decorateInlineAttributes(main);
  decorateExternalLinks(main);
  buildAutoBlocks(main);
  decorateSections(main);
  decorateBlocks(main);
  buildSectionBasedAutoBlocks(main);
  decorateContentSections(main);
}

/**
 * Loads everything needed to get to LCP.
 * @param {Element} doc The container element
 */
async function loadEager(doc) {
  const { lang } = getPathDetails();
  document.documentElement.lang = lang || 'en';
  decorateTemplateAndTheme();
  const main = doc.querySelector('main');
  if (main) {
    decorateMain(main);
    document.body.classList.add('appear');
    await waitForLCP(LCP_BLOCKS);
  }

  try {
    /* if desktop (proxy for fast connection) or fonts already loaded, load fonts.css */
    if (window.innerWidth >= 900 || sessionStorage.getItem('fonts-loaded')) {
      loadFonts();
    }
  } catch (e) {
    // do nothing
  }
}

export const isHelixDomain = () => ['hlx.page', 'hlx.live'].some((sfx) => window.location.hostname.endsWith(sfx));

/**
 * get site config
 */
export function getConfig() {
  if (window.exlm && window.exlm.config) {
    return window.exlm.config;
  }

  const HOSTS = [
    {
      env: 'PROD',
      cdn: 'experienceleague.adobe.com',
      hlxPreview: 'main--exlm-prod--adobe-experience-league.hlx.page',
      hlxLive: 'main--exlm-prod--adobe-experience-league.hlx.live',
    },
    {
      env: 'PROD-AUTHOR',
      cdn: 'author-p122525-e1219150.adobeaemcloud.com',
      hlxPreview: 'main--exlm-prod--adobe-experience-league.hlx.page',
      hlxLive: 'main--exlm-prod--adobe-experience-league.hlx.live',
    },
    {
      env: 'STAGE',
      cdn: 'experienceleague-stage.adobe.com',
      hlxPreview: 'main--exlm-stage--adobe-experience-league.hlx.page',
      hlxLive: 'main--exlm-stage--adobe-experience-league.live',
    },
    {
      env: 'STAGE-AUTHOR',
      cdn: 'author-p122525-e1219192.adobeaemcloud.com',
      hlxPreview: 'main--exlm-stage--adobe-experience-league.hlx.page',
      hlxLive: 'main--exlm-stage--adobe-experience-league.live',
    },
    {
      env: 'DEV',
      cdn: 'experienceleague-dev.adobe.com',
      hlxPreview: 'main--exlm--adobe-experience-league.hlx.page',
      hlxLive: 'main--exlm--adobe-experience-league.hlx.live',
    },
  ];

  const currentHost = window.location.hostname;
  const defaultEnv = HOSTS.find((hostObj) => hostObj.env === 'DEV');
  const currentEnv = HOSTS.find((hostObj) => Object.values(hostObj).includes(currentHost));
  const cdnHost = currentEnv?.cdn || defaultEnv.cdn;
  const cdnOrigin = `https://${cdnHost}`;
  const lang = document.querySelector('html').lang || 'en';
  const prodAssetsCdnOrigin = 'https://cdn.experienceleague.adobe.com';
  const isProd = currentEnv?.env.includes('PROD', 'PROD-AUTHOR');
  const isStage = currentEnv?.env.includes('STAGE', 'STAGE-AUTHOR');
  const ppsOrigin = isProd ? 'https://pps.adobe.io' : 'https://pps-stage.adobe.io';
  const ims = {
    client_id: 'ExperienceLeague',
    environment: isProd ? 'prod' : 'stg1',
    debug: !isProd,
  };

  let launchScriptSrc;
  if (isProd) launchScriptSrc = 'https://assets.adobedtm.com/d4d114c60e50/9f881954c8dc/launch-7a902c4895c3.min.js';
  else if (isStage)
    launchScriptSrc = 'https://assets.adobedtm.com/d4d114c60e50/9f881954c8dc/launch-102059c3cf0a-staging.min.js';
  else launchScriptSrc = 'https://assets.adobedtm.com/d4d114c60e50/9f881954c8dc/launch-caabfb728852-development.js';

  window.exlm = window.exlm || {};
  window.exlm.config = {
    isProd,
    ims,
    currentEnv,
    cdnOrigin,
    cdnHost,
    prodAssetsCdnOrigin,
    ppsOrigin,
    launchScriptSrc,
    khorosProfileUrl: `${cdnOrigin}/api/action/khoros/profile-menu-list`,
    khorosProfileDetailsUrl: `${cdnOrigin}/api/action/khoros/profile-details`,
    privacyScript: `${cdnOrigin}/etc.clientlibs/globalnav/clientlibs/base/privacy-standalone.js`,
    profileUrl: `${cdnOrigin}/api/profile?lang=${lang}`,
    JWTTokenUrl: `${cdnOrigin}/api/token?lang=${lang}`,
    coveoTokenUrl: `${cdnOrigin}/api/coveo-token?lang=${lang}`,
    coveoSearchResultsUrl: isProd
      ? 'https://platform.cloud.coveo.com/rest/search/v2'
      : 'https://adobesystemsincorporatednonprod1.org.coveo.com/rest/search/v2',
    coveoOrganizationId: isProd ? 'adobev2prod9e382h1q' : 'adobesystemsincorporatednonprod1',
    coveoToken: 'xxcfe1b6e9-3628-49b5-948d-ed50d3fa6c99',
    liveEventsUrl: `${prodAssetsCdnOrigin}/thumb/upcoming-events.json`,
    adlsUrl: 'https://learning.adobe.com/catalog.result.json',
    searchUrl: `${cdnOrigin}/search.html`,
    articleUrl: `${cdnOrigin}/api/articles/`,
    solutionsUrl: `${cdnOrigin}/api/solutions?page_size=100`,
    pathsUrl: `${cdnOrigin}/api/paths`,
    // Browse Left nav
    browseMoreProductsLink: `/${lang}/browse`,
    // Machine Translation
    automaticTranslationLink: `/${lang}/docs/contributor/contributor-guide/localization/machine-translation`,
    // Recommended Courses
    recommendedCoursesUrl: `${cdnOrigin}/home?lang=${lang}#dashboard/learning`,
    // Adobe account
    adobeAccountURL: isProd ? 'https://account.adobe.com/' : 'https://stage.account.adobe.com/',
    // Community Account
    communityAccountURL: isProd
      ? 'https://experienceleaguecommunities.adobe.com/'
      : 'https://experienceleaguecommunities-dev.adobe.com/',
    // Stream API
    eventSourceStreamUrl: '/api/stream',
  };
  return window.exlm.config;
}

/**
 * one trust configuration setup
 */
function loadOneTrust() {
  window.fedsConfig = window.fedsConfig || {};
  window.fedsConfig.privacy = window.fedsConfig.privacy || {};
  window.fedsConfig.privacy.otDomainId = `7a5eb705-95ed-4cc4-a11d-0cc5760e93db${
    window.location.host.split('.').length === 3 ? '' : '-test'
  }`;
  window.fedsConfig.privacy.footerLinkSelector = '.footer [href="#onetrust"]';
  const { privacyScript } = getConfig();
  return loadScript(privacyScript, {
    async: true,
    defer: true,
  });
}

export const locales = new Map([
  ['de', 'de_DE'],
  ['en', 'en_US'],
  ['es', 'es_ES'],
  ['fr', 'fr_FR'],
  ['it', 'it_IT'],
  ['ja', 'ja_JP'],
  ['ko', 'ko_KO'],
  ['pt-br', 'pt_BR'],
  ['zh-hans', 'zh_HANS'],
  ['zh-hant', 'zh_HANT'],
  ['nl', 'nl_NL'],
  ['sv', 'sv_SE'],
]);

export async function loadIms() {
  const { ims } = getConfig();
  window.imsLoaded =
    window.imsLoaded ||
    new Promise((resolve, reject) => {
      const timeout = setTimeout(() => reject(new Error('IMS timeout')), 5000);
      window.adobeid = {
        scope:
          'AdobeID,additional_info.company,additional_info.ownerOrg,avatar,openid,read_organizations,read_pc,session,account_cluster.read,pps.read',
        locale: locales.get(document.querySelector('html').lang) || locales.get('en'),
        ...ims,
        onReady: () => {
          // eslint-disable-next-line no-console
          console.log('Adobe IMS Ready!');
          resolve(); // resolve the promise, consumers can now use window.adobeIMS
          clearTimeout(timeout);
        },
        onError: reject,
      };
      loadScript('https://auth.services.adobe.com/imslib/imslib.min.js');
    });
  return window.imsLoaded;
}

const loadMartech = async (headerPromise, footerPromise) => {
  console.time('martech');
  console.timeLog('martech', `start loading lib-analytics.js ${Date.now()}`);
  // start datalayer work early
  // eslint-disable-next-line import/no-cycle
  const libAnalyticsPromise = import('./analytics/lib-analytics.js');
  libAnalyticsPromise.then((libAnalyticsModule) => {
    console.timeLog('martech', `finished loading lib-analytics.js ${Date.now()}`);
    const { pushPageDataLayer, pushLinkClick, pageName } = libAnalyticsModule;
    const { lang } = getPathDetails();
    pushPageDataLayer(lang)
      // eslint-disable-next-line no-console
      .catch((e) => console.error('Error getting pageLoadModel:', e));
    localStorage.setItem('prevPage', pageName(lang));

    Promise.allSettled([headerPromise, footerPromise]).then(() => {
      console.timeLog('martech', `add click event tracking ${Date.now()}`);
      const linkClicked = document.querySelectorAll('a,.view-more-less span, .language-selector-popover span');
      const clickHandler = (e) => {
        if (e.target.tagName === 'A' || e.target.tagName === 'SPAN') pushLinkClick(e);
      };
      linkClicked.forEach((e) => e.addEventListener('click', clickHandler));
    });
  });

  // load one trust
  console.timeLog('martech', `onetrust: start load onetrust script ${Date.now()}`);
  const oneTrustPromise = loadOneTrust().then(() => {
    console.timeLog('martech', `onetrust: loaded one trust script ${Date.now()}`);
  });

  // load launch
  console.timeLog('martech', `launch: start load launch script ${Date.now()}`);
  const { launchScriptSrc } = getConfig();
  const launchScriptPromise = loadScript(launchScriptSrc, {
    async: true,
  });
  launchScriptPromise.then(() => {
    console.timeLog('martech', `launch: loaded launch script ${Date.now()}`);
  });

  // footer and one trust loaded, add event listener to open one trust popup,
  Promise.all([footerPromise, oneTrustPromise]).then(() => {
    console.timeLog('martech', `onetrust: set event listeners ${Date.now()}`);
    document.querySelector('[href="#onetrust"]').addEventListener('click', (e) => {
      e.preventDefault();
      window.adobePrivacy.showConsentPopup();
    });
  });

  Promise.allSettled([headerPromise, footerPromise, oneTrustPromise, launchScriptPromise, libAnalyticsPromise]).then(
    () => {
      setTimeout(() => {
        console.timeLog('martech', `all done. ${Date.now()}`);
        console.timeEnd('martech');
      }, 0);
    },
  );
};

async function loadThemes() {
  const toClassNames = (classes) =>
    classes
      ?.split(',')
      ?.map((c) => toClassName(c.trim()))
      .filter(Boolean) || [];
  const metaToClassNames = (metaName) => toClassNames(getMetadata(metaName));
  const themeNames = [...metaToClassNames('template'), ...metaToClassNames('theme')];
  if (themeNames.length === 0) return Promise.resolve();
  return Promise.allSettled(themeNames.map((theme) => loadCSS(`${window.hlx.codeBasePath}/styles/theme/${theme}.css`)));
}

/**
 * Loads everything that doesn't need to be delayed.
 * @param {Element} doc The container element
 */
async function loadLazy(doc) {
  const main = doc.querySelector('main');
  loadIms(); // start it early, asyncronously
  await loadThemes();
  await loadBlocks(main);

  const { hash } = window.location;
  const element = hash ? doc.getElementById(hash.substring(1)) : false;
  if (hash && element) element.scrollIntoView();
  const headerPromise = loadHeader(doc.querySelector('header'));
  const footerPromise = loadFooter(doc.querySelector('footer'));
  // disable martech if martech=off is in the query string, this is used for testing ONLY
  if (window.location.search?.indexOf('martech=off') === -1) loadMartech(headerPromise, footerPromise);
  loadCSS(`${window.hlx.codeBasePath}/styles/lazy-styles.css`);
  loadFonts();
  sampleRUM('lazy');
}

/**
 * Helper function to create DOM elements
 * @param {string} tag DOM element to be created
 * @param {array} attributes attributes to be added
 */
export function createTag(tag, attributes, html) {
  const el = document.createElement(tag);
  if (html) {
    if (html instanceof HTMLElement || html instanceof SVGElement) {
      el.append(html);
    } else {
      el.insertAdjacentHTML('beforeend', html);
    }
  }
  if (attributes) {
    Object.entries(attributes).forEach(([key, val]) => {
      el.setAttribute(key, val);
    });
  }
  return el;
}

/**
 * Copies all meta tags to window.EXL_META
 * These are consumed by Qualtrics to pass additional data along with the feedback survey.
 */
function addMetaTagsToWindow() {
  window.EXL_META = {};

  document.querySelectorAll('meta').forEach((tag) => {
    if (
      typeof tag.name === 'string' &&
      tag.name.length > 0 &&
      typeof tag.content === 'string' &&
      tag.content.length > 0
    ) {
      window.EXL_META[tag.name] = tag.content;
    }
  });

  window.EXL_META.lang = document.documentElement.lang;
}

/**
 * Loads everything that happens a lot later,
 * without impacting the user experience.
 */
function loadDelayed() {
  // eslint-disable-next-line import/no-cycle
  window.setTimeout(() => import('./delayed.js'), 3000);
  // load anything that can be postponed to the latest here
  // eslint-disable-next-line import/no-cycle
  addMetaTagsToWindow();
}

/**
 * Custom - Loads the right and left rails for doc pages only.
 */
async function loadRails() {
  if (isDocPage()) {
    loadCSS(`${window.hlx.codeBasePath}/scripts/rails/rails.css`);
    const mod = await import('./rails/rails.js');
    if (mod.default) {
      await mod.default();
    }
  }
}

/**
 * Custom - Loads and builds layout for articles page
 */
async function loadArticles() {
  if (isArticlePage()) {
    loadCSS(`${window.hlx.codeBasePath}/scripts/articles/articles.css`);
    const mod = await import('./articles/articles.js');
    if (mod.default) {
      await mod.default();
    }
  }
}

function showBrowseBackgroundGraphic() {
  if (isBrowsePage()) {
    const main = document.querySelector('main');
    main.classList.add('browse-background-img');
  }
}

/**
 * Helper function that converts an AEM path into an EDS path.
 */
export function getEDSLink(aemPath) {
  return window.hlx.aemRoot ? aemPath.replace(window.hlx.aemRoot, '').replace('.html', '') : aemPath;
}

/**
 * Helper function that adapts the path to work on EDS and AEM rendering
 */
export function getLink(edsPath) {
  return window.hlx.aemRoot && !edsPath.startsWith(window.hlx.aemRoot) && edsPath.indexOf('.html') === -1
    ? `${window.hlx.aemRoot}${edsPath}.html`
    : edsPath;
}

export const removeExtension = (pathStr) => {
  const parts = pathStr.split('.');
  if (parts.length === 1) return parts[0];
  return parts.slice(0, -1).join('.');
};

// Convert the given String to Pascal Case
export const toPascalCase = (name) => `${(name || '').charAt(0).toUpperCase()}${name.slice(1)}`;

export function rewriteDocsPath(docsPath) {
  const PROD_BASE = 'https://experienceleague.adobe.com';
  const url = new URL(docsPath, PROD_BASE);
  if (!url.pathname.startsWith('/docs') || url.pathname.startsWith('/docs/courses/')) {
    return docsPath; // not a docs path, return as is
  }
  // eslint-disable-next-line no-use-before-define
  const { lang } = getPathDetails();
  const language = url.searchParams.get('lang') || lang;
  url.searchParams.delete('lang');
  let pathname = `${language.toLowerCase()}${url.pathname}`;
  pathname = removeExtension(pathname); // new URLs are extensionless
  url.pathname = pathname;
  return url.toString().replace(PROD_BASE, ''); // always remove PROD_BASE if exists
}

export async function fetchWithFallback(path, fallbackPath) {
  const response = await fetch(path);
  if (response.ok) return response;
  return fetch(fallbackPath);
}

export async function fetchFragment(rePath, lang = 'en') {
  const path = `/fragments/${lang}/${rePath}.plain.html`;
  const fallback = `/fragments/en/${rePath}.plain.html`;
  const response = await fetchWithFallback(path, fallback);
  return response.text();
}

export async function fetchLanguagePlaceholders() {
  const { lang } = getPathDetails();
  try {
    // Try fetching placeholders with the specified language
    return await fetchPlaceholders(`/${lang}`);
  } catch (error) {
    // eslint-disable-next-line no-console
    console.error(`Error fetching placeholders for lang: ${lang}. Will try to get en placeholders`, error);
    // Retry without specifying a language (using the default language)
    try {
      return await fetchPlaceholders('/en');
    } catch (err) {
      // eslint-disable-next-line no-console
      console.error('Error fetching placeholders:', err);
    }
  }
  return {}; // default to empty object
}

export async function getLanguageCode() {
  if (window.languageCode) return window.languageCode;
  window.languageCode = new Promise((resolve, reject) => {
    const { lang } = getPathDetails();
    fetch('/languages.json')
      .then((response) => response.json())
      .then((languages) => {
        const langMap = languages.data;
        const langObj = langMap.find((item) => item.key === lang);
        const langCode = langObj ? langObj.value : lang;
        window.languageCode = langCode;
        resolve(langCode);
      })
      .catch((error) => {
        // eslint-disable-next-line no-console
        console.error('Error fetching language code:', error);
        reject(error);
      });
  });
  return window.languageCode;
}

async function loadDefaultModule(jsPath) {
  try {
    const mod = await import(jsPath);
    if (mod.default) await mod.default();
  } catch (error) {
    // eslint-disable-next-line no-console
    console.log(`failed to load module for ${jsPath}`, error);
  }
}

/**
 * THIS IS TEMPORARY FOR SUMMIT
 */
function handleHomePageHashes() {
  // home page AND #feedback hash
  const { pathname, search = '', hash = '' } = window.location;
  if (pathname === '/') {
    if (hash === '#feedback' || hash === '#dashboard/profile') {
      window.location.href = `/home${search}${hash}`;
      return true;
    }
  }
  return false;
}

/**
 * @param {string} placeholderKey
 * @param {string} fallbackText
 * @returns
 */
export function createPlaceholderSpan(placeholderKey, fallbackText, onResolved, onRejected) {
  const span = document.createElement('span');
  span.setAttribute('data-placeholder', placeholderKey);
  span.setAttribute('data-placeholder-fallback', fallbackText);
  span.style.setProperty('--placeholder-width', `${fallbackText.length}ch`);
  fetchLanguagePlaceholders()
    .then((placeholders) => {
      span.textContent = placeholders[placeholderKey] || fallbackText;
      span.removeAttribute('data-placeholder');
      span.removeAttribute('data-placeholder-fallback');
      span.style.removeProperty('--placeholder-width');
      if (onResolved) onResolved(span);
    })
    .catch(() => {
      span.textContent = fallbackText;
      if (onRejected) onRejected(span);
    });
  return span;
}

function formatPageMetaTags(inputString) {
  return inputString
    .replace(/exl:[^/]*\/*/g, '')
    .split(',')
    .map((part) => part.trim());
}

function decodeAemPageMetaTags() {
  const solutionMeta = document.querySelector(`meta[name="coveo-solution"]`);
  const roleMeta = document.querySelector(`meta[name="role"]`);
  const levelMeta = document.querySelector(`meta[name="level"]`);
  const featureMeta = document.querySelector(`meta[name="feature"]`);

  const solutions = solutionMeta ? formatPageMetaTags(solutionMeta.content) : [];
  const features = featureMeta ? formatPageMetaTags(featureMeta.content) : [];
  const roles = roleMeta ? formatPageMetaTags(roleMeta.content) : [];
  const experienceLevels = levelMeta ? formatPageMetaTags(levelMeta.content) : [];
  let decodedSolutions = [];
  decodedSolutions = solutions.map((solution) => {
    // In case of sub-solutions. E.g. exl:solution/campaign/standard
    const parts = solution.split('/');
    const decodedParts = parts.map((part) => atob(part));

    // If it's a sub-solution, create a version meta tag
    if (parts.length > 1) {
      const versionMeta = document.createElement('meta');
      versionMeta.name = 'version';
      versionMeta.content = atob(parts.slice(1).join('/'));
      document.head.appendChild(versionMeta);

      // If there are multiple parts, join them with ";"
      const product = atob(parts[0]);
      const version = atob(parts[1]);
      return `${product}|${product} ${version}`;
    }

    return decodedParts[0];
  });

  const decodedFeatures = features
    .map((feature) => {
      const parts = feature.split('/');
      if (parts.length > 1) {
        const product = atob(parts[0]);
        if (!decodedSolutions.includes(product)) {
          decodedSolutions.push(product);
        }
        const featureTag = atob(parts[1]);
        return `${featureTag}`;
      }
      decodedSolutions.push(atob(parts[0]));
      return '';
    })
    .filter((feature) => feature !== '');

  const decodedRoles = roles.map((role) => atob(role));
  const decodedLevels = experienceLevels.map((level) => atob(level));

  if (solutionMeta) {
    solutionMeta.content = decodedSolutions.join(';');
  }
  if (featureMeta) {
    featureMeta.content = decodedFeatures.join(',');
  }
  if (roleMeta) {
    roleMeta.content = decodedRoles.join(',');
  }
  if (levelMeta) {
    levelMeta.content = decodedLevels.join(',');
  }
}

async function loadPage() {
  // THIS IS TEMPORARY FOR SUMMIT.
  if (handleHomePageHashes()) return;
  // END OF TEMPORARY FOR SUMMIT.
  await loadEager(document);
  await loadLazy(document);
  loadArticles();
  loadRails();
  loadDelayed();
  showBrowseBackgroundGraphic();

<<<<<<< HEAD

  if (isDocArticlePage()) {
    loadDefaultModule(`${window.hlx.codeBasePath}/scripts/prev-next-btn.js`);
  }
  
  // TEMPORARY: Remove this condition when deploying Discoverability 1.2
  if (isDocArticlePage() && window.location.hostname !== 'experienceleague.com') {
    loadDefaultModule(`${window.hlx.codeBasePath}/scripts/tutorial-widgets/tutorial-widgets.js`);
  }
=======
  if (isDocArticlePage()) {
    loadDefaultModule(`${window.hlx.codeBasePath}/scripts/prev-next-btn.js`);
  }
}

// For AEM Author mode, decode the tags value
if (window.hlx.aemRoot || window.location.href.includes('.html')) {
  decodeAemPageMetaTags();
>>>>>>> 6eb5bc13
}

// load the page unless DO_NOT_LOAD_PAGE is set - used for existing EXLM pages POC
if (!window.hlx.DO_NOT_LOAD_PAGE) {
  if (isProfilePage()) {
    if (window.location.href.includes('.html')) {
      loadPage();
    } else {
      await loadIms();
      if (window?.adobeIMS?.isSignedInUser()) {
        loadPage();
      } else {
        await window?.adobeIMS?.signIn();
      }
    }
  } else {
    loadPage();
  }
}<|MERGE_RESOLUTION|>--- conflicted
+++ resolved
@@ -1194,8 +1194,6 @@
   loadDelayed();
   showBrowseBackgroundGraphic();
 
-<<<<<<< HEAD
-
   if (isDocArticlePage()) {
     loadDefaultModule(`${window.hlx.codeBasePath}/scripts/prev-next-btn.js`);
   }
@@ -1204,32 +1202,27 @@
   if (isDocArticlePage() && window.location.hostname !== 'experienceleague.com') {
     loadDefaultModule(`${window.hlx.codeBasePath}/scripts/tutorial-widgets/tutorial-widgets.js`);
   }
-=======
-  if (isDocArticlePage()) {
-    loadDefaultModule(`${window.hlx.codeBasePath}/scripts/prev-next-btn.js`);
-  }
-}
-
-// For AEM Author mode, decode the tags value
-if (window.hlx.aemRoot || window.location.href.includes('.html')) {
-  decodeAemPageMetaTags();
->>>>>>> 6eb5bc13
-}
-
-// load the page unless DO_NOT_LOAD_PAGE is set - used for existing EXLM pages POC
-if (!window.hlx.DO_NOT_LOAD_PAGE) {
-  if (isProfilePage()) {
-    if (window.location.href.includes('.html')) {
-      loadPage();
-    } else {
-      await loadIms();
-      if (window?.adobeIMS?.isSignedInUser()) {
+
+  // For AEM Author mode, decode the tags value
+  if (window.hlx.aemRoot || window.location.href.includes('.html')) {
+    decodeAemPageMetaTags();
+  }
+
+  // load the page unless DO_NOT_LOAD_PAGE is set - used for existing EXLM pages POC
+  if (!window.hlx.DO_NOT_LOAD_PAGE) {
+    if (isProfilePage()) {
+      if (window.location.href.includes('.html')) {
         loadPage();
       } else {
-        await window?.adobeIMS?.signIn();
+        await loadIms();
+        if (window?.adobeIMS?.isSignedInUser()) {
+          loadPage();
+        } else {
+          await window?.adobeIMS?.signIn();
+        }
       }
-    }
-  } else {
-    loadPage();
+    } else {
+      loadPage();
+    }
   }
 }