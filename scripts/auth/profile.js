// eslint-disable-next-line import/no-cycle, max-classes-per-file
import { getConfig, loadIms } from '../scripts.js';
// eslint-disable-next-line import/no-cycle
import loadJWT from './jwt.js';
import csrf from './csrf.js';
<<<<<<< HEAD

// NOTE: to keep this viatl utility small, please do not increase the number of imports or use dynamic imports when needed.
=======
// eslint-disable-next-line import/no-cycle
import showSignupDialog from '../signup-flow/signup-flow-handler.js';
>>>>>>> 1371d977

const { profileUrl, JWTTokenUrl, ppsOrigin, ims, khorosProfileDetailsUrl } = getConfig();

const postSignInStreamKey = 'POST_SIGN_IN_STREAM';
const override = /^(recommended|votes)$/;

/**
 * @returns {Promise<boolean>n}
 */
export async function isSignedInUser() {
  try {
    await loadIms();
    return window?.adobeIMS?.isSignedInUser() || false;
  } catch (err) {
    return false;
  }
}

export async function signOut() {
  ['JWT', 'coveoToken', 'attributes', 'exl-profile', 'profile', 'pps-profile', postSignInStreamKey].forEach((key) =>
    sessionStorage.removeItem(key),
  );
  window.adobeIMS?.signOut();
}

// A store that saves promises and their results in sessionStorage
class PromiseSessionStore {
  constructor() {
    this.store = {};
  }

  async get(key) {
    const fromStorage = sessionStorage.getItem(key);
    if (fromStorage) return JSON.parse(fromStorage);
    if (this.store[key]) return this.store[key];
    return null;
  }

  async set(key, promise) {
    this.store[key] = promise;
    promise.then((data) => {
      sessionStorage.setItem(key, JSON.stringify(data));
    });
  }
}

class ProfileClient {
  constructor(url) {
    this.url = url;
    this.jwt = loadJWT();
    this.isSignedIn = isSignedInUser();

    this.store = new PromiseSessionStore();
  }

  async getAttributes() {
    const attributes = await this.fetchProfile({ method: 'OPTIONS' }, 'attributes');
    return structuredClone(attributes);
  }

  async getIMSAccessToken() {
    const signedIn = await this.isSignedIn;
    if (!signedIn) return null;
    const token = await window.adobeIMS.getAccessToken();
    return token;
  }

  async getIMSProfile() {
    const signedIn = await this.isSignedIn;
    if (!signedIn) return null;
    const profile = await window.adobeIMS.getProfile();
    return profile;
  }

  async getProfile(refresh = false) {
    const profile = await this.fetchProfile({}, 'exl-profile', refresh);
    return structuredClone(profile);
  }

  async getPPSProfile() {
    const PPS_PROFILE = 'pps-profile';
    const signedIn = await this.isSignedIn;
    if (!signedIn) return null;

    const fromStorage = await this.store.get(PPS_PROFILE);
    if (fromStorage) return fromStorage;

    const { token } = window.adobeIMS.getAccessToken();
    const accountId = (await window.adobeIMS.getProfile()).userId;

    const promise = new Promise((resolve, reject) => {
      fetch(`${ppsOrigin}/api/profile`, {
        headers: {
          'X-Api-Key': ims.client_id,
          'X-Account-Id': accountId,
          Authorization: `Bearer ${token}`,
        },
      })
        .then((res) => (res.ok ? res.json() : undefined))
        .then((json) => {
          if (json) resolve(json);
          else reject(new Error('Failed to fetch PPS profile'));
        })
        .catch(reject);
    });
    this.store.set(PPS_PROFILE, promise);
    return promise;
  }

  async getMergedProfile(refresh) {
    const signedIn = await this.isSignedIn;
    if (!signedIn) return null;
    const storageKey = 'profile';
    if (!refresh) {
      const fromStore = await this.store.get(storageKey);
      if (fromStore) return fromStore;
    }

    const promise = new Promise((resolve, reject) => {
      Promise.all([this.getProfile(refresh), window.adobeIMS?.getProfile()])
        .then(([profile, imsProfile]) => {
          const mergedProfile = { ...profile, ...imsProfile };
          sessionStorage.setItem(storageKey, JSON.stringify(mergedProfile));
          resolve(mergedProfile);
        })
        .catch(reject);
    });
    this.store.set(storageKey, promise);
    return promise;
  }

  async updateProfile(key, val, replace = false) {
    const profile = await this.getProfile();
    const attriubutes = await this.getAttributes();

    Object.keys(profile).forEach((i) => {
      if (attriubutes.write.includes(i) === false) {
        delete profile[i];
      }
    });

    // eslint-disable-next-line
    if (override.test(key) || replace === true) {
      profile[key] = val;
    } else if (attriubutes.types[key] === 'array') {
      // eslint-disable-next-line
      if (profile[key] === void 0 || replace === true) {
        profile[key] = [val];
      } else if (Array.isArray(profile[key]) === false) {
        profile[key] = [profile[key], val];
      } else {
        (Array.isArray(val) ? val : [val]).forEach((arg) => {
          if (profile[key].includes(arg) === false) {
            profile[key].push(arg);
          } else {
            profile[key].splice(profile[key].indexOf(arg), 1);
          }
        });
      }
    } else {
      profile[key] = val;
    }

    await this.fetchProfile({
      method: 'PATCH',
      headers: {
        'content-type': 'application/json-patch+json',
        'x-csrf-token': await csrf(JWTTokenUrl),
      },
      body: JSON.stringify([{ op: 'replace', path: `/${key}`, value: profile[key] }]),
    });

    // uppdate the profile in session storage after the changes
    await this.getMergedProfile(true);
  }

  // Fetches the community profile details of the specific logged in user
  async fetchCommunityProfileDetails() {
    const signedIn = await this.isSignedIn;
    if (!signedIn) return null;

    const accountId = (await window.adobeIMS.getProfile()).userId;

    try {
      const response = await fetch(`${khorosProfileDetailsUrl}?user=${accountId}`, {
        method: 'GET',
        headers: {
          'x-ims-token': await window.adobeIMS?.getAccessToken().token,
        },
      });

      if (response.ok) {
        const data = await response.json();
        return data && data.data ? data.data : null;
      }
    } catch (err) {
      // eslint-disable-next-line
      console.log('Error fetching data!!', err);
    }
    return null;
  }

  /**
   * @param {Request} options
   * @param {string} storageKey
   * @param {boolean} refresh
   * @returns
   */
  async fetchProfile(options, storageKey, refresh) {
    if (storageKey && !refresh) {
      const fromStorage = await this.store.get(storageKey);
      if (fromStorage) return fromStorage;
    }
    const promise = new Promise((resolve, reject) => {
      this.jwt.then((jwt) => {
        fetch(this.url, {
          ...options,
          credentials: 'include',
          headers: {
            authorization: jwt,
            accept: 'application/json',
            ...options.headers,
          },
        })
          .then((res) => res.json())
          .then(async (data) => {
            if (!sessionStorage.getItem(postSignInStreamKey)) {
<<<<<<< HEAD
              // eslint-disable-next-line import/no-cycle
              const { showSignupModal } = await import('../events/signup-flow-event.js');
              showSignupModal();
=======
              showSignupDialog();
>>>>>>> 1371d977
              sessionStorage.setItem(postSignInStreamKey, 'true');
            }
            if (storageKey) sessionStorage.setItem(storageKey, JSON.stringify(data.data));
            resolve(structuredClone(data.data));
          })
          .catch(reject);
      });
    });
    this.store.set(storageKey, promise);
    return promise;
  }

  /**
   * Iterates backward through the interactions array to grab the latest instance
   * of an event.
   *
   * @param {String} event
   * @param {Object} otherConditions - Object of key value pairs to match against interaction
   * @returns Interaction object or undefined if not found
   */
  async getLatestInteraction(event, otherConditions) {
    const profile = await this.getMergedProfile(false);
    const conditions = Object.apply({}, { event }, otherConditions || {});

    return profile.interactions.findLast((interaction) => {
      const keys = Object.keys(conditions);
      return !keys.some((key) => interaction[key] !== conditions[key]);
    });
  }

  /**
   * Iterates backward through the interactions array to return all instances
   * of an event matching the provided conditions sorted from most recent to oldest.
   *
   * @param {String} event
   * @param {Object} otherConditions - Object of key value pairs to match against interaction
   * @returns Array of interaction objects
   */
  async getAllInteractionsOfType(event, otherConditions) {
    const profile = await this.getMergedProfile(false);
    const conditions = Object.apply({}, { event }, otherConditions || {});
    const foundInteractions = [];

    profile.interactions.forEach((interaction) => {
      const keys = Object.keys(conditions);
      if (!keys.some((key) => interaction[key] !== conditions[key])) {
        foundInteractions.push(interaction);
      }
    });

    return foundInteractions;
  }

  /**
   * Not all legacy events were pushed onto the interaction array and therefore
   * not sorted by date. Only use this for interactions related to Courses
   * or other legacy interactions. You generally should just use getInteraction.
   * @param {String} event
   * @returns Interaction object or undefined if not found
   */
  async getLatestLegacyInteraction(event, otherConditions) {
    const profile = await this.getMergedProfile(false);
    const conditions = Object.apply({}, { event }, otherConditions || {});
    let latest;

    profile.interactions.forEach((interaction) => {
      const keys = Object.keys(conditions);
      const notAMatch = keys.some((key) => interaction[key] !== conditions[key]);

      latest = notAMatch && latest?.timestamp && latest.timestamp < interaction.timestamp ? interaction : latest;
    });

    return latest;
  }

  /**
   * Adds an interactions to the interaction array. Interactions should only ever
   * be added and never removed as they are generally used to track repeatable
   * user interactions of interest through time.
   *
   * @param {String} event - Name of interaction event
   * @param {Object} otherValues - Additional key value pairs to store
   */
  async addInteraction(event, otherValues) {
    const profile = await this.getMergedProfile(false);
    const interaction = Object.apply(
      {},
      {
        event,
        timestamp: new Date().toISOString(),
      },
      otherValues,
    );

    profile.interactions.push(interaction);
    this.updateProfile('interactions', profile.interactions, true);
  }
}

export const defaultProfileClient = new ProfileClient(profileUrl);<|MERGE_RESOLUTION|>--- conflicted
+++ resolved
@@ -3,13 +3,8 @@
 // eslint-disable-next-line import/no-cycle
 import loadJWT from './jwt.js';
 import csrf from './csrf.js';
-<<<<<<< HEAD
 
 // NOTE: to keep this viatl utility small, please do not increase the number of imports or use dynamic imports when needed.
-=======
-// eslint-disable-next-line import/no-cycle
-import showSignupDialog from '../signup-flow/signup-flow-handler.js';
->>>>>>> 1371d977
 
 const { profileUrl, JWTTokenUrl, ppsOrigin, ims, khorosProfileDetailsUrl } = getConfig();
 
@@ -237,13 +232,9 @@
           .then((res) => res.json())
           .then(async (data) => {
             if (!sessionStorage.getItem(postSignInStreamKey)) {
-<<<<<<< HEAD
               // eslint-disable-next-line import/no-cycle
-              const { showSignupModal } = await import('../events/signup-flow-event.js');
-              showSignupModal();
-=======
+              const { showSignupDialog } = await import('../signup-flow/signup-flow-handler.js');
               showSignupDialog();
->>>>>>> 1371d977
               sessionStorage.setItem(postSignInStreamKey, 'true');
             }
             if (storageKey) sessionStorage.setItem(storageKey, JSON.stringify(data.data));
