<<<<<<< HEAD
import { COVEO_TOKEN, JWT } from '../session-keys.js';
=======
import { COVEO_TOKEN, JWT, ProfileAttributes } from './session-keys.js';
>>>>>>> 8a79e8a7

export function signIn() {
  sessionStorage.removeItem(COVEO_TOKEN);
  window.adobeIMS?.signIn();
}

export function signOut() {
  sessionStorage.removeItem(JWT);
  sessionStorage.removeItem(COVEO_TOKEN);
  window.adobeIMS?.signOut();
  sessionStorage.removeItem(ProfileAttributes);
}<|MERGE_RESOLUTION|>--- conflicted
+++ resolved
@@ -1,8 +1,4 @@
-<<<<<<< HEAD
-import { COVEO_TOKEN, JWT } from '../session-keys.js';
-=======
 import { COVEO_TOKEN, JWT, ProfileAttributes } from './session-keys.js';
->>>>>>> 8a79e8a7
 
 export function signIn() {
   sessionStorage.removeItem(COVEO_TOKEN);
