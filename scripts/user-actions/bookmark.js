--- conflicted
+++ resolved
@@ -32,23 +32,16 @@
  * @param {HTMLElement} config.element - The element representing the bookmark button.
  * @param {string} config.id - Unique identifier for the asset to be bookmarked.
  * @param {string} config.tooltips - tooltips object to be displayed in a toast notification.
-<<<<<<< HEAD
- * @param {Object} config.bookmarkTrackingInfo - Tracking configuration.
+ * @param {Object} config.trackingInfo - Tracking configuration.
  * @param {Function} config.callback - Optional callback function to be called after bookmark action.
  */
 export async function bookmarkHandler(config) {
-  const { element, id: idValue, bookmarkPath, tooltips, bookmarkTrackingInfo, callback, linkType, position } = config;
+  const { element, id: idValue, bookmarkPath, tooltips, trackingInfo, callback, linkType, position } = config;
 
   // Get cardHeader and cardPosition from the card element if not provided
   const card = element.closest('.browse-card');
   const finalLinkType = linkType || card?.dataset?.cardHeader;
   const finalPosition = position || card?.dataset?.cardPosition;
-=======
- * @param {Object} config.trackingInfo - Tracking configuration.
- */
-export async function bookmarkHandler(config) {
-  const { element, id: idValue, bookmarkPath, tooltips, trackingInfo } = config;
->>>>>>> a29f380d
   const { lang: languageCode } = getPathDetails();
   const profileData = await defaultProfileClient.getMergedProfile(true);
   let id = bookmarkPath || idValue;
@@ -66,12 +59,8 @@
         element.dataset.bookmarked = true;
         bookmarksEventEmitter.set('bookmark_ids', newBookmarks);
         sendNotice(tooltips?.bookmarkToastText);
-<<<<<<< HEAD
-        assetInteractionModel(id, 'Bookmarked');
+        assetInteractionModel(id, 'Bookmarked', { trackingInfo });
         if (callback) callback(finalLinkType, finalPosition);
-=======
-        assetInteractionModel(id, 'Bookmarked', { trackingInfo });
->>>>>>> a29f380d
       })
       .catch(() => sendNotice(tooltips?.profileNotUpdated, 'error'));
   } else {
@@ -81,12 +70,8 @@
         element.dataset.bookmarked = false;
         bookmarksEventEmitter.set('bookmark_ids', newBookmarks);
         sendNotice(tooltips?.removeBookmarkToastText);
-<<<<<<< HEAD
-        assetInteractionModel(id, 'Bookmark Removed');
+        assetInteractionModel(id, 'Bookmark Removed', { trackingInfo });
         if (callback) callback(finalLinkType, finalPosition);
-=======
-        assetInteractionModel(id, 'Bookmark Removed', { trackingInfo });
->>>>>>> a29f380d
       })
       .catch(() => {
         sendNotice(tooltips?.profileNotUpdated, 'error');
