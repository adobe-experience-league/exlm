--- conflicted
+++ resolved
@@ -58,19 +58,11 @@
 
   return {
     ...(profileFlags.includes(EXL_PROFILE) && {
-<<<<<<< HEAD
-      adobeDisplayName: profileData?.displayName || '',
-      email: profileData?.email || '',
-      industry: profileData?.industryInterests || [],
-      roles: profileData?.role || [],
-      interests: profileData?.interests || [],
-=======
       adobeDisplayName: UEAuthorMode ? 'User Name' : profileData?.displayName || '',
       email: UEAuthorMode ? 'User Email' : profileData?.email || '',
       industry: UEAuthorMode ? 'User Industry' : profileData?.industryInterests || '',
       roles: UEAuthorMode ? ['User Roles'] : profileData?.role || [],
       interests: UEAuthorMode ? ['User Interests'] : profileData?.interests || [],
->>>>>>> def334f4
       profilePicture: ppsProfileData?.images?.['100'] || '',
       company: UEAuthorMode ? 'User Company' : ppsProfileData?.company || '',
     }),
