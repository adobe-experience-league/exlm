import CoveoDataService from '../data-service/coveo/coveo-data-service.js';
import LiveEventsDataService from '../data-service/live-events-data-service.js';
import BrowseCardsCoveoDataAdaptor from './browse-cards-coveo-data-adaptor.js';
import BrowseCardsLiveEventsAdaptor from './browse-cards-live-events-adaptor.js';
import CONTENT_TYPES from './browse-cards-constants.js';
import { coveoSearchResultsUrl, liveEventsUrl } from '../urls.js';

/**
 * Module that provides a facade for fetching card data based on different content types.
 * @module BrowseCardsDelegate
 */
const BrowseCardsDelegate = (() => {
  let param = {};

  /**
   * constructCoveoSearchParams is a method that constructs search parameters for the data source.
   * @returns {URLSearchParams} - The URLSearchParams object containing the constructed parameters.
   */
  const constructCoveoSearchParams = () => {
    const { noOfResults, contentType } = param;
    const urlSearchParams = new URLSearchParams();
    urlSearchParams.append('searchHub', 'Experience League Learning Hub');
    urlSearchParams.append('locale', 'en');
    urlSearchParams.append('numberOfResults', noOfResults);
    urlSearchParams.append('excerptLength', '200');
    urlSearchParams.append('sortCriteria', 'relevancy');
    urlSearchParams.append(
      'facets',
      `[{"facetId":"@el_role","field":"el_role","type":"specific","injectionDepth":1000,"filterFacetCount":true,"currentValues":[{"value":"Admin","state":"idle"},{"value":"Developer","state":"idle"},{"value":"Leader","state":"idle"},{"value":"User","state":"idle"}],"numberOfValues":5,"freezeCurrentValues":false,"preventAutoSelect":false,"isFieldExpanded":false},{"facetId":"@el_contenttype","field":"el_contenttype","type":"hierarchical","injectionDepth":1000,"delimitingCharacter":"|","filterFacetCount":true,"basePath":[],"filterByBasePath":false,"currentValues":[{"value":"${contentType}","state":"selected","children":[],"retrieveChildren":true,"retrieveCount":5}],"preventAutoSelect":true,"numberOfValues":1,"isFieldExpanded":false},{"facetId":"el_product","field":"el_product","type":"hierarchical","injectionDepth":1000,"delimitingCharacter":"|","filterFacetCount":true,"basePath":[],"filterByBasePath":false,"currentValues":[],"preventAutoSelect":false,"numberOfValues":10000,"isFieldExpanded":false}]`,
    );
    urlSearchParams.append('timezone', 'Asia/Calcutta');
    urlSearchParams.append('enableQuerySyntax', 'true');
    urlSearchParams.append('enableDuplicateFiltering', 'false');
    urlSearchParams.append('enableCollaborativeRating', 'false');
    urlSearchParams.append('debug', 'false');
    return urlSearchParams;
  };

  /**
   * handleCoveoService is a method that handles fetching browse cards content using CoveoDataService.
   * @returns {Promise<Array>} - A promise resolving to an array of browse cards data.
   */
  const handleCoveoService = () =>
    /* eslint-disable-next-line no-async-promise-executor */
    new Promise(async (resolve, reject) => {
      const dataSource = {
        url: coveoSearchResultsUrl,
        param: constructCoveoSearchParams(),
      };
      const coveoService = new CoveoDataService(dataSource);
      const cardData = await coveoService.fetchDataFromSource();
<<<<<<< HEAD
      if (cardData?.length) {
        resolve(BrowseCardsCoveoDataAdaptor.mapResultsToCardsData(cardData));
=======
      if (cardData?.results) {
        resolve(BrowseCardsCoveoDataAdaptor.mapResultsToCardsData(cardData.results));
>>>>>>> b0743fcb
      } else {
        reject(new Error('An Error Occured'));
      }
    });

  /**
   * handleLiveEventsService is a method that handles fetching browse cards content using LiveEventsDataService.
   * @returns {Promise<Array>} - A promise resolving to an array of browse cards data.
   */
  const handleLiveEventsService = () =>
    /* eslint-disable-next-line no-async-promise-executor */
    new Promise(async (resolve, reject) => {
      const liveEventsService = new LiveEventsDataService(liveEventsUrl);
      const events = await liveEventsService.fetchDataFromSource();
      if (events?.length) {
        resolve(BrowseCardsLiveEventsAdaptor.mapResultsToCardsData(events));
      } else {
        reject(new Error('An Error Occured'));
      }
    });

  /**
   * getServiceForContentType retrieves the action associated with a specific content type.
   * @param {string} contentType - The content type for which to retrieve the action.
   * @returns {Function} - The action associated with the specified content type.
   */
  const getServiceForContentType = (contentType) => {
    const contentTypesServices = {
      [CONTENT_TYPES.COURSE.MAPPING_KEY]: handleCoveoService,
      [CONTENT_TYPES.TUTORIAL.MAPPING_KEY]: handleCoveoService,
      [CONTENT_TYPES.EVENT.MAPPING_KEY]: handleCoveoService,
      [CONTENT_TYPES.CERTIFICATION.MAPPING_KEY]: handleCoveoService,
      [CONTENT_TYPES.TROUBLESHOOTING.MAPPING_KEY]: handleCoveoService,
      [CONTENT_TYPES.DOCUMENTATION.MAPPING_KEY]: handleCoveoService,
      [CONTENT_TYPES.LIVE_EVENTS.MAPPING_KEY]: handleLiveEventsService,
      [CONTENT_TYPES.COMMUNITY.MAPPING_KEY]: null, // placeholder for handleKhorosService,
      [CONTENT_TYPES.INSTRUCTOR_LED_TRANING.MAPPING_KEY]: null, // placeholder for handleADLSCatalogService,
    };

    return contentTypesServices[contentType];
  };

  /**
   * fetchCardData is an asynchronous method that fetches card data based on the configured content type.
   * @returns {Promise<Array>|null} - A promise resolving to an array of browse cards data, or null if the content type is not handled.
   */
  const fetchCardData = async (paramObj) => {
    param = paramObj;
    const { contentType } = paramObj;
    const service = getServiceForContentType(contentType?.toLowerCase());
    if (service) {
      return new Promise((resolve) => {
        resolve(service());
      });
    }
    return null;
  };

  return {
    fetchCardData,
  };
})();

export default BrowseCardsDelegate;<|MERGE_RESOLUTION|>--- conflicted
+++ resolved
@@ -49,13 +49,8 @@
       };
       const coveoService = new CoveoDataService(dataSource);
       const cardData = await coveoService.fetchDataFromSource();
-<<<<<<< HEAD
-      if (cardData?.length) {
-        resolve(BrowseCardsCoveoDataAdaptor.mapResultsToCardsData(cardData));
-=======
-      if (cardData?.results) {
+      if (cardData?.results?.length) {
         resolve(BrowseCardsCoveoDataAdaptor.mapResultsToCardsData(cardData.results));
->>>>>>> b0743fcb
       } else {
         reject(new Error('An Error Occured'));
       }
