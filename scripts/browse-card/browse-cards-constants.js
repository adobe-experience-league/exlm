--- conflicted
+++ resolved
@@ -48,13 +48,5 @@
   ADMIN: 'Admin',
   DEVELOPER: 'Developer',
   LEADER: 'Leader',
-<<<<<<< HEAD
-=======
   USER: 'User',
-});
-
-export const DEFAULT_OPTIONS = Object.freeze({
-  ROLE: 'Business User',
-  SOLUTION: 'Solution',
->>>>>>> e9ecd0fc
 });