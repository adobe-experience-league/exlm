/* eslint-disable camelcase, no-unused-vars */
import { decorateIcons, loadCSS } from '../lib-franklin.js';
import { createTag, htmlToElement, fetchLanguagePlaceholders, getPathDetails } from '../scripts.js';
import {
  AUTHOR_TYPE,
  RECOMMENDED_COURSES_CONSTANTS,
  VIDEO_THUMBNAIL_FORMAT,
  COURSE_STATUS,
} from './browse-cards-constants.js';
import { sendCoveoClickEvent } from '../coveo-analytics.js';
import { pushBrowseCardClickEvent } from '../analytics/lib-analytics.js';
import UserActions from '../user-actions/user-actions.js';
import { CONTENT_TYPES } from '../data-service/coveo/coveo-exl-pipeline-constants.js';

const bookmarkExclusionContentypes = [
  CONTENT_TYPES.UPCOMING_EVENT.MAPPING_KEY,
  CONTENT_TYPES.COMMUNITY.MAPPING_KEY,
  CONTENT_TYPES.INSTRUCTOR_LED.MAPPING_KEY,
  CONTENT_TYPES['VIDEO CLIP'].MAPPING_KEY,
];

/* Fetch data from the Placeholder.json */
let placeholders = {};
try {
  placeholders = await fetchLanguagePlaceholders();
} catch (err) {
  // eslint-disable-next-line no-console
  console.error('Error fetching placeholders:', err);
}

// Function to parse a duration string and convert it to total hours
const parseTotalDuration = (durationStr) => {
  // Regular expressions to match hours and minutes in the input string
  const hoursRegex = /(\d+)\s*hour?/;
  const minutesRegex = /(\d+)\s*minute?/;

  // Match the input string against the hours and minutes regex
  const hoursMatch = durationStr.match(hoursRegex);
  const minutesMatch = durationStr.match(minutesRegex);

  // Extract hours and minutes from the matches or default to 0 if not found
  const hours = hoursMatch ? parseInt(hoursMatch[1], 10) : 0;
  const minutes = minutesMatch ? parseInt(minutesMatch[1], 10) : 0;

  // Calculate and return the total duration in hours
  return hours + minutes / 60;
};

// Function to calculate remaining time based on total duration and percentage complete
const calculateRemainingTime = (totalTimeDuration, percentageComplete) => {
  // Parse the total duration using the parseTotalDuration function
  const totalDuration = parseTotalDuration(totalTimeDuration);

  // Calculate remaining seconds based on total duration and percentage complete
  const remainingSeconds = ((100 - percentageComplete) / 100) * totalDuration * 3600;

  // Calculate remaining time in hours and minutes
  const remainingHours = Math.floor(remainingSeconds / 3600);
  const remainingMinutes = Math.floor((remainingSeconds % 3600) / 60);

  // Return an object containing the remaining hours and minutes
  return { hours: remainingHours, minutes: remainingMinutes };
};

const formatRemainingTime = (remainingTime) => {
  // Check if there are no remaining minutes
  if (remainingTime.minutes === 0) {
    // Format and return hours-only string
    return `${remainingTime.hours} hours`;
  }

  // Check if there are no remaining hours
  if (remainingTime.hours === 0) {
    // Format and return minutes-only string
    return `${remainingTime.minutes} minutes`;
  }

  // If there are both remaining hours and minutes
  return `${remainingTime.hours} hours and ${remainingTime.minutes} minutes`;
};

const getBookmarkId = ({ id, viewLink, contentType }) => {
  if (id) {
    return contentType === CONTENT_TYPES.PLAYLIST.MAPPING_KEY ? `/playlists/${id}` : id;
  }
  return viewLink ? new URL(viewLink).pathname : '';
};

const getBookmarkPath = ({ id, viewLink, contentType }) => {
  if (contentType === CONTENT_TYPES.PLAYLIST.MAPPING_KEY && id) {
    return `/playlists/${id}`;
  }
  return viewLink ? new URL(viewLink).pathname : '';
};

const formatDate = (dateString) => {
  if (!dateString) return null;
  const date = new Date(dateString);
  const userTimeZone = Intl.DateTimeFormat().resolvedOptions().timeZone;
  const optionsDate = { month: 'short', day: '2-digit' };
  const optionsTime = {
    hour: '2-digit',
    minute: '2-digit',
    hour12: true,
    timeZone: userTimeZone,
  };

  const formattedDate = date.toLocaleDateString(undefined, optionsDate).toUpperCase();
  const formattedTime = date.toLocaleTimeString(undefined, optionsTime);

  // Get timezone abbreviation
  const timeZoneAbbr = {
    'America/Los_Angeles': 'PT',
    'America/Denver': 'MT',
    'America/Chicago': 'CT',
    'America/New_York': 'ET',
    'Pacific/Honolulu': 'HT',
    'Australia/Sydney': 'AEST',
    'Europe/London': 'BST',
    'Europe/Paris': 'CET',
    'Asia/Calcutta': 'IST',
    'Asia/Kolkata': 'IST',
    'Etc/GMT': 'GMT',
  }[userTimeZone];

  let finalTimeZone = timeZoneAbbr;

  if (!timeZoneAbbr) {
    const offsetMinutes = date.getTimezoneOffset();
    const offsetHours = Math.floor(Math.abs(offsetMinutes) / 60);
    const offsetMins = Math.abs(offsetMinutes) % 60;
    const sign = offsetMinutes <= 0 ? '+' : '-';

    const paddedHours = offsetHours.toString();
    const paddedMinutes = offsetMins.toString().padStart(2, '0');

    finalTimeZone = `UTC${sign}${paddedHours}:${paddedMinutes}`;
  }

  return `${formattedDate} | ${formattedTime} ${finalTimeZone}`;
};

const buildTagsContent = (cardMeta, tags = []) => {
  tags.forEach((tag) => {
    const { icon: iconName, text } = tag;
    if (text) {
      const anchor = createTag('div', { class: 'browse-card-meta-anchor' });
      const span = createTag('span', { class: `icon icon-${iconName}` });
      anchor.textContent = text;
      anchor.appendChild(span);
      cardMeta.appendChild(anchor);
      decorateIcons(anchor);
    }
  });
};

const buildEventContent = ({ event, contentType, cardContent, card }) => {
  const { time, date } = event;
  const eventInfo = htmlToElement(`
    <div class="browse-card-event-info">
        <span class="icon icon-time"></span>
        <div class="browse-card-event-time">
        ${
          contentType === CONTENT_TYPES.INSTRUCTOR_LED.MAPPING_KEY
            ? `<h6>${date} | ${time}</h6>`
            : `<h6>${formatDate(time)}</h6>`
        }
        </div>
    </div>
  `);
  decorateIcons(eventInfo);
  const title = card.querySelector('.browse-card-title-text');
  cardContent.insertBefore(eventInfo, title.nextElementSibling);
};

const buildInProgressBarContent = ({ inProgressStatus, cardFigure, card }) => {
  if (inProgressStatus) {
    const perValue = inProgressStatus;
    const progressBarDiv = htmlToElement(`
    <div class="skill-bar">
      <div class="skill-bar-container">
      <div class="skill-bar-value"></div>
      </div>
    </div>
  `);
    cardFigure.appendChild(progressBarDiv);
    // Set the width of skill-bar-value based on the value
    card.querySelector('.skill-bar-value').style.width = `${perValue}%`;
  }
};

const buildCourseDurationContent = ({ inProgressStatus, inProgressText, cardContent }) => {
  const titleElement = createTag('p', { class: 'course-duration' });
  const { lang } = getPathDetails();
  if (lang === 'en') {
    const remainingTime = calculateRemainingTime(inProgressText, inProgressStatus);
    const timeleftLabel = placeholders?.recommendedCoursesTimeLeftLabel || 'You have $[TIME_LEFT] left in this course';
    titleElement.textContent = timeleftLabel.replace('$[TIME_LEFT]', formatRemainingTime(remainingTime));
  } else {
    const totalDurationTime = placeholders?.recommendedCoursesTotalDurationLabel || 'Total Duration';
    titleElement.textContent = `${totalDurationTime} ${inProgressText}`;
  }
  cardContent.appendChild(titleElement);
};

const buildCourseInfoContent = ({ el_course_duration, el_level, cardContent }) => {
  if (!el_course_duration && !el_level) return;

  const levelText = el_level ? String(el_level)?.split(',')?.filter(Boolean)?.join(', ')?.toUpperCase() : '';
  const durationText = el_course_duration ? String(el_course_duration)?.toUpperCase() : '';
  const separator = levelText && durationText ? ' | ' : '';
  const levelDurationText = `${levelText}${separator}${durationText}`;

  const courseInfoElement = createTag('div', { class: 'browse-card-course-info' });
  courseInfoElement.appendChild(createTag('p', { class: 'course-info-level-duration' }, levelDurationText));
  cardContent.appendChild(courseInfoElement);
};

const buildCourseStatusContent = ({ meta, el_course_module_count, cardContent }) => {
  const courseStatus = meta?.courseInfo?.courseStatus;
  if (!courseStatus) return;

  const statusLabel =
    {
      [COURSE_STATUS.NOT_STARTED]: placeholders?.courseStatusNotStarted || 'Not Started',
      [COURSE_STATUS.IN_PROGRESS]: placeholders?.courseStatusInProgress || 'In Progress',
      [COURSE_STATUS.COMPLETED]: placeholders?.courseStatusCompleted || 'Completed',
    }[courseStatus] || '';

  if (!statusLabel) return;

  const statusRow = createTag('div', { class: 'browse-card-status-row' });

  // Status indicator
  const statusIndicator = createTag('div', { class: 'browse-card-status-indicator' });
  statusIndicator.innerHTML = `<span class="status-badge status-${courseStatus}"></span><span class="status-text">${statusLabel}</span>`;
  statusRow.appendChild(statusIndicator);

  if (el_course_module_count) {
    let completedModules = 0;
    if (courseStatus === COURSE_STATUS.COMPLETED) {
      completedModules = parseInt(el_course_module_count, 10);
    } else if (courseStatus === COURSE_STATUS.IN_PROGRESS && meta.courseInfo.profileCourse?.modules) {
      completedModules = meta.courseInfo.profileCourse.modules.filter((module) => module.finishedAt).length;
    }

    const moduleCountText = placeholders.courseModuleCompletedCount
      ? placeholders?.courseModuleCompletedCount?.replace('{}', completedModules).replace('{}', el_course_module_count)
      : `${completedModules} of ${el_course_module_count} Complete`;

    statusRow.appendChild(createTag('div', { class: 'browse-card-module-count' }, moduleCountText));
  }

  cardContent.appendChild(statusRow);
};

const buildCardCtaContent = ({ cardFooter, contentType, viewLinkText, viewLink }) => {
  if (viewLinkText) {
    let icon = null;
    const isLeftPlacement = false;
    if (
      [CONTENT_TYPES.UPCOMING_EVENT.MAPPING_KEY, CONTENT_TYPES.INSTRUCTOR_LED.MAPPING_KEY].includes(
        contentType?.toLowerCase(),
      )
    ) {
      icon = 'new-tab-blue';
    } else {
      icon = 'chevron-right-blue';
    }
    const iconMarkup = icon ? `<span class="icon icon-${icon}"></span>` : '';
    const linkText = htmlToElement(`
          <div class="browse-card-cta-element" data-analytics-id="${viewLink}">
              ${isLeftPlacement ? `${iconMarkup} ${viewLinkText}` : `${viewLinkText} ${iconMarkup}`}
          </div>
      `);
    decorateIcons(linkText);
    cardFooter.appendChild(linkText);
  }
};

const stripScriptTags = (input) => input.replace(/<script\b[^<]*(?:(?!<\/script>)<[^<]*)*<\/script>/gi, '');

const buildCardContent = async (card, model) => {
  const {
    id,
    description,
    meta,
    contentType: type,
    viewLink,
    viewLinkText,
    copyLink,
    tags,
    authorInfo,
    event,
    inProgressText,
    inProgressStatus = {},
    failedToLoad = false,
    truncateDescription = false,
    badgeTitle,
  } = model;
  let contentType = type?.toLowerCase();
  const isVideoClip = badgeTitle?.toUpperCase() === CONTENT_TYPES['VIDEO CLIP'].LABEL.toUpperCase();
  if (isVideoClip) {
    contentType = CONTENT_TYPES['VIDEO CLIP'].MAPPING_KEY;
  }
  const cardContent = card.querySelector('.browse-card-content');
  const cardFooter = card.querySelector('.browse-card-footer');

  if (description) {
    const stringContent =
      description.length > 100 && truncateDescription ? `${description.substring(0, 100).trim()}...` : description;
    const descriptionElement = document.createElement('p');
    descriptionElement.classList.add('browse-card-description-text');
    descriptionElement.innerHTML = stripScriptTags(stringContent);
    cardContent.appendChild(descriptionElement);
  }

  if (
    contentType === CONTENT_TYPES.COURSE.MAPPING_KEY ||
    contentType === RECOMMENDED_COURSES_CONSTANTS.IN_PROGRESS.MAPPING_KEY
  ) {
    // Use the new buildCourseStatusContent function to display status and module count
    buildCourseStatusContent({
      meta,
      el_course_module_count: model.el_course_module_count,
      cardContent,
    });
  }

  if (
    contentType === CONTENT_TYPES.PLAYLIST.MAPPING_KEY ||
    contentType === CONTENT_TYPES.COMMUNITY.MAPPING_KEY ||
    contentType === RECOMMENDED_COURSES_CONSTANTS.RECOMMENDED.MAPPING_KEY
  ) {
    const cardMeta = document.createElement('div');
    cardMeta.classList.add('browse-card-meta-info');
    buildTagsContent(cardMeta, tags);
    cardContent.appendChild(cardMeta);
  }

  if (contentType === RECOMMENDED_COURSES_CONSTANTS.IN_PROGRESS.MAPPING_KEY) {
    if (inProgressStatus && inProgressText) {
      buildCourseDurationContent({ inProgressStatus, inProgressText, cardContent });
    }
  }

  if (
    contentType === CONTENT_TYPES.UPCOMING_EVENT.MAPPING_KEY ||
    contentType === CONTENT_TYPES.INSTRUCTOR_LED.MAPPING_KEY
  ) {
    buildEventContent({ event, contentType, cardContent, card });
  }

  if (contentType === CONTENT_TYPES.PERSPECTIVE.MAPPING_KEY) {
    const authorElement = createTag('div', { class: 'browse-card-author-info' });

    if (authorInfo?.name) {
      const authorPrefix = createTag(
        'span',
        { class: 'browse-card-author-prefix' },
        placeholders?.articleAuthorPrefixLabel,
      );
      const authorName = createTag('span', { class: 'browse-card-author-name' }, authorInfo?.name.join(', '));
      authorElement.append(authorPrefix, authorName);
    }

    let authorBadge = '';
    if (authorInfo?.type.includes(AUTHOR_TYPE.ADOBE)) {
      authorBadge = createTag('span', { class: 'browse-card-author-badge' }, placeholders?.articleAdobeTag);
    } else if (authorInfo?.type.includes(AUTHOR_TYPE.EXTERNAL)) {
      authorBadge = createTag('span', { class: 'browse-card-author-badge' }, placeholders?.articleExternalTag);
      authorBadge.classList.add('author-badge-external');
    }
    if (authorBadge) {
      authorElement.append(authorBadge);
    }

    cardContent.appendChild(authorElement);
  }

  const cardOptions = document.createElement('div');
  cardOptions.classList.add('browse-card-options');
  let trackingInfo;
  if (contentType === CONTENT_TYPES.COURSE.MAPPING_KEY) {
    const lang = document.querySelector('html').lang || 'en';
    const [, courseId] = model.viewLink?.split(`/${lang}/`) || [];

    const solution = model?.product?.length ? model?.product[0] : '';
    const fullSolution = model?.product?.length ? model?.product?.join(',') : '';

    trackingInfo = {
      destinationDomain: model.viewLink,
      course: {
        id: courseId || model.id,
        title: model.title,
        solution,
        fullSolution,
        role: model.role || '',
      },
    };
  }

  const cardAction = UserActions({
    container: cardOptions,
    id: getBookmarkId({ id, viewLink, contentType }),
    bookmarkPath: getBookmarkPath({ id, viewLink, contentType }),
    link: copyLink,
    bookmarkConfig: !bookmarkExclusionContentypes.includes(contentType),
    copyConfig: failedToLoad ? false : undefined,
    trackingInfo,
    bookmarkCallback: (linkType, position) => {
      pushBrowseCardClickEvent('bookmarkLinkBrowseCard', model, linkType, position);
    },
    copyCallback: (linkType, position) => {
      pushBrowseCardClickEvent('copyLinkBrowseCard', model, linkType, position);
    },
  });

  cardAction.decorate();

  cardFooter.appendChild(cardOptions);
  buildCardCtaContent({ cardFooter, contentType, viewLinkText, viewLink });
};

/* Default No Results Content from Placeholder */
export const buildNoResultsContent = (block, show, placeholder = placeholders.noResultsText) => {
  if (show) {
    const noResultsInfo = htmlToElement(`
    <div class="browse-card-no-results">${placeholder}</div>
  `);
    block.appendChild(noResultsInfo);
  } else {
    const existingNoResultsInfo = block.querySelector('.browse-card-no-results');
    if (existingNoResultsInfo) {
      block.removeChild(existingNoResultsInfo);
    }
  }
};

/**
 * Lowercases the url if it is the same origin, handles relative urls as well
 * @param {string} url - The url to lowercase
 * @returns {string} The lowercase url
 */
function lowerCaseSameOriginUrls(url) {
  if (url) {
    let urlObj;
    try {
      urlObj = new URL(url, window.location.origin);
    } catch (e) {
      // eslint-disable-next-line no-console
      console.error('Error parsing url:', e);
      return url; // gracefully handle malformed urls
    }
    if (urlObj.origin === window.location.origin) {
      return urlObj.toString().toLowerCase();
    }
  }
  return url;
}

let videoClipModalPromise = null;

const getVideoClipModal = () => {
  if (!videoClipModalPromise) {
    videoClipModalPromise = import('./browse-card-video-clip-modal.js');
  }
  return videoClipModalPromise;
};

/**
 * Decorates upcoming event cards with additional features
 * @param {HTMLElement} card - The card element to decorate
 * @param {Object} model - The data model for the card
 */
const decorateUpcomingEvents = (card, model) => {
  if (!card || !model || model.contentType?.toLowerCase() !== CONTENT_TYPES.UPCOMING_EVENT.MAPPING_KEY) return;

  // Remove the browse-card-options div from upcoming event cards
  const cardOptions = card.querySelector('.browse-card-options');
  if (cardOptions) {
    cardOptions.remove();
  }

  const cardFigure = card?.querySelector('.browse-card-figure');
  if (!cardFigure) return;

  const { event } = model;
  const hasSpeakers = event?.speakers?.name?.length > 0 && event?.speakers?.profilePictureURL?.length > 0;
  const hasSeries = event?.series;
  const seriesText = hasSeries ? event?.series : null;

  if (hasSpeakers) {
    let speakersContainer = cardFigure?.querySelector('.event-speakers-container');
    if (!speakersContainer) {
      speakersContainer = createTag('div', { class: 'event-speakers-container' });
      cardFigure.appendChild(speakersContainer);
    } else {
      speakersContainer.innerHTML = '';
    }

    const speakerNames = Array.isArray(event?.speakers?.name)
      ? event?.speakers?.name
      : event?.speakers?.name?.split(',')?.map((name) => name?.trim());

    const profilePictures = Array.isArray(event?.speakers?.profilePictureURL)
      ? event?.speakers?.profilePictureURL
      : event?.speakers?.profilePictureURL?.split(',')?.map((url) => url?.trim());

    const maxSpeakers = Math.min(speakerNames?.length || 0, profilePictures?.length || 0, 3);
    for (let i = 0; i < maxSpeakers; i += 1) {
      const speakerImgContainer = createTag('div', { class: 'speaker-profile-container' });
      const speakerImg = createTag('img', {
        src: profilePictures?.[i],
        alt: speakerNames?.[i],
        class: 'speaker-profile-image',
      });
      speakerImgContainer.appendChild(speakerImg);
      speakersContainer.appendChild(speakerImgContainer);
    }
  } else if (hasSeries) {
    const existingSpeakers = cardFigure?.querySelector('.event-speakers-container');
    if (existingSpeakers) {
      existingSpeakers.remove();
    }
  }

  if (seriesText) {
    const existingSeriesBanner = cardFigure?.querySelector('.event-series-banner, .event-series-banner-no-speakers');
    if (existingSeriesBanner) {
      existingSeriesBanner.remove();
    }

    const bannerClass = hasSpeakers ? 'event-series-banner' : 'event-series-banner event-series-banner-no-speakers';

    if (!cardFigure?.querySelector(`.${bannerClass.replace(' ', '.')}`)) {
      cardFigure.appendChild(createTag('div', { class: bannerClass }, seriesText));
    }
  }

  if (event?.type) {
    const locationType = event?.type;
    if (locationType && !cardFigure?.querySelector('.location-type')) {
      cardFigure.appendChild(createTag('div', { class: 'location-type' }, locationType));
    }
  }
};

/**
 * Builds a browse card element with various components based on the provided model data.
 *
 * @param {HTMLElement} container - The container element for the browse card.
 * @param {HTMLElement} element - The element where the card will be appended.
 * @param {Object} model - The data model containing information about the card.
 * @param {string} model.thumbnail - URL for the card thumbnail image.
 * @param {string} model.product - Product information to be displayed, which can include multiple solutions.
 * @param {string} model.title - Title of the card.
 * @param {string} model.contentType - Type of the content, used for CSS styling and analytics.
 * @param {string} model.badgeTitle - Title of the badge, displayed as a banner.
 * @param {string} model.inProgressStatus - Status information for progress-related content types.
 * @param {boolean} [model.failedToLoad=false] - Indicates if the card failed to load, triggering specific styles.
 * @param {string} [model.viewLink] - URL link to view more details about the card content.
 * @param {string} [model.copyLink] - URL link for a copy/share action on the card.
 * @returns {Promise<void>} Resolves when the card is fully built and added to the DOM.
 */

export async function buildCard(container, element, model) {
  const { thumbnail, product, title, contentType, badgeTitle, inProgressStatus, failedToLoad = false } = model;

  element.setAttribute('data-analytics-content-type', contentType);
  // lowercase all urls - because all of our urls are lower-case
  model.viewLink = lowerCaseSameOriginUrls(model.viewLink);
  model.copyLink = lowerCaseSameOriginUrls(model.copyLink);

  const isVideoClip = badgeTitle?.toUpperCase() === CONTENT_TYPES['VIDEO CLIP'].LABEL.toUpperCase();

  let type = contentType?.toLowerCase();
  const inProgressMappingKey = RECOMMENDED_COURSES_CONSTANTS.IN_PROGRESS.MAPPING_KEY.toLowerCase();
  const recommededMappingKey = RECOMMENDED_COURSES_CONSTANTS.RECOMMENDED.MAPPING_KEY.toLowerCase();
  if (isVideoClip) {
    type = CONTENT_TYPES['VIDEO CLIP'].MAPPING_KEY;
  } else if (contentType === inProgressMappingKey || contentType === recommededMappingKey) {
    const mappingKey = Object.keys(CONTENT_TYPES).find(
      (key) => CONTENT_TYPES[key].LABEL.toUpperCase() === badgeTitle.toUpperCase(),
    );

    if (mappingKey) {
      type = mappingKey.toLowerCase();
    }
  }

  const clickableLink = !(isVideoClip && !model.parentURL);
  const showVideoIconOnly = isVideoClip;

  if (isVideoClip) {
    const link = model.parentURL || model.videoURL;
    if (link) {
      model.copyLink = lowerCaseSameOriginUrls(link);
      model.viewLink = lowerCaseSameOriginUrls(link);
    }
  }

  const card = createTag(
    'div',
    { class: `browse-card ${type}-card ${failedToLoad ? 'browse-card-frozen' : ''}` },
    `<div class="browse-card-figure"></div>${
      showVideoIconOnly ? `<div class="browse-card-video-clip"></div>` : ''
    }<div class="browse-card-content"></div><div class="browse-card-footer"></div>`,
  );
  const cardFigure = card.querySelector('.browse-card-figure');
  const cardContent = card.querySelector('.browse-card-content');

  if (showVideoIconOnly) {
    const cardClipContainer = card.querySelector('.browse-card-video-clip');
    const playButton = document.createElement('div');
    playButton.classList.add('play-button');
    playButton.innerHTML = '<span class="icon icon-play-outline-white"></span>';
    cardClipContainer.appendChild(playButton);
    decorateIcons(playButton);
  } else if (thumbnail) {
    const laptopContainer = document.createElement('div');
    laptopContainer.classList.add('laptop-container');
    const laptopScreen = document.createElement('div');
    const laptopKeyboard = document.createElement('div');
    laptopContainer.append(laptopScreen, laptopKeyboard);

    cardFigure.classList.add('img-custom-height');
    card.classList.add('thumbnail-loaded');
    cardFigure.appendChild(laptopContainer);

    const img = document.createElement('img');
    img.src = thumbnail;
    img.loading = 'lazy';
    img.alt = title;
    img.width = 254;
    img.height = 153;
    cardFigure.appendChild(img);
    img.addEventListener('error', () => {
      cardFigure.classList.remove('img-custom-height');
      card.classList.remove('thumbnail-loaded');
      card.classList.add('thumbnail-not-loaded');
      img.style.display = 'none';
      laptopContainer.style.display = 'none';
    });

    if (img.complete) {
      img.classList.add('img-loaded');
    }

    img.addEventListener('load', () => {
      img.classList.add('img-loaded');
      if (
        VIDEO_THUMBNAIL_FORMAT.test(thumbnail) ||
        type === CONTENT_TYPES.PLAYLIST.MAPPING_KEY ||
        type === CONTENT_TYPES.TUTORIAL.MAPPING_KEY ||
        type === CONTENT_TYPES.EVENT.MAPPING_KEY ||
        type === CONTENT_TYPES['VIDEO CLIP'].MAPPING_KEY
      ) {
        const playButton = document.createElement('div');
        playButton.classList.add('play-button');
        playButton.innerHTML = '<span class="icon icon-play-outline-white"></span>';
        cardFigure.appendChild(playButton);
        decorateIcons(playButton);
      }
    });
  } else {
    card.classList.add('thumbnail-not-loaded');
  }
  if (badgeTitle || failedToLoad) {
    if (type === CONTENT_TYPES.COURSE.MAPPING_KEY) {
      const bannerElement = htmlToElement(`<div class="browse-card-icon">
        <span class="icon icon-course-badge"></span
      </div>`);
      decorateIcons(bannerElement);
      cardFigure.appendChild(bannerElement);
      const hiddenBanner = createTag('h3', { class: 'browse-card-banner visually-hidden' });
      hiddenBanner.innerText = badgeTitle || '';
      cardFigure.appendChild(hiddenBanner);
    } else {
      const bannerElement = createTag('h3', { class: 'browse-card-banner' });
      bannerElement.innerText = badgeTitle || '';
      bannerElement.style.backgroundColor = `var(--browse-card-color-${type}-primary)`;
      cardFigure.appendChild(bannerElement);
    }
  }

  if (contentType === RECOMMENDED_COURSES_CONSTANTS.IN_PROGRESS.MAPPING_KEY) {
    buildInProgressBarContent({ inProgressStatus, cardFigure, card });
  }

  if (product?.length > 0 || failedToLoad) {
    const tagText = product?.join(', ') || '';
    const isMultiSolution = product?.length > 1;

    const tagElement = createTag(
      'div',
      { class: 'browse-card-tag-text' },
      `<div class="browse-card-solution-text">${
        isMultiSolution ? placeholders.multiSolutionText || 'multisolution' : tagText
      }</div>`,
    );

    if (isMultiSolution) {
      const tooltip = htmlToElement(`
        <div class="tooltip-placeholder">
          <div class="tooltip tooltip-top tooltip-grey">
            <span class="icon icon-info"></span>
            <span class="tooltip-text">${tagText}</span>
          </div>
        </div>
      `);
      // Eventlistener to make the tooltip clickable inside the anchor tag
      tooltip.addEventListener('click', (event) => {
        event.preventDefault();
        event.stopPropagation();
      });

      tagElement.appendChild(tooltip);
      decorateIcons(tagElement);
    }
    cardContent.appendChild(tagElement);
  }

  if (title) {
    const titleElement = createTag('h3', { class: 'browse-card-title-text' });
    titleElement.innerHTML = title;
    cardContent.appendChild(titleElement);
  }
  await loadCSS(`${window.hlx.codeBasePath}/scripts/browse-card/browse-card.css`);

  // For course content type, add level and duration info right after the title
  if (type === CONTENT_TYPES.COURSE.MAPPING_KEY.toLowerCase()) {
    buildCourseInfoContent({
      el_course_duration: model.el_course_duration,
      el_course_module_count: model.el_course_module_count,
      el_level: model.el_level,
      cardContent,
      meta: model.meta,
    });
  }

  await buildCardContent(card, model);

  if (isVideoClip) {
    const cardOptions = card.querySelector('.browse-card-options');
    card.addEventListener('click', (e) => {
      if (cardOptions?.contains(e.target)) {
        return;
      }
      e.preventDefault();
      e.stopPropagation();

      getVideoClipModal().then(async ({ BrowseCardVideoClipModal }) => {
        const modal = await BrowseCardVideoClipModal.create({
          model,
        });
        modal.open();
      });
    });
  }

  if (model.viewLink) {
    const cardContainer = document.createElement('a');
    if (clickableLink) {
      cardContainer.setAttribute('href', model.viewLink);
    }
    cardContainer.addEventListener('click', (e) => {
      const preventLinkRedirection = !!(e.target && e.target.closest('.user-actions'));

      // Prevent default link behavior for user actions and video clips
      if (
        preventLinkRedirection ||
        (isVideoClip && (e.target.closest('.browse-card-figure') || e.target.closest('.play-button')))
      ) {
        e.preventDefault();
      }
    });
    if (
      [CONTENT_TYPES.UPCOMING_EVENT.MAPPING_KEY, CONTENT_TYPES.INSTRUCTOR_LED.MAPPING_KEY].includes(
        contentType?.toLowerCase(),
      )
    ) {
      cardContainer.setAttribute('target', '_blank');
    }
    cardContainer.appendChild(card);
    element.appendChild(cardContainer);
  } else {
    element.appendChild(card);
  }

  // DataLayer - Browse Cards
  const cardHeaderAndPosition = () => {
    let cardHeader = '';
    const currentBlock = card.closest('.block');
    const headerEl = currentBlock?.querySelector(
      '.browse-cards-block-title, .rec-block-header, .inprogress-courses-header-wrapper',
    );
    if (headerEl) {
      const cloned = headerEl.cloneNode(true);
      // Remove any PII or masked spans
      cloned.querySelectorAll('[data-cs-mask]').forEach((el) => el.remove());
      // Get cleaned text
      cardHeader = cloned.innerText.trim();
    }

    cardHeader = cardHeader || currentBlock?.getAttribute('data-block-name')?.trim() || '';

    let cardPosition = '';
    if (element?.parentElement?.children) {
      const siblings = Array.from(element.parentElement.children);
      cardPosition = String(siblings.indexOf(element) + 1);
    }

    return { cardHeader, cardPosition };
  };

<<<<<<< HEAD
  // Update the UserActions callbacks with the calculated values
  const cardOptions = card.querySelector('.browse-card-options');
  if (cardOptions) {
    // Store the calculated values on the card element for the handlers to access
    card.dataset.cardHeader = cardHeader || '';
    card.dataset.cardPosition = cardPosition || '';
  }

  // DataLayer - Browse card click event
  element.querySelector('a')?.addEventListener(
    'click',
    (e) => {
      // Don't trigger browseCardClicked if clicking on user actions (bookmark/copy link)
      if (e.target && e.target.closest('.user-actions')) {
        return;
      }
      pushBrowseCardClickEvent('browseCardClicked', model, cardHeader, cardPosition);
    },
    { once: true },
  );
=======
  // Browse card click event handler
  element.querySelector('a')?.addEventListener('click', (e) => {
    const { cardHeader, cardPosition } = cardHeaderAndPosition();

    // Bookmark click
    if (e.target.closest('.browse-card-options .user-actions .bookmark')) {
      pushBrowseCardClickEvent('bookmarkLinkBrowseCard', model, cardHeader, cardPosition);
      return;
    }

    // Copy link click
    if (e.target.closest('.browse-card-options .user-actions .copy-link')) {
      pushBrowseCardClickEvent('copyLinkBrowseCard', model, cardHeader, cardPosition);
      return;
    }

    // CTA element click
    if (e.target.closest('.browse-card-cta-element')) {
      pushBrowseCardClickEvent('browseCardCTAClick', model, cardHeader, cardPosition);
      return;
    }

    // Card click (excluding options and CTA)
    if (e.target.closest('a:not(.browse-card-options):not(.browse-card-cta-element)')) {
      pushBrowseCardClickEvent('browseCardClicked', model, cardHeader, cardPosition);
    }
  });
>>>>>>> 60e86d76

  element.querySelector('a').addEventListener(
    'click',
    () => {
      sendCoveoClickEvent('browse-card', model);
    },
    { once: true },
  );

  // Apply special decorations for upcoming events v2 - change for all upcoming events later
  const isV2 = card.closest('.upcoming-event-v2');

  if (isV2 && model.contentType?.toLowerCase() === CONTENT_TYPES.UPCOMING_EVENT.MAPPING_KEY) {
    const cardElement = element.querySelector('.browse-card');
    if (cardElement) {
      decorateUpcomingEvents(cardElement, model);
    }
  }
}<|MERGE_RESOLUTION|>--- conflicted
+++ resolved
@@ -280,7 +280,7 @@
 
 const stripScriptTags = (input) => input.replace(/<script\b[^<]*(?:(?!<\/script>)<[^<]*)*<\/script>/gi, '');
 
-const buildCardContent = async (card, model) => {
+const buildCardContent = async (card, model, element) => {
   const {
     id,
     description,
@@ -400,6 +400,32 @@
     };
   }
 
+  // Function to calculate cardHeader and cardPosition
+  const getCardHeaderAndPosition = () => {
+    let cardHeader = '';
+    const currentBlock = card.closest('.block');
+    const headerEl = currentBlock?.querySelector(
+      '.browse-cards-block-title, .rec-block-header, .inprogress-courses-header-wrapper',
+    );
+    if (headerEl) {
+      const cloned = headerEl.cloneNode(true);
+      // Remove any PII or masked spans
+      cloned.querySelectorAll('[data-cs-mask]').forEach((el) => el.remove());
+      // Get cleaned text
+      cardHeader = cloned.innerText.trim();
+    }
+
+    cardHeader = cardHeader || currentBlock?.getAttribute('data-block-name')?.trim() || '';
+
+    let cardPosition = '';
+    if (element?.parentElement?.children) {
+      const siblings = Array.from(element.parentElement.children);
+      cardPosition = String(siblings.indexOf(element) + 1);
+    }
+
+    return { cardHeader, cardPosition };
+  };
+
   const cardAction = UserActions({
     container: cardOptions,
     id: getBookmarkId({ id, viewLink, contentType }),
@@ -409,10 +435,18 @@
     copyConfig: failedToLoad ? false : undefined,
     trackingInfo,
     bookmarkCallback: (linkType, position) => {
-      pushBrowseCardClickEvent('bookmarkLinkBrowseCard', model, linkType, position);
+      // Calculate cardHeader and cardPosition dynamically when callback is called
+      const { cardHeader, cardPosition } = getCardHeaderAndPosition();
+      const finalLinkType = linkType || cardHeader || '';
+      const finalPosition = position || cardPosition || '';
+      pushBrowseCardClickEvent('bookmarkLinkBrowseCard', model, finalLinkType, finalPosition);
     },
     copyCallback: (linkType, position) => {
-      pushBrowseCardClickEvent('copyLinkBrowseCard', model, linkType, position);
+      // Calculate cardHeader and cardPosition dynamically when callback is called
+      const { cardHeader, cardPosition } = getCardHeaderAndPosition();
+      const finalLinkType = linkType || cardHeader || '';
+      const finalPosition = position || cardPosition || '';
+      pushBrowseCardClickEvent('copyLinkBrowseCard', model, finalLinkType, finalPosition);
     },
   });
 
@@ -739,7 +773,7 @@
     });
   }
 
-  await buildCardContent(card, model);
+  await buildCardContent(card, model, element);
 
   if (isVideoClip) {
     const cardOptions = card.querySelector('.browse-card-options');
@@ -814,41 +848,17 @@
     return { cardHeader, cardPosition };
   };
 
-<<<<<<< HEAD
-  // Update the UserActions callbacks with the calculated values
-  const cardOptions = card.querySelector('.browse-card-options');
-  if (cardOptions) {
-    // Store the calculated values on the card element for the handlers to access
-    card.dataset.cardHeader = cardHeader || '';
-    card.dataset.cardPosition = cardPosition || '';
-  }
-
-  // DataLayer - Browse card click event
-  element.querySelector('a')?.addEventListener(
-    'click',
-    (e) => {
-      // Don't trigger browseCardClicked if clicking on user actions (bookmark/copy link)
-      if (e.target && e.target.closest('.user-actions')) {
-        return;
-      }
-      pushBrowseCardClickEvent('browseCardClicked', model, cardHeader, cardPosition);
-    },
-    { once: true },
-  );
-=======
   // Browse card click event handler
   element.querySelector('a')?.addEventListener('click', (e) => {
     const { cardHeader, cardPosition } = cardHeaderAndPosition();
 
-    // Bookmark click
-    if (e.target.closest('.browse-card-options .user-actions .bookmark')) {
-      pushBrowseCardClickEvent('bookmarkLinkBrowseCard', model, cardHeader, cardPosition);
-      return;
-    }
-
-    // Copy link click
-    if (e.target.closest('.browse-card-options .user-actions .copy-link')) {
-      pushBrowseCardClickEvent('copyLinkBrowseCard', model, cardHeader, cardPosition);
+    const cardOptions = card.querySelector('.browse-card-options');
+    if (cardOptions) {
+      card.dataset.cardHeader = cardHeader || '';
+      card.dataset.cardPosition = cardPosition || '';
+    }
+
+    if (e.target.closest('.user-actions')) {
       return;
     }
 
@@ -863,7 +873,6 @@
       pushBrowseCardClickEvent('browseCardClicked', model, cardHeader, cardPosition);
     }
   });
->>>>>>> 60e86d76
 
   element.querySelector('a').addEventListener(
     'click',
