/* eslint-disable camelcase, no-unused-vars */
import { decorateIcons, loadCSS } from '../lib-franklin.js';
import { createTag, htmlToElement, fetchLanguagePlaceholders, getPathDetails } from '../scripts.js';
import {
  AUTHOR_TYPE,
  RECOMMENDED_COURSES_CONSTANTS,
  VIDEO_THUMBNAIL_FORMAT,
  COURSE_STATUS,
} from './browse-cards-constants.js';
import { sendCoveoClickEvent } from '../coveo-analytics.js';
import { pushBrowseCardClickEvent } from '../analytics/lib-analytics.js';
import UserActions from '../user-actions/user-actions.js';
import { CONTENT_TYPES } from '../data-service/coveo/coveo-exl-pipeline-constants.js';

const bookmarkExclusionContentypes = [
  CONTENT_TYPES.UPCOMING_EVENT.MAPPING_KEY,
  CONTENT_TYPES.COMMUNITY.MAPPING_KEY,
  CONTENT_TYPES.INSTRUCTOR_LED.MAPPING_KEY,
  CONTENT_TYPES['VIDEO CLIP'].MAPPING_KEY,
];

/* Fetch data from the Placeholder.json */
let placeholders = {};
try {
  placeholders = await fetchLanguagePlaceholders();
} catch (err) {
  // eslint-disable-next-line no-console
  console.error('Error fetching placeholders:', err);
}

// Function to parse a duration string and convert it to total hours
const parseTotalDuration = (durationStr) => {
  // Regular expressions to match hours and minutes in the input string
  const hoursRegex = /(\d+)\s*hour?/;
  const minutesRegex = /(\d+)\s*minute?/;

  // Match the input string against the hours and minutes regex
  const hoursMatch = durationStr.match(hoursRegex);
  const minutesMatch = durationStr.match(minutesRegex);

  // Extract hours and minutes from the matches or default to 0 if not found
  const hours = hoursMatch ? parseInt(hoursMatch[1], 10) : 0;
  const minutes = minutesMatch ? parseInt(minutesMatch[1], 10) : 0;

  // Calculate and return the total duration in hours
  return hours + minutes / 60;
};

// Function to calculate remaining time based on total duration and percentage complete
const calculateRemainingTime = (totalTimeDuration, percentageComplete) => {
  // Parse the total duration using the parseTotalDuration function
  const totalDuration = parseTotalDuration(totalTimeDuration);

  // Calculate remaining seconds based on total duration and percentage complete
  const remainingSeconds = ((100 - percentageComplete) / 100) * totalDuration * 3600;

  // Calculate remaining time in hours and minutes
  const remainingHours = Math.floor(remainingSeconds / 3600);
  const remainingMinutes = Math.floor((remainingSeconds % 3600) / 60);

  // Return an object containing the remaining hours and minutes
  return { hours: remainingHours, minutes: remainingMinutes };
};

const formatRemainingTime = (remainingTime) => {
  // Check if there are no remaining minutes
  if (remainingTime.minutes === 0) {
    // Format and return hours-only string
    return `${remainingTime.hours} hours`;
  }

  // Check if there are no remaining hours
  if (remainingTime.hours === 0) {
    // Format and return minutes-only string
    return `${remainingTime.minutes} minutes`;
  }

  // If there are both remaining hours and minutes
  return `${remainingTime.hours} hours and ${remainingTime.minutes} minutes`;
};

const getBookmarkId = ({ id, viewLink, contentType }) => {
  if (id) {
    return contentType === CONTENT_TYPES.PLAYLIST.MAPPING_KEY ? `/playlists/${id}` : id;
  }
  return viewLink ? new URL(viewLink).pathname : '';
};

const getBookmarkPath = ({ id, viewLink, contentType }) => {
  if (contentType === CONTENT_TYPES.PLAYLIST.MAPPING_KEY && id) {
    return `/playlists/${id}`;
  }
  return viewLink ? new URL(viewLink).pathname : '';
};

const formatDate = (dateString) => {
  if (!dateString) return null;
  const date = new Date(dateString);
  const userTimeZone = Intl.DateTimeFormat().resolvedOptions().timeZone;
  const optionsDate = { month: 'short', day: '2-digit' };
  const optionsTime = {
    hour: '2-digit',
    minute: '2-digit',
    hour12: true,
    timeZone: userTimeZone,
  };

  const formattedDate = date.toLocaleDateString(undefined, optionsDate).toUpperCase();
  const formattedTime = date.toLocaleTimeString(undefined, optionsTime);

  // Get timezone abbreviation
  const timeZoneAbbr = {
    'America/Los_Angeles': 'PT',
    'America/Denver': 'MT',
    'America/Chicago': 'CT',
    'America/New_York': 'ET',
    'Pacific/Honolulu': 'HT',
    'Australia/Sydney': 'AEST',
    'Europe/London': 'BST',
    'Europe/Paris': 'CET',
    'Asia/Calcutta': 'IST',
    'Asia/Kolkata': 'IST',
    'Etc/GMT': 'GMT',
  }[userTimeZone];

  let finalTimeZone = timeZoneAbbr;

  if (!timeZoneAbbr) {
    const offsetMinutes = date.getTimezoneOffset();
    const offsetHours = Math.floor(Math.abs(offsetMinutes) / 60);
    const offsetMins = Math.abs(offsetMinutes) % 60;
    const sign = offsetMinutes <= 0 ? '+' : '-';

    const paddedHours = offsetHours.toString();
    const paddedMinutes = offsetMins.toString().padStart(2, '0');

    finalTimeZone = `UTC${sign}${paddedHours}:${paddedMinutes}`;
  }

  return `${formattedDate} | ${formattedTime} ${finalTimeZone}`;
};

const buildTagsContent = (cardMeta, tags = []) => {
  tags.forEach((tag) => {
    const { icon: iconName, text } = tag;
    if (text) {
      const anchor = createTag('div', { class: 'browse-card-meta-anchor' });
      const span = createTag('span', { class: `icon icon-${iconName}` });
      anchor.textContent = text;
      anchor.appendChild(span);
      cardMeta.appendChild(anchor);
      decorateIcons(anchor);
    }
  });
};

const buildEventContent = ({ event, contentType, cardContent, card }) => {
  const { time, date } = event;
  const eventInfo = htmlToElement(`
    <div class="browse-card-event-info">
        <span class="icon icon-time"></span>
        <div class="browse-card-event-time">
        ${
          contentType === CONTENT_TYPES.INSTRUCTOR_LED.MAPPING_KEY
            ? `<h6>${date} | ${time}</h6>`
            : `<h6>${formatDate(time)}</h6>`
        }
        </div>
    </div>
  `);
  decorateIcons(eventInfo);
  const title = card.querySelector('.browse-card-title-text');
  cardContent.insertBefore(eventInfo, title.nextElementSibling);
};

const buildInProgressBarContent = ({ inProgressStatus, cardFigure, card }) => {
  if (inProgressStatus) {
    const perValue = inProgressStatus;
    const progressBarDiv = htmlToElement(`
    <div class="skill-bar">
      <div class="skill-bar-container">
      <div class="skill-bar-value"></div>
      </div>
    </div>
  `);
    cardFigure.appendChild(progressBarDiv);
    // Set the width of skill-bar-value based on the value
    card.querySelector('.skill-bar-value').style.width = `${perValue}%`;
  }
};

const buildCourseDurationContent = ({ inProgressStatus, inProgressText, cardContent }) => {
  const titleElement = createTag('p', { class: 'course-duration' });
  const { lang } = getPathDetails();
  if (lang === 'en') {
    const remainingTime = calculateRemainingTime(inProgressText, inProgressStatus);
    const timeleftLabel = placeholders?.recommendedCoursesTimeLeftLabel || 'You have $[TIME_LEFT] left in this course';
    titleElement.textContent = timeleftLabel.replace('$[TIME_LEFT]', formatRemainingTime(remainingTime));
  } else {
    const totalDurationTime = placeholders?.recommendedCoursesTotalDurationLabel || 'Total Duration';
    titleElement.textContent = `${totalDurationTime} ${inProgressText}`;
  }
  cardContent.appendChild(titleElement);
};

const buildCourseInfoContent = ({ el_course_duration, el_level, cardContent }) => {
  if (!el_course_duration && !el_level) return;

  const levelText = el_level ? String(el_level)?.split(',')?.filter(Boolean)?.join(', ')?.toUpperCase() : '';
  const durationText = el_course_duration ? String(el_course_duration)?.toUpperCase() : '';
  const separator = levelText && durationText ? ' | ' : '';
  const levelDurationText = `${levelText}${separator}${durationText}`;

  const courseInfoElement = createTag('div', { class: 'browse-card-course-info' });
  courseInfoElement.appendChild(createTag('p', { class: 'course-info-level-duration' }, levelDurationText));
  cardContent.appendChild(courseInfoElement);
};

const buildCourseStatusContent = ({ meta, el_course_module_count, cardContent }) => {
  const courseStatus = meta?.courseInfo?.courseStatus;
  if (!courseStatus) return;

  const statusLabel =
    {
      [COURSE_STATUS.NOT_STARTED]: placeholders?.courseStatusNotStarted || 'Not Started',
      [COURSE_STATUS.IN_PROGRESS]: placeholders?.courseStatusInProgress || 'In Progress',
      [COURSE_STATUS.COMPLETED]: placeholders?.courseStatusCompleted || 'Completed',
    }[courseStatus] || '';

  if (!statusLabel) return;

  const statusRow = createTag('div', { class: 'browse-card-status-row' });

  // Status indicator
  const statusIndicator = createTag('div', { class: 'browse-card-status-indicator' });
  statusIndicator.innerHTML = `<span class="status-badge status-${courseStatus}"></span><span class="status-text">${statusLabel}</span>`;
  statusRow.appendChild(statusIndicator);

  if (el_course_module_count) {
    let completedModules = 0;
    if (courseStatus === COURSE_STATUS.COMPLETED) {
      completedModules = parseInt(el_course_module_count, 10);
    } else if (courseStatus === COURSE_STATUS.IN_PROGRESS && meta.courseInfo.profileCourse?.modules) {
      completedModules = meta.courseInfo.profileCourse.modules.filter((module) => module.finishedAt).length;
    }

    const moduleCountText = placeholders.courseModuleCompletedCount
      ? placeholders?.courseModuleCompletedCount?.replace('{}', completedModules).replace('{}', el_course_module_count)
      : `${completedModules} of ${el_course_module_count} Complete`;

    statusRow.appendChild(createTag('div', { class: 'browse-card-module-count' }, moduleCountText));
  }

  cardContent.appendChild(statusRow);
};

const buildCardCtaContent = ({ cardFooter, contentType, viewLinkText, viewLink }) => {
  if (viewLinkText) {
    let icon = null;
    const isLeftPlacement = false;
    if (
      [CONTENT_TYPES.UPCOMING_EVENT.MAPPING_KEY, CONTENT_TYPES.INSTRUCTOR_LED.MAPPING_KEY].includes(
        contentType?.toLowerCase(),
      )
    ) {
      icon = 'new-tab-blue';
    } else {
      icon = 'chevron-right-blue';
    }
    const iconMarkup = icon ? `<span class="icon icon-${icon}"></span>` : '';
    const linkText = htmlToElement(`
          <div class="browse-card-cta-element" data-analytics-id="${viewLink}">
              ${isLeftPlacement ? `${iconMarkup} ${viewLinkText}` : `${viewLinkText} ${iconMarkup}`}
          </div>
      `);
    decorateIcons(linkText);
    cardFooter.appendChild(linkText);
  }
};

const stripScriptTags = (input) => input.replace(/<script\b[^<]*(?:(?!<\/script>)<[^<]*)*<\/script>/gi, '');

const buildCardContent = async (card, model) => {
  const {
    id,
    description,
    meta,
    contentType: type,
    viewLink,
    viewLinkText,
    copyLink,
    tags,
    authorInfo,
    event,
    inProgressText,
    inProgressStatus = {},
    failedToLoad = false,
    truncateDescription = false,
    badgeTitle,
  } = model;
  let contentType = type?.toLowerCase();
  const isVideoClip = badgeTitle?.toUpperCase() === CONTENT_TYPES['VIDEO CLIP'].LABEL.toUpperCase();
  if (isVideoClip) {
    contentType = CONTENT_TYPES['VIDEO CLIP'].MAPPING_KEY;
  }
  const cardContent = card.querySelector('.browse-card-content');
  const cardFooter = card.querySelector('.browse-card-footer');

  if (description) {
    const stringContent =
      description.length > 100 && truncateDescription ? `${description.substring(0, 100).trim()}...` : description;
    const descriptionElement = document.createElement('p');
    descriptionElement.classList.add('browse-card-description-text');
    descriptionElement.innerHTML = stripScriptTags(stringContent);
    cardContent.appendChild(descriptionElement);
  }

  if (
    contentType === CONTENT_TYPES.COURSE.MAPPING_KEY ||
    contentType === RECOMMENDED_COURSES_CONSTANTS.IN_PROGRESS.MAPPING_KEY
  ) {
    // Use the new buildCourseStatusContent function to display status and module count
    buildCourseStatusContent({
      meta,
      el_course_module_count: model.el_course_module_count,
      cardContent,
    });
  }

  if (
    contentType === CONTENT_TYPES.PLAYLIST.MAPPING_KEY ||
    contentType === CONTENT_TYPES.COMMUNITY.MAPPING_KEY ||
    contentType === RECOMMENDED_COURSES_CONSTANTS.RECOMMENDED.MAPPING_KEY
  ) {
    const cardMeta = document.createElement('div');
    cardMeta.classList.add('browse-card-meta-info');
    buildTagsContent(cardMeta, tags);
    cardContent.appendChild(cardMeta);
  }

  if (contentType === RECOMMENDED_COURSES_CONSTANTS.IN_PROGRESS.MAPPING_KEY) {
    if (inProgressStatus && inProgressText) {
      buildCourseDurationContent({ inProgressStatus, inProgressText, cardContent });
    }
  }

  if (
    contentType === CONTENT_TYPES.UPCOMING_EVENT.MAPPING_KEY ||
    contentType === CONTENT_TYPES.INSTRUCTOR_LED.MAPPING_KEY
  ) {
    buildEventContent({ event, contentType, cardContent, card });
  }

  if (contentType === CONTENT_TYPES.PERSPECTIVE.MAPPING_KEY) {
    const authorElement = createTag('div', { class: 'browse-card-author-info' });

    if (authorInfo?.name) {
      const authorPrefix = createTag(
        'span',
        { class: 'browse-card-author-prefix' },
        placeholders?.articleAuthorPrefixLabel,
      );
      const authorName = createTag('span', { class: 'browse-card-author-name' }, authorInfo?.name.join(', '));
      authorElement.append(authorPrefix, authorName);
    }

    let authorBadge = '';
    if (authorInfo?.type.includes(AUTHOR_TYPE.ADOBE)) {
      authorBadge = createTag('span', { class: 'browse-card-author-badge' }, placeholders?.articleAdobeTag);
    } else if (authorInfo?.type.includes(AUTHOR_TYPE.EXTERNAL)) {
      authorBadge = createTag('span', { class: 'browse-card-author-badge' }, placeholders?.articleExternalTag);
      authorBadge.classList.add('author-badge-external');
    }
    if (authorBadge) {
      authorElement.append(authorBadge);
    }

    cardContent.appendChild(authorElement);
  }

  const cardOptions = document.createElement('div');
  cardOptions.classList.add('browse-card-options');
  let trackingInfo;
  if (contentType === CONTENT_TYPES.COURSE.MAPPING_KEY) {
    const lang = document.querySelector('html').lang || 'en';
    const [, courseId] = model.viewLink?.split(`/${lang}/`) || [];

    const solution = model?.product?.length ? model?.product[0] : '';
    const fullSolution = model?.product?.length ? model?.product?.join(',') : '';

    trackingInfo = {
      destinationDomain: model.viewLink,
      course: {
        id: courseId || model.id,
        title: model.title,
        solution,
        fullSolution,
        role: model.role || '',
      },
    };
  }

  const cardAction = UserActions({
    container: cardOptions,
    id: getBookmarkId({ id, viewLink, contentType }),
    bookmarkPath: getBookmarkPath({ id, viewLink, contentType }),
    link: copyLink,
    bookmarkConfig: !bookmarkExclusionContentypes.includes(contentType),
    copyConfig: failedToLoad ? false : undefined,
    trackingInfo,
  });

  cardAction.decorate();

  cardFooter.appendChild(cardOptions);
  buildCardCtaContent({ cardFooter, contentType, viewLinkText, viewLink });
};

/* Default No Results Content from Placeholder */
export const buildNoResultsContent = (block, show, placeholder = placeholders.noResultsText) => {
  if (show) {
    const noResultsInfo = htmlToElement(`
    <div class="browse-card-no-results">${placeholder}</div>
  `);
    block.appendChild(noResultsInfo);
  } else {
    const existingNoResultsInfo = block.querySelector('.browse-card-no-results');
    if (existingNoResultsInfo) {
      block.removeChild(existingNoResultsInfo);
    }
  }
};

/**
 * Lowercases the url if it is the same origin, handles relative urls as well
 * @param {string} url - The url to lowercase
 * @returns {string} The lowercase url
 */
function lowerCaseSameOriginUrls(url) {
  if (url) {
    let urlObj;
    try {
      urlObj = new URL(url, window.location.origin);
    } catch (e) {
      // eslint-disable-next-line no-console
      console.error('Error parsing url:', e);
      return url; // gracefully handle malformed urls
    }
    if (urlObj.origin === window.location.origin) {
      return urlObj.toString().toLowerCase();
    }
  }
  return url;
}

let videoClipModalPromise = null;

const getVideoClipModal = () => {
  if (!videoClipModalPromise) {
    videoClipModalPromise = import('./browse-card-video-clip-modal.js');
  }
  return videoClipModalPromise;
};

/**
 * Builds a browse card element with various components based on the provided model data.
 *
 * @param {HTMLElement} container - The container element for the browse card.
 * @param {HTMLElement} element - The element where the card will be appended.
 * @param {Object} model - The data model containing information about the card.
 * @param {string} model.thumbnail - URL for the card thumbnail image.
 * @param {string} model.product - Product information to be displayed, which can include multiple solutions.
 * @param {string} model.title - Title of the card.
 * @param {string} model.contentType - Type of the content, used for CSS styling and analytics.
 * @param {string} model.badgeTitle - Title of the badge, displayed as a banner.
 * @param {string} model.inProgressStatus - Status information for progress-related content types.
 * @param {boolean} [model.failedToLoad=false] - Indicates if the card failed to load, triggering specific styles.
 * @param {string} [model.viewLink] - URL link to view more details about the card content.
 * @param {string} [model.copyLink] - URL link for a copy/share action on the card.
 * @returns {Promise<void>} Resolves when the card is fully built and added to the DOM.
 */
export async function buildCard(container, element, model) {
  const { thumbnail, product, title, contentType, badgeTitle, inProgressStatus, failedToLoad = false } = model;

  element.setAttribute('data-analytics-content-type', contentType);
  // lowercase all urls - because all of our urls are lower-case
  model.viewLink = lowerCaseSameOriginUrls(model.viewLink);
  model.copyLink = lowerCaseSameOriginUrls(model.copyLink);

  const isVideoClip = badgeTitle?.toUpperCase() === CONTENT_TYPES['VIDEO CLIP'].LABEL.toUpperCase();

  let type = contentType?.toLowerCase();
  const inProgressMappingKey = RECOMMENDED_COURSES_CONSTANTS.IN_PROGRESS.MAPPING_KEY.toLowerCase();
  const recommededMappingKey = RECOMMENDED_COURSES_CONSTANTS.RECOMMENDED.MAPPING_KEY.toLowerCase();
  if (isVideoClip) {
    type = CONTENT_TYPES['VIDEO CLIP'].MAPPING_KEY;
  } else if (contentType === inProgressMappingKey || contentType === recommededMappingKey) {
    const mappingKey = Object.keys(CONTENT_TYPES).find(
      (key) => CONTENT_TYPES[key].LABEL.toUpperCase() === badgeTitle.toUpperCase(),
    );

    if (mappingKey) {
      type = mappingKey.toLowerCase();
    }
  }

  const clickableLink = !(isVideoClip && !model.parentURL);
  const showVideoIconOnly = isVideoClip;

  if (isVideoClip) {
    const link = model.parentURL || model.videoURL;
    if (link) {
      model.copyLink = lowerCaseSameOriginUrls(link);
      model.viewLink = lowerCaseSameOriginUrls(link);
    }
  }

  const card = createTag(
    'div',
    { class: `browse-card ${type}-card ${failedToLoad ? 'browse-card-frozen' : ''}` },
    `<div class="browse-card-figure"></div>${
      showVideoIconOnly ? `<div class="browse-card-video-clip"></div>` : ''
    }<div class="browse-card-content"></div><div class="browse-card-footer"></div>`,
  );
  const cardFigure = card.querySelector('.browse-card-figure');
  const cardContent = card.querySelector('.browse-card-content');

  if (showVideoIconOnly) {
    const cardClipContainer = card.querySelector('.browse-card-video-clip');
    const playButton = document.createElement('div');
    playButton.classList.add('play-button');
    playButton.innerHTML = '<span class="icon icon-play-outline-white"></span>';
    cardClipContainer.appendChild(playButton);
    decorateIcons(playButton);
  } else if (thumbnail) {
    const laptopContainer = document.createElement('div');
    laptopContainer.classList.add('laptop-container');
    const laptopScreen = document.createElement('div');
    const laptopKeyboard = document.createElement('div');
    laptopContainer.append(laptopScreen, laptopKeyboard);

    cardFigure.classList.add('img-custom-height');
    card.classList.add('thumbnail-loaded');
    cardFigure.appendChild(laptopContainer);

    const img = document.createElement('img');
    img.src = thumbnail;
    img.loading = 'lazy';
    img.alt = title;
    img.width = 254;
    img.height = 153;
    cardFigure.appendChild(img);
    img.addEventListener('error', () => {
      cardFigure.classList.remove('img-custom-height');
      card.classList.remove('thumbnail-loaded');
      card.classList.add('thumbnail-not-loaded');
      img.style.display = 'none';
      laptopContainer.style.display = 'none';
    });

    if (img.complete) {
      img.classList.add('img-loaded');
    }

    img.addEventListener('load', () => {
      img.classList.add('img-loaded');
      if (
        VIDEO_THUMBNAIL_FORMAT.test(thumbnail) ||
        type === CONTENT_TYPES.PLAYLIST.MAPPING_KEY ||
        type === CONTENT_TYPES.TUTORIAL.MAPPING_KEY ||
        type === CONTENT_TYPES.EVENT.MAPPING_KEY ||
        type === CONTENT_TYPES['VIDEO CLIP'].MAPPING_KEY
      ) {
        const playButton = document.createElement('div');
        playButton.classList.add('play-button');
        playButton.innerHTML = '<span class="icon icon-play-outline-white"></span>';
        cardFigure.appendChild(playButton);
        decorateIcons(playButton);
      }
    });
  } else {
    card.classList.add('thumbnail-not-loaded');
  }
  if (badgeTitle || failedToLoad) {
    if (type === CONTENT_TYPES.COURSE.MAPPING_KEY) {
      const bannerElement = htmlToElement(`<div class="browse-card-icon">
        <span class="icon icon-course-badge"></span
      </div>`);
      decorateIcons(bannerElement);
      cardFigure.appendChild(bannerElement);
      const hiddenBanner = createTag('h3', { class: 'browse-card-banner visually-hidden' });
      hiddenBanner.innerText = badgeTitle || '';
      cardFigure.appendChild(hiddenBanner);
    } else {
      const bannerElement = createTag('h3', { class: 'browse-card-banner' });
      bannerElement.innerText = badgeTitle || '';
      bannerElement.style.backgroundColor = `var(--browse-card-color-${type}-primary)`;
      cardFigure.appendChild(bannerElement);
    }
  }

  if (contentType === RECOMMENDED_COURSES_CONSTANTS.IN_PROGRESS.MAPPING_KEY) {
    buildInProgressBarContent({ inProgressStatus, cardFigure, card });
  }

  if (product?.length > 0 || failedToLoad) {
    const tagText = product?.join(', ') || '';
    const isMultiSolution = product?.length > 1;

    const tagElement = createTag(
      'div',
      { class: 'browse-card-tag-text' },
      `<div class="browse-card-solution-text">${
        isMultiSolution ? placeholders.multiSolutionText || 'multisolution' : tagText
      }</div>`,
    );

    if (isMultiSolution) {
      const tooltip = htmlToElement(`
        <div class="tooltip-placeholder">
          <div class="tooltip tooltip-top tooltip-grey">
            <span class="icon icon-info"></span>
            <span class="tooltip-text">${tagText}</span>
          </div>
        </div>
      `);
      // Eventlistener to make the tooltip clickable inside the anchor tag
      tooltip.addEventListener('click', (event) => {
        event.preventDefault();
        event.stopPropagation();
      });

      tagElement.appendChild(tooltip);
      decorateIcons(tagElement);
    }
    cardContent.appendChild(tagElement);
  }

  if (title) {
    const titleElement = createTag('h3', { class: 'browse-card-title-text' });
    titleElement.innerHTML = title;
    cardContent.appendChild(titleElement);
  }
  await loadCSS(`${window.hlx.codeBasePath}/scripts/browse-card/browse-card.css`);

  // For course content type, add level and duration info right after the title
  if (type === CONTENT_TYPES.COURSE.MAPPING_KEY.toLowerCase()) {
    buildCourseInfoContent({
      el_course_duration: model.el_course_duration,
      el_course_module_count: model.el_course_module_count,
      el_level: model.el_level,
      cardContent,
      meta: model.meta,
    });
  }

  await buildCardContent(card, model);

  if (isVideoClip) {
    const cardOptions = card.querySelector('.browse-card-options');
    card.addEventListener('click', (e) => {
      if (cardOptions?.contains(e.target)) {
        return;
      }
      e.preventDefault();
      e.stopPropagation();

      getVideoClipModal().then(async ({ BrowseCardVideoClipModal }) => {
        const modal = await BrowseCardVideoClipModal.create({
          model,
        });
        modal.open();
      });
    });
  }

  if (model.viewLink) {
    const cardContainer = document.createElement('a');
    if (clickableLink) {
      cardContainer.setAttribute('href', model.viewLink);
    }
    cardContainer.addEventListener('click', (e) => {
      const preventLinkRedirection = !!(e.target && e.target.closest('.user-actions'));

      // Prevent default link behavior for user actions and video clips
      if (
        preventLinkRedirection ||
        (isVideoClip && (e.target.closest('.browse-card-figure') || e.target.closest('.play-button')))
      ) {
        e.preventDefault();
      }
    });
    if (
      [CONTENT_TYPES.UPCOMING_EVENT.MAPPING_KEY, CONTENT_TYPES.INSTRUCTOR_LED.MAPPING_KEY].includes(
        contentType?.toLowerCase(),
      )
    ) {
      cardContainer.setAttribute('target', '_blank');
    }
    cardContainer.appendChild(card);
    element.appendChild(cardContainer);
  } else {
    element.appendChild(card);
  }

  // DataLayer - Browse Cards
  const cardHeaderAndPosition = () => {
    let cardHeader = '';
    const currentBlock = card.closest('.block');
    const headerEl = currentBlock?.querySelector(
      '.browse-cards-block-title, .rec-block-header, .inprogress-courses-header-wrapper',
    );
    if (headerEl) {
      const cloned = headerEl.cloneNode(true);
      // Remove any PII or masked spans
      cloned.querySelectorAll('[data-cs-mask]').forEach((el) => el.remove());
      // Get cleaned text
      cardHeader = cloned.innerText.trim();
    }

    cardHeader = cardHeader || currentBlock?.getAttribute('data-block-name')?.trim() || '';

    let cardPosition = '';
    if (element?.parentElement?.children) {
      const siblings = Array.from(element.parentElement.children);
      cardPosition = String(siblings.indexOf(element) + 1);
    }

    return { cardHeader, cardPosition };
  };

<<<<<<< HEAD
  // Combined event delegation for all browse card click events
  element.addEventListener('click', (e) => {
    const { cardHeader, cardPosition } = cardHeaderAndPosition();

    // Bookmark click
    if (e.target.closest('.browse-card-options .user-actions .bookmark')) {
      pushBrowseCardClickEvent('bookmarkLinkBrowseCard', model, cardHeader, cardPosition);
      return;
    }

    // Copy link click
    if (e.target.closest('.browse-card-options .user-actions .copy-link')) {
      pushBrowseCardClickEvent('copyLinkBrowseCard', model, cardHeader, cardPosition);
      return;
    }

    // CTA element click
    if (e.target.closest('.browse-card-cta-element')) {
      pushBrowseCardClickEvent('browseCardCTAClick', model, cardHeader, cardPosition);
      return;
    }

    // Card link click (excluding options and CTA)
    const clickedLink = e.target.closest('a');
    if (clickedLink && !e.target.closest('.browse-card-options') && !e.target.closest('.browse-card-cta-element')) {
      pushBrowseCardClickEvent('browseCardClicked', model, cardHeader, cardPosition);
    }
=======
  // Browse card click event
  element.querySelector('a:not(.browse-card-options):not(.browse-card-cta-element)')?.addEventListener('click', () => {
    const { cardHeader, cardPosition } = cardHeaderAndPosition();
    pushBrowseCardClickEvent('browseCardClicked', model, cardHeader, cardPosition);
  });

  // Browse card click event for Bookmark
  element.querySelector('.browse-card-options .user-actions .bookmark')?.addEventListener('click', (e) => {
    e.preventDefault();
    e.stopPropagation();
    const { cardHeader, cardPosition } = cardHeaderAndPosition();
    pushBrowseCardClickEvent('bookmarkLinkBrowseCard', model, cardHeader, cardPosition);
  });

  // Browse card click event for Copy Link
  element.querySelector('.browse-card-options .user-actions .copy-link')?.addEventListener('click', (e) => {
    e.preventDefault();
    e.stopPropagation();
    const { cardHeader, cardPosition } = cardHeaderAndPosition();
    pushBrowseCardClickEvent('copyLinkBrowseCard', model, cardHeader, cardPosition);
  });

  // Browse card CTA click event
  element.querySelector('.browse-card-cta-element')?.addEventListener('click', (e) => {
    e.stopPropagation();
    const { cardHeader, cardPosition } = cardHeaderAndPosition();
    pushBrowseCardClickEvent('browseCardCTAClick', model, cardHeader, cardPosition);
>>>>>>> 96a07b60
  });

  // Single Coveo click event for any card click (triggered once)
  element.addEventListener(
    'click',
    () => {
      sendCoveoClickEvent('browse-card', model);
    },
    { once: true },
  );
}<|MERGE_RESOLUTION|>--- conflicted
+++ resolved
@@ -729,9 +729,8 @@
     return { cardHeader, cardPosition };
   };
 
-<<<<<<< HEAD
-  // Combined event delegation for all browse card click events
-  element.addEventListener('click', (e) => {
+  // Browse card click event handler
+  element.querySelector('a')?.addEventListener('click', (e) => {
     const { cardHeader, cardPosition } = cardHeaderAndPosition();
 
     // Bookmark click
@@ -752,44 +751,13 @@
       return;
     }
 
-    // Card link click (excluding options and CTA)
-    const clickedLink = e.target.closest('a');
-    if (clickedLink && !e.target.closest('.browse-card-options') && !e.target.closest('.browse-card-cta-element')) {
+    // Card click (excluding options and CTA)
+    if (e.target.closest('a:not(.browse-card-options):not(.browse-card-cta-element)')) {
       pushBrowseCardClickEvent('browseCardClicked', model, cardHeader, cardPosition);
     }
-=======
-  // Browse card click event
-  element.querySelector('a:not(.browse-card-options):not(.browse-card-cta-element)')?.addEventListener('click', () => {
-    const { cardHeader, cardPosition } = cardHeaderAndPosition();
-    pushBrowseCardClickEvent('browseCardClicked', model, cardHeader, cardPosition);
   });
 
-  // Browse card click event for Bookmark
-  element.querySelector('.browse-card-options .user-actions .bookmark')?.addEventListener('click', (e) => {
-    e.preventDefault();
-    e.stopPropagation();
-    const { cardHeader, cardPosition } = cardHeaderAndPosition();
-    pushBrowseCardClickEvent('bookmarkLinkBrowseCard', model, cardHeader, cardPosition);
-  });
-
-  // Browse card click event for Copy Link
-  element.querySelector('.browse-card-options .user-actions .copy-link')?.addEventListener('click', (e) => {
-    e.preventDefault();
-    e.stopPropagation();
-    const { cardHeader, cardPosition } = cardHeaderAndPosition();
-    pushBrowseCardClickEvent('copyLinkBrowseCard', model, cardHeader, cardPosition);
-  });
-
-  // Browse card CTA click event
-  element.querySelector('.browse-card-cta-element')?.addEventListener('click', (e) => {
-    e.stopPropagation();
-    const { cardHeader, cardPosition } = cardHeaderAndPosition();
-    pushBrowseCardClickEvent('browseCardCTAClick', model, cardHeader, cardPosition);
->>>>>>> 96a07b60
-  });
-
-  // Single Coveo click event for any card click (triggered once)
-  element.addEventListener(
+  element.querySelector('a').addEventListener(
     'click',
     () => {
       sendCoveoClickEvent('browse-card', model);
