import { decorateIcons, loadCSS } from '../lib-franklin.js';
import { createTag, htmlToElement, fetchLanguagePlaceholders, getPathDetails } from '../scripts.js';
import {
  AUTHOR_TYPE,
  RECOMMENDED_COURSES_CONSTANTS,
  VIDEO_THUMBNAIL_FORMAT,
  COURSE_STATUS,
} from './browse-cards-constants.js';
import { sendCoveoClickEvent } from '../coveo-analytics.js';
import { pushBrowseCardClickEvent } from '../analytics/lib-analytics.js';
import UserActions from '../user-actions/user-actions.js';
import { CONTENT_TYPES } from '../data-service/coveo/coveo-exl-pipeline-constants.js';

const bookmarkExclusionContentypes = [
  CONTENT_TYPES.UPCOMING_EVENT.MAPPING_KEY,
  CONTENT_TYPES.COMMUNITY.MAPPING_KEY,
  CONTENT_TYPES.INSTRUCTOR_LED.MAPPING_KEY,
  CONTENT_TYPES['VIDEO CLIP'].MAPPING_KEY,
];

/* Fetch data from the Placeholder.json */
let placeholders = {};
try {
  placeholders = await fetchLanguagePlaceholders();
} catch (err) {
  // eslint-disable-next-line no-console
  console.error('Error fetching placeholders:', err);
}

// Function to parse a duration string and convert it to total hours
const parseTotalDuration = (durationStr) => {
  // Regular expressions to match hours and minutes in the input string
  const hoursRegex = /(\d+)\s*hour?/;
  const minutesRegex = /(\d+)\s*minute?/;

  // Match the input string against the hours and minutes regex
  const hoursMatch = durationStr.match(hoursRegex);
  const minutesMatch = durationStr.match(minutesRegex);

  // Extract hours and minutes from the matches or default to 0 if not found
  const hours = hoursMatch ? parseInt(hoursMatch[1], 10) : 0;
  const minutes = minutesMatch ? parseInt(minutesMatch[1], 10) : 0;

  // Calculate and return the total duration in hours
  return hours + minutes / 60;
};

// Function to calculate remaining time based on total duration and percentage complete
const calculateRemainingTime = (totalTimeDuration, percentageComplete) => {
  // Parse the total duration using the parseTotalDuration function
  const totalDuration = parseTotalDuration(totalTimeDuration);

  // Calculate remaining seconds based on total duration and percentage complete
  const remainingSeconds = ((100 - percentageComplete) / 100) * totalDuration * 3600;

  // Calculate remaining time in hours and minutes
  const remainingHours = Math.floor(remainingSeconds / 3600);
  const remainingMinutes = Math.floor((remainingSeconds % 3600) / 60);

  // Return an object containing the remaining hours and minutes
  return { hours: remainingHours, minutes: remainingMinutes };
};

const formatRemainingTime = (remainingTime) => {
  // Check if there are no remaining minutes
  if (remainingTime.minutes === 0) {
    // Format and return hours-only string
    return `${remainingTime.hours} hours`;
  }

  // Check if there are no remaining hours
  if (remainingTime.hours === 0) {
    // Format and return minutes-only string
    return `${remainingTime.minutes} minutes`;
  }

  // If there are both remaining hours and minutes
  return `${remainingTime.hours} hours and ${remainingTime.minutes} minutes`;
};

const getBookmarkId = ({ id, viewLink, contentType }) => {
  if (id) {
    return contentType === CONTENT_TYPES.PLAYLIST.MAPPING_KEY ? `/playlists/${id}` : id;
  }
  return viewLink ? new URL(viewLink).pathname : '';
};

const getBookmarkPath = ({ id, viewLink, contentType }) => {
  if (contentType === CONTENT_TYPES.PLAYLIST.MAPPING_KEY && id) {
    return `/playlists/${id}`;
  }
  return viewLink ? new URL(viewLink).pathname : '';
};

const formatDate = (dateString) => {
  if (!dateString) return null;
  const date = new Date(dateString);
  const userTimeZone = Intl.DateTimeFormat().resolvedOptions().timeZone;
  const optionsDate = { month: 'short', day: '2-digit' };
  const optionsTime = {
    hour: '2-digit',
    minute: '2-digit',
    hour12: true,
    timeZone: userTimeZone,
  };

  const formattedDate = date.toLocaleDateString(undefined, optionsDate).toUpperCase();
  const formattedTime = date.toLocaleTimeString(undefined, optionsTime);

  // Get timezone abbreviation
  const timeZoneAbbr = {
    'America/Los_Angeles': 'PT',
    'America/Denver': 'MT',
    'America/Chicago': 'CT',
    'America/New_York': 'ET',
    'Pacific/Honolulu': 'HT',
    'Australia/Sydney': 'AEST',
    'Europe/London': 'BST',
    'Europe/Paris': 'CET',
    'Asia/Calcutta': 'IST',
    'Asia/Kolkata': 'IST',
    'Etc/GMT': 'GMT',
  }[userTimeZone];

  let finalTimeZone = timeZoneAbbr;

  if (!timeZoneAbbr) {
    const offsetMinutes = date.getTimezoneOffset();
    const offsetHours = Math.floor(Math.abs(offsetMinutes) / 60);
    const offsetMins = Math.abs(offsetMinutes) % 60;
    const sign = offsetMinutes <= 0 ? '+' : '-';

    const paddedHours = offsetHours.toString();
    const paddedMinutes = offsetMins.toString().padStart(2, '0');

    finalTimeZone = `UTC${sign}${paddedHours}:${paddedMinutes}`;
  }

  return `${formattedDate} | ${formattedTime} ${finalTimeZone}`;
};

const buildTagsContent = (cardMeta, tags = []) => {
  tags.forEach((tag) => {
    const { icon: iconName, text } = tag;
    if (text) {
      const anchor = createTag('div', { class: 'browse-card-meta-anchor' });
      const span = createTag('span', { class: `icon icon-${iconName}` });
      anchor.textContent = text;
      anchor.appendChild(span);
      cardMeta.appendChild(anchor);
      decorateIcons(anchor);
    }
  });
};

const buildEventContent = ({ event, contentType, cardContent, card }) => {
  const { time, date } = event;
  const eventInfo = htmlToElement(`
    <div class="browse-card-event-info">
        <span class="icon icon-time"></span>
        <div class="browse-card-event-time">
        ${
          contentType === CONTENT_TYPES.INSTRUCTOR_LED.MAPPING_KEY
            ? `<h6>${date} | ${time}</h6>`
            : `<h6>${formatDate(time)}</h6>`
        }
        </div>
    </div>
  `);
  decorateIcons(eventInfo);
  const title = card.querySelector('.browse-card-title-text');
  cardContent.insertBefore(eventInfo, title.nextElementSibling);
};

const buildInProgressBarContent = ({ inProgressStatus, cardFigure, card }) => {
  if (inProgressStatus) {
    const perValue = inProgressStatus;
    const progressBarDiv = htmlToElement(`
    <div class="skill-bar">
      <div class="skill-bar-container">
      <div class="skill-bar-value"></div>
      </div>
    </div>
  `);
    cardFigure.appendChild(progressBarDiv);
    // Set the width of skill-bar-value based on the value
    card.querySelector('.skill-bar-value').style.width = `${perValue}%`;
  }
};

const buildCourseDurationContent = ({ inProgressStatus, inProgressText, cardContent }) => {
  const titleElement = createTag('p', { class: 'course-duration' });
  const { lang } = getPathDetails();
  if (lang === 'en') {
    const remainingTime = calculateRemainingTime(inProgressText, inProgressStatus);
    const timeleftLabel = placeholders?.recommendedCoursesTimeLeftLabel || 'You have $[TIME_LEFT] left in this course';
    titleElement.textContent = timeleftLabel.replace('$[TIME_LEFT]', formatRemainingTime(remainingTime));
  } else {
    const totalDurationTime = placeholders?.recommendedCoursesTotalDurationLabel || 'Total Duration';
    titleElement.textContent = `${totalDurationTime} ${inProgressText}`;
  }
  cardContent.appendChild(titleElement);
};

const buildCardCtaContent = ({ cardFooter, contentType, viewLinkText, viewLink }) => {
  if (viewLinkText) {
    let icon = null;
    const isLeftPlacement = false;
    if (
      [CONTENT_TYPES.UPCOMING_EVENT.MAPPING_KEY, CONTENT_TYPES.INSTRUCTOR_LED.MAPPING_KEY].includes(
        contentType?.toLowerCase(),
      )
    ) {
      icon = 'new-tab-blue';
    } else {
      icon = 'chevron-right-blue';
    }
    const iconMarkup = icon ? `<span class="icon icon-${icon}"></span>` : '';
    const linkText = htmlToElement(`
          <div class="browse-card-cta-element" data-analytics-id="${viewLink}">
              ${isLeftPlacement ? `${iconMarkup} ${viewLinkText}` : `${viewLinkText} ${iconMarkup}`}
          </div>
      `);
    decorateIcons(linkText);
    cardFooter.appendChild(linkText);
  }
};

const stripScriptTags = (input) => input.replace(/<script\b[^<]*(?:(?!<\/script>)<[^<]*)*<\/script>/gi, '');

const buildCardContent = async (card, model) => {
  const {
    id,
    description,
    meta,
    contentType: type,
    viewLink,
    viewLinkText,
    copyLink,
    tags,
    authorInfo,
    event,
    inProgressText,
    inProgressStatus = {},
    failedToLoad = false,
    truncateDescription = false,
    badgeTitle,
  } = model;
  let contentType = type?.toLowerCase();
  const isVideoClip = badgeTitle?.toUpperCase() === CONTENT_TYPES['VIDEO CLIP'].LABEL.toUpperCase();
  if (isVideoClip) {
    contentType = CONTENT_TYPES['VIDEO CLIP'].MAPPING_KEY;
  }
  const cardContent = card.querySelector('.browse-card-content');
  const cardFooter = card.querySelector('.browse-card-footer');

  if (description) {
    const stringContent =
      description.length > 100 && truncateDescription ? `${description.substring(0, 100).trim()}...` : description;
    const descriptionElement = document.createElement('p');
    descriptionElement.classList.add('browse-card-description-text');
    descriptionElement.innerHTML = stripScriptTags(stringContent);
    cardContent.appendChild(descriptionElement);
  }

  if (contentType === CONTENT_TYPES.COURSE.MAPPING_KEY && meta?.courseInfo?.courseStatus) {
    // Map course status to localized label
    const statusMapping = {
      [COURSE_STATUS.NOT_STARTED]: placeholders.courseStatusNotStarted || 'Not Started',
      [COURSE_STATUS.IN_PROGRESS]: placeholders.courseStatusInProgress || 'In Progress',
      [COURSE_STATUS.COMPLETED]: placeholders.courseStatusCompleted || 'Completed',
    };

    const courseStatusLabel = statusMapping[meta.courseInfo.courseStatus] || '';

    if (courseStatusLabel) {
      const cardMeta = document.createElement('div');
      cardMeta.classList.add('browse-card-meta-info', 'course-status-meta');
      cardMeta.innerHTML = `<span class="status-badge status-${meta.courseInfo.courseStatus}"></span><span class="status-text">${courseStatusLabel}</span>`;
      cardContent.appendChild(cardMeta);
    }
  }

  if (
    contentType === CONTENT_TYPES.PLAYLIST.MAPPING_KEY ||
    contentType === CONTENT_TYPES.COMMUNITY.MAPPING_KEY ||
    contentType === RECOMMENDED_COURSES_CONSTANTS.RECOMMENDED.MAPPING_KEY
  ) {
    const cardMeta = document.createElement('div');
    cardMeta.classList.add('browse-card-meta-info');
    buildTagsContent(cardMeta, tags);
    cardContent.appendChild(cardMeta);
  }

  if (contentType === RECOMMENDED_COURSES_CONSTANTS.IN_PROGRESS.MAPPING_KEY) {
    if (inProgressStatus && inProgressText) {
      buildCourseDurationContent({ inProgressStatus, inProgressText, cardContent });
    }
  }

  if (
    contentType === CONTENT_TYPES.UPCOMING_EVENT.MAPPING_KEY ||
    contentType === CONTENT_TYPES.INSTRUCTOR_LED.MAPPING_KEY
  ) {
    buildEventContent({ event, contentType, cardContent, card });
  }

  if (contentType === CONTENT_TYPES.PERSPECTIVE.MAPPING_KEY) {
    const authorElement = createTag('div', { class: 'browse-card-author-info' });

    if (authorInfo?.name) {
      const authorPrefix = createTag(
        'span',
        { class: 'browse-card-author-prefix' },
        placeholders?.articleAuthorPrefixLabel,
      );
      const authorName = createTag('span', { class: 'browse-card-author-name' }, authorInfo?.name.join(', '));
      authorElement.append(authorPrefix, authorName);
    }

    let authorBadge = '';
    if (authorInfo?.type.includes(AUTHOR_TYPE.ADOBE)) {
      authorBadge = createTag('span', { class: 'browse-card-author-badge' }, placeholders?.articleAdobeTag);
    } else if (authorInfo?.type.includes(AUTHOR_TYPE.EXTERNAL)) {
      authorBadge = createTag('span', { class: 'browse-card-author-badge' }, placeholders?.articleExternalTag);
      authorBadge.classList.add('author-badge-external');
    }
    if (authorBadge) {
      authorElement.append(authorBadge);
    }

    cardContent.appendChild(authorElement);
  }

  const cardOptions = document.createElement('div');
  cardOptions.classList.add('browse-card-options');
  let bookmarkTrackingInfo;
  if (contentType === CONTENT_TYPES.COURSE.MAPPING_KEY) {
    const lang = document.querySelector('html').lang || 'en';
    const [, courseId] = model.viewLink?.split(`/${lang}/`) || [];
    bookmarkTrackingInfo = {
      destinationDomain: model.viewLink,
      course: {
        id: courseId || model.id,
        title: model.title,
        solution: model.product,
        role: model.role,
      },
    };
  }

  const cardAction = UserActions({
    container: cardOptions,
    id: getBookmarkId({ id, viewLink, contentType }),
    bookmarkPath: getBookmarkPath({ id, viewLink, contentType }),
    link: copyLink,
    bookmarkConfig: !bookmarkExclusionContentypes.includes(contentType),
    copyConfig: failedToLoad ? false : undefined,
    bookmarkTrackingInfo,
    bookmarkCallback: (linkType, position) => {
      pushBrowseCardClickEvent('bookmarkLinkBrowseCard', model, linkType, position);
    },
    copyCallback: (linkType, position) => {
      pushBrowseCardClickEvent('copyLinkBrowseCard', model, linkType, position);
    },
  });

  cardAction.decorate();

  cardFooter.appendChild(cardOptions);
  buildCardCtaContent({ cardFooter, contentType, viewLinkText, viewLink });
};

/* Default No Results Content from Placeholder */
export const buildNoResultsContent = (block, show, placeholder = placeholders.noResultsText) => {
  if (show) {
    const noResultsInfo = htmlToElement(`
    <div class="browse-card-no-results">${placeholder}</div>
  `);
    block.appendChild(noResultsInfo);
  } else {
    const existingNoResultsInfo = block.querySelector('.browse-card-no-results');
    if (existingNoResultsInfo) {
      block.removeChild(existingNoResultsInfo);
    }
  }
};

/**
 * Lowercases the url if it is the same origin, handles relative urls as well
 * @param {string} url - The url to lowercase
 * @returns {string} The lowercase url
 */
function lowerCaseSameOriginUrls(url) {
  if (url) {
    let urlObj;
    try {
      urlObj = new URL(url, window.location.origin);
    } catch (e) {
      // eslint-disable-next-line no-console
      console.error('Error parsing url:', e);
      return url; // gracefully handle malformed urls
    }
    if (urlObj.origin === window.location.origin) {
      return urlObj.toString().toLowerCase();
    }
  }
  return url;
}

let videoClipModalPromise = null;

const getVideoClipModal = () => {
  if (!videoClipModalPromise) {
    videoClipModalPromise = import('./browse-card-video-clip-modal.js');
  }
  return videoClipModalPromise;
};

/**
 * Builds a browse card element with various components based on the provided model data.
 *
 * @param {HTMLElement} container - The container element for the browse card.
 * @param {HTMLElement} element - The element where the card will be appended.
 * @param {Object} model - The data model containing information about the card.
 * @param {string} model.thumbnail - URL for the card thumbnail image.
 * @param {string} model.product - Product information to be displayed, which can include multiple solutions.
 * @param {string} model.title - Title of the card.
 * @param {string} model.contentType - Type of the content, used for CSS styling and analytics.
 * @param {string} model.badgeTitle - Title of the badge, displayed as a banner.
 * @param {string} model.inProgressStatus - Status information for progress-related content types.
 * @param {boolean} [model.failedToLoad=false] - Indicates if the card failed to load, triggering specific styles.
 * @param {string} [model.viewLink] - URL link to view more details about the card content.
 * @param {string} [model.copyLink] - URL link for a copy/share action on the card.
 * @returns {Promise<void>} Resolves when the card is fully built and added to the DOM.
 */
export async function buildCard(container, element, model) {
  const { thumbnail, product, title, contentType, badgeTitle, inProgressStatus, failedToLoad = false } = model;

  element.setAttribute('data-analytics-content-type', contentType);
  // lowercase all urls - because all of our urls are lower-case
  model.viewLink = lowerCaseSameOriginUrls(model.viewLink);
  model.copyLink = lowerCaseSameOriginUrls(model.copyLink);

  const isVideoClip = badgeTitle?.toUpperCase() === CONTENT_TYPES['VIDEO CLIP'].LABEL.toUpperCase();

  let type = contentType?.toLowerCase();
  const inProgressMappingKey = RECOMMENDED_COURSES_CONSTANTS.IN_PROGRESS.MAPPING_KEY.toLowerCase();
  const recommededMappingKey = RECOMMENDED_COURSES_CONSTANTS.RECOMMENDED.MAPPING_KEY.toLowerCase();
  if (isVideoClip) {
    type = CONTENT_TYPES['VIDEO CLIP'].MAPPING_KEY;
  } else if (contentType === inProgressMappingKey || contentType === recommededMappingKey) {
    const mappingKey = Object.keys(CONTENT_TYPES).find(
      (key) => CONTENT_TYPES[key].LABEL.toUpperCase() === badgeTitle.toUpperCase(),
    );

    if (mappingKey) {
      type = mappingKey.toLowerCase();
    }
  }

  const clickableLink = !(isVideoClip && !model.parentURL);
  const showVideoIconOnly = isVideoClip;

  if (isVideoClip) {
    const link = model.parentURL || model.videoURL;
    if (link) {
      model.copyLink = lowerCaseSameOriginUrls(link);
      model.viewLink = lowerCaseSameOriginUrls(link);
    }
  }

  const card = createTag(
    'div',
    { class: `browse-card ${type}-card ${failedToLoad ? 'browse-card-frozen' : ''}` },
    `<div class="browse-card-figure"></div>${
      showVideoIconOnly ? `<div class="browse-card-video-clip"></div>` : ''
    }<div class="browse-card-content"></div><div class="browse-card-footer"></div>`,
  );
  const cardFigure = card.querySelector('.browse-card-figure');
  const cardContent = card.querySelector('.browse-card-content');

  if (showVideoIconOnly) {
    const cardClipContainer = card.querySelector('.browse-card-video-clip');
    const playButton = document.createElement('div');
    playButton.classList.add('play-button');
    playButton.innerHTML = '<span class="icon icon-play-outline-white"></span>';
    cardClipContainer.appendChild(playButton);
    decorateIcons(playButton);
  } else if (thumbnail) {
    const laptopContainer = document.createElement('div');
    laptopContainer.classList.add('laptop-container');
    const laptopScreen = document.createElement('div');
    const laptopKeyboard = document.createElement('div');
    laptopContainer.append(laptopScreen, laptopKeyboard);

    cardFigure.classList.add('img-custom-height');
    card.classList.add('thumbnail-loaded');
    cardFigure.appendChild(laptopContainer);

    const img = document.createElement('img');
    img.src = thumbnail;
    img.loading = 'lazy';
    img.alt = title;
    img.width = 254;
    img.height = 153;
    cardFigure.appendChild(img);
    img.addEventListener('error', () => {
      cardFigure.classList.remove('img-custom-height');
      card.classList.remove('thumbnail-loaded');
      card.classList.add('thumbnail-not-loaded');
      img.style.display = 'none';
      laptopContainer.style.display = 'none';
    });

    if (img.complete) {
      img.classList.add('img-loaded');
    }

    img.addEventListener('load', () => {
      img.classList.add('img-loaded');
      if (
        VIDEO_THUMBNAIL_FORMAT.test(thumbnail) ||
        type === CONTENT_TYPES.PLAYLIST.MAPPING_KEY ||
        type === CONTENT_TYPES.TUTORIAL.MAPPING_KEY ||
        type === CONTENT_TYPES.EVENT.MAPPING_KEY ||
        type === CONTENT_TYPES['VIDEO CLIP'].MAPPING_KEY
      ) {
        const playButton = document.createElement('div');
        playButton.classList.add('play-button');
        playButton.innerHTML = '<span class="icon icon-play-outline-white"></span>';
        cardFigure.appendChild(playButton);
        decorateIcons(playButton);
      }
    });
  } else {
    card.classList.add('thumbnail-not-loaded');
  }
  if (badgeTitle || failedToLoad) {
    if (type === CONTENT_TYPES.COURSE.MAPPING_KEY) {
      const bannerElement = htmlToElement(`<div class="browse-card-icon">
        <span class="icon icon-course-badge"></span
      </div>`);
      decorateIcons(bannerElement);
      cardFigure.appendChild(bannerElement);
      const hiddenBanner = createTag('h3', { class: 'browse-card-banner visually-hidden' });
      hiddenBanner.innerText = badgeTitle || '';
      cardFigure.appendChild(hiddenBanner);
    } else {
      const bannerElement = createTag('h3', { class: 'browse-card-banner' });
      bannerElement.innerText = badgeTitle || '';
      bannerElement.style.backgroundColor = `var(--browse-card-color-${type}-primary)`;
      cardFigure.appendChild(bannerElement);
    }
  }

  if (contentType === RECOMMENDED_COURSES_CONSTANTS.IN_PROGRESS.MAPPING_KEY) {
    buildInProgressBarContent({ inProgressStatus, cardFigure, card });
  }

  if (product?.length > 0 || failedToLoad) {
    const tagText = product?.join(', ') || '';
    const isMultiSolution = product?.length > 1;

    const tagElement = createTag(
      'div',
      { class: 'browse-card-tag-text' },
      `<div class="browse-card-solution-text">${
        isMultiSolution ? placeholders.multiSolutionText || 'multisolution' : tagText
      }</div>`,
    );

    if (isMultiSolution) {
      const tooltip = htmlToElement(`
        <div class="tooltip-placeholder">
          <div class="tooltip tooltip-top tooltip-grey">
            <span class="icon icon-info"></span>
            <span class="tooltip-text">${tagText}</span>
          </div>
        </div>
      `);
      // Eventlistener to make the tooltip clickable inside the anchor tag
      tooltip.addEventListener('click', (event) => {
        event.preventDefault();
        event.stopPropagation();
      });

      tagElement.appendChild(tooltip);
      decorateIcons(tagElement);
    }
    cardContent.appendChild(tagElement);
  }

  if (title) {
    const titleElement = createTag('h3', { class: 'browse-card-title-text' });
    titleElement.innerHTML = title;
    cardContent.appendChild(titleElement);
  }
  await loadCSS(`${window.hlx.codeBasePath}/scripts/browse-card/browse-card.css`);
  await buildCardContent(card, model);

  if (isVideoClip) {
    const cardOptions = card.querySelector('.browse-card-options');
    card.addEventListener('click', (e) => {
      if (cardOptions?.contains(e.target)) {
        return;
      }
      e.preventDefault();
      e.stopPropagation();

      getVideoClipModal().then(async ({ BrowseCardVideoClipModal }) => {
        const modal = await BrowseCardVideoClipModal.create({
          model,
        });
        modal.open();
      });
    });
  }

  if (model.viewLink) {
    const cardContainer = document.createElement('a');
    if (clickableLink) {
      cardContainer.setAttribute('href', model.viewLink);
    }
    cardContainer.addEventListener('click', (e) => {
      const preventLinkRedirection = !!(e.target && e.target.closest('.user-actions'));

      // Prevent default link behavior for user actions and video clips
      if (
        preventLinkRedirection ||
        (isVideoClip && (e.target.closest('.browse-card-figure') || e.target.closest('.play-button')))
      ) {
        e.preventDefault();
      }
    });
    if (
      [CONTENT_TYPES.UPCOMING_EVENT.MAPPING_KEY, CONTENT_TYPES.INSTRUCTOR_LED.MAPPING_KEY].includes(
        contentType?.toLowerCase(),
      )
    ) {
      cardContainer.setAttribute('target', '_blank');
    }
    cardContainer.appendChild(card);
    element.appendChild(cardContainer);
  } else {
    element.appendChild(card);
  }

<<<<<<< HEAD
  // Find the closest section header for this specific card
  const cardHeader = (() => {
    let currentElement = element;
=======
  const cardHeader =
    card.parentElement?.parentElement?.parentElement?.parentElement?.parentElement
      ?.querySelector('div > div.browse-cards-block-title')
      ?.innerText.trim() ||
    card.parentElement?.parentElement?.parentElement?.parentElement
      ?.querySelector('.rec-block-header')
      ?.innerText.trim() ||
    '';
  const cardPosition = String(Array.from(element.parentElement.children).indexOf(element) + 1);
>>>>>>> 759670be

    while (currentElement?.parentElement) {
      currentElement = currentElement?.parentElement;
      const sectionHeader = currentElement.querySelector('.browse-cards-block-title');
      if (sectionHeader) {
        const immediateChild = sectionHeader.children[0];
        return immediateChild?.innerText?.trim() || '';
      }
    }

    return '';
  })();

  const cardPosition = String(Array.from(element.parentElement.children).indexOf(element) + 1);

  // Update the UserActions callbacks with the calculated values
  const cardOptions = card.querySelector('.browse-card-options');
  if (cardOptions) {
    // Store the calculated values on the card element for the handlers to access
    card.dataset.cardHeader = cardHeader || '';
    card.dataset.cardPosition = cardPosition || '';
  }

  // DataLayer - Browse card click event
  element.querySelector('a')?.addEventListener(
    'click',
    (e) => {
      // Don't trigger browseCardClicked if clicking on user actions (bookmark/copy link)
      if (e.target && e.target.closest('.user-actions')) {
        return;
      }
      pushBrowseCardClickEvent('browseCardClicked', model, cardHeader, cardPosition);
    },
    { once: true },
  );

  element.querySelector('a').addEventListener(
    'click',
    () => {
      sendCoveoClickEvent('browse-card', model);
    },
    { once: true },
  );
}<|MERGE_RESOLUTION|>--- conflicted
+++ resolved
@@ -646,28 +646,22 @@
     element.appendChild(card);
   }
 
-<<<<<<< HEAD
   // Find the closest section header for this specific card
   const cardHeader = (() => {
     let currentElement = element;
-=======
-  const cardHeader =
-    card.parentElement?.parentElement?.parentElement?.parentElement?.parentElement
-      ?.querySelector('div > div.browse-cards-block-title')
-      ?.innerText.trim() ||
-    card.parentElement?.parentElement?.parentElement?.parentElement
-      ?.querySelector('.rec-block-header')
-      ?.innerText.trim() ||
-    '';
-  const cardPosition = String(Array.from(element.parentElement.children).indexOf(element) + 1);
->>>>>>> 759670be
 
     while (currentElement?.parentElement) {
-      currentElement = currentElement?.parentElement;
-      const sectionHeader = currentElement.querySelector('.browse-cards-block-title');
-      if (sectionHeader) {
-        const immediateChild = sectionHeader.children[0];
+      currentElement = currentElement.parentElement;
+      const cardsHeader = currentElement.querySelector('.browse-cards-block-title');
+      const recCardsHeader = currentElement.querySelector('.rec-block-header');
+      
+      if (cardsHeader && cardsHeader.children && cardsHeader.children.length > 0) {
+        const immediateChild = cardsHeader.children[0];
         return immediateChild?.innerText?.trim() || '';
+      }
+      
+      if (recCardsHeader) {
+        return recCardsHeader?.innerText?.trim() || '';
       }
     }
 
