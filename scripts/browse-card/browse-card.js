import { decorateIcons, loadCSS } from '../lib-franklin.js';
import { createTag, htmlToElement, fetchLanguagePlaceholders, getPathDetails } from '../scripts.js';
import { AUTHOR_TYPE, RECOMMENDED_COURSES_CONSTANTS, VIDEO_THUMBNAIL_FORMAT } from './browse-cards-constants.js';
import { sendCoveoClickEvent } from '../coveo-analytics.js';
import UserActions from '../user-actions/user-actions.js';
import { CONTENT_TYPES } from '../data-service/coveo/coveo-exl-pipeline-constants.js';

const bookmarkExclusionContentypes = [
  CONTENT_TYPES.UPCOMING_EVENT.MAPPING_KEY,
  CONTENT_TYPES.COMMUNITY.MAPPING_KEY,
  CONTENT_TYPES.INSTRUCTOR_LED.MAPPING_KEY,
];

/* Fetch data from the Placeholder.json */
let placeholders = {};
try {
  placeholders = await fetchLanguagePlaceholders();
} catch (err) {
  // eslint-disable-next-line no-console
  console.error('Error fetching placeholders:', err);
}

// Function to parse a duration string and convert it to total hours
const parseTotalDuration = (durationStr) => {
  // Regular expressions to match hours and minutes in the input string
  const hoursRegex = /(\d+)\s*hour?/;
  const minutesRegex = /(\d+)\s*minute?/;

  // Match the input string against the hours and minutes regex
  const hoursMatch = durationStr.match(hoursRegex);
  const minutesMatch = durationStr.match(minutesRegex);

  // Extract hours and minutes from the matches or default to 0 if not found
  const hours = hoursMatch ? parseInt(hoursMatch[1], 10) : 0;
  const minutes = minutesMatch ? parseInt(minutesMatch[1], 10) : 0;

  // Calculate and return the total duration in hours
  return hours + minutes / 60;
};

// Function to calculate remaining time based on total duration and percentage complete
const calculateRemainingTime = (totalTimeDuration, percentageComplete) => {
  // Parse the total duration using the parseTotalDuration function
  const totalDuration = parseTotalDuration(totalTimeDuration);

  // Calculate remaining seconds based on total duration and percentage complete
  const remainingSeconds = ((100 - percentageComplete) / 100) * totalDuration * 3600;

  // Calculate remaining time in hours and minutes
  const remainingHours = Math.floor(remainingSeconds / 3600);
  const remainingMinutes = Math.floor((remainingSeconds % 3600) / 60);

  // Return an object containing the remaining hours and minutes
  return { hours: remainingHours, minutes: remainingMinutes };
};

const formatRemainingTime = (remainingTime) => {
  // Check if there are no remaining minutes
  if (remainingTime.minutes === 0) {
    // Format and return hours-only string
    return `${remainingTime.hours} hours`;
  }

  // Check if there are no remaining hours
  if (remainingTime.hours === 0) {
    // Format and return minutes-only string
    return `${remainingTime.minutes} minutes`;
  }

  // If there are both remaining hours and minutes
  return `${remainingTime.hours} hours and ${remainingTime.minutes} minutes`;
};

const getBookmarkId = ({ id, viewLink, contentType }) => {
  if (id) {
    return contentType === CONTENT_TYPES.PLAYLIST.MAPPING_KEY ? `/playlists/${id}` : id;
  }
  return viewLink ? new URL(viewLink).pathname : '';
};

const getBookmarkPath = ({ id, viewLink, contentType }) => {
  if (contentType === CONTENT_TYPES.PLAYLIST.MAPPING_KEY && id) {
    return `/playlists/${id}`;
  }
  return viewLink ? new URL(viewLink).pathname : '';
};

const formatDate = (dateString) => {
  if (!dateString) return null;
  const date = new Date(dateString);
  const userTimeZone = Intl.DateTimeFormat().resolvedOptions().timeZone;
  const optionsDate = { month: 'short', day: '2-digit' };
  const optionsTime = {
    hour: '2-digit',
    minute: '2-digit',
    hour12: true,
    timeZone: userTimeZone,
  };

  const formattedDate = date.toLocaleDateString(undefined, optionsDate).toUpperCase();
  const formattedTime = date.toLocaleTimeString(undefined, optionsTime);

  // Get timezone abbreviation
  const timeZoneAbbr = {
    'America/Los_Angeles': 'PT',
    'America/Denver': 'MT',
    'America/Chicago': 'CT',
    'America/New_York': 'ET',
    'Pacific/Honolulu': 'HT',
    'Australia/Sydney': 'AEST',
    'Europe/London': 'BST',
    'Europe/Paris': 'CET',
    'Asia/Calcutta': 'IST',
    'Asia/Kolkata': 'IST',
    'Etc/GMT': 'GMT',
  }[userTimeZone];

  let finalTimeZone = timeZoneAbbr;

  if (!timeZoneAbbr) {
    const offsetMinutes = date.getTimezoneOffset();
    const offsetHours = Math.floor(Math.abs(offsetMinutes) / 60);
    const offsetMins = Math.abs(offsetMinutes) % 60;
    const sign = offsetMinutes <= 0 ? '+' : '-';

    const paddedHours = offsetHours.toString();
    const paddedMinutes = offsetMins.toString().padStart(2, '0');

    finalTimeZone = `UTC${sign}${paddedHours}:${paddedMinutes}`;
  }

  return `${formattedDate} | ${formattedTime} ${finalTimeZone}`;
};

const buildTagsContent = (cardMeta, tags = []) => {
  tags.forEach((tag) => {
    const { icon: iconName, text } = tag;
    if (text) {
      const anchor = createTag('div', { class: 'browse-card-meta-anchor' });
      const span = createTag('span', { class: `icon icon-${iconName}` });
      anchor.textContent = text;
      anchor.appendChild(span);
      cardMeta.appendChild(anchor);
      decorateIcons(anchor);
    }
  });
};

const buildEventContent = ({ event, contentType, cardContent, card }) => {
  const { time, date } = event;
  const eventInfo = htmlToElement(`
    <div class="browse-card-event-info">
        <span class="icon icon-time"></span>
        <div class="browse-card-event-time">
        ${
          contentType === CONTENT_TYPES.INSTRUCTOR_LED.MAPPING_KEY
            ? `<h6>${date} | ${time}</h6>`
            : `<h6>${formatDate(time)}</h6>`
        }
        </div>
    </div>
  `);
  decorateIcons(eventInfo);
  const title = card.querySelector('.browse-card-title-text');
  cardContent.insertBefore(eventInfo, title.nextElementSibling);
};

const buildInProgressBarContent = ({ inProgressStatus, cardFigure, card }) => {
  if (inProgressStatus) {
    const perValue = inProgressStatus;
    const progressBarDiv = htmlToElement(`
    <div class="skill-bar">
      <div class="skill-bar-container">
      <div class="skill-bar-value"></div>
      </div>
    </div>
  `);
    cardFigure.appendChild(progressBarDiv);
    // Set the width of skill-bar-value based on the value
    card.querySelector('.skill-bar-value').style.width = `${perValue}%`;
  }
};

const buildCourseDurationContent = ({ inProgressStatus, inProgressText, cardContent }) => {
  const titleElement = createTag('p', { class: 'course-duration' });
  const { lang } = getPathDetails();
  if (lang === 'en') {
    const remainingTime = calculateRemainingTime(inProgressText, inProgressStatus);
    const timeleftLabel = placeholders?.recommendedCoursesTimeLeftLabel || 'You have $[TIME_LEFT] left in this course';
    titleElement.textContent = timeleftLabel.replace('$[TIME_LEFT]', formatRemainingTime(remainingTime));
  } else {
    const totalDurationTime = placeholders?.recommendedCoursesTotalDurationLabel || 'Total Duration';
    titleElement.textContent = `${totalDurationTime} ${inProgressText}`;
  }
  cardContent.appendChild(titleElement);
};

const buildCardCtaContent = ({ cardFooter, contentType, viewLinkText, viewLink }) => {
  if (viewLinkText) {
    let icon = null;
    const isLeftPlacement = false;
    if (
      [CONTENT_TYPES.UPCOMING_EVENT.MAPPING_KEY, CONTENT_TYPES.INSTRUCTOR_LED.MAPPING_KEY].includes(
        contentType?.toLowerCase(),
      )
    ) {
      icon = 'new-tab-blue';
    } else {
      icon = 'chevron-right-blue';
    }
    const iconMarkup = icon ? `<span class="icon icon-${icon}"></span>` : '';
    const linkText = htmlToElement(`
          <div class="browse-card-cta-element" data-analytics-id="${viewLink}">
              ${isLeftPlacement ? `${iconMarkup} ${viewLinkText}` : `${viewLinkText} ${iconMarkup}`}
          </div>
      `);
    decorateIcons(linkText);
    cardFooter.appendChild(linkText);
  }
};

const stripScriptTags = (input) => input.replace(/<script\b[^<]*(?:(?!<\/script>)<[^<]*)*<\/script>/gi, '');

const buildCardContent = async (card, model) => {
  const {
    id,
    description,
    contentType: type,
    viewLink,
    viewLinkText,
    copyLink,
    tags,
    authorInfo,
    event,
    inProgressText,
    inProgressStatus = {},
    failedToLoad = false,
    truncateDescription = false,
  } = model;
  const contentType = type?.toLowerCase();
  const cardContent = card.querySelector('.browse-card-content');
  const cardFooter = card.querySelector('.browse-card-footer');

  if (description) {
    const stringContent =
      description.length > 100 && truncateDescription ? `${description.substring(0, 100).trim()}...` : description;
    const descriptionElement = document.createElement('p');
    descriptionElement.classList.add('browse-card-description-text');
    descriptionElement.innerHTML = stripScriptTags(stringContent);
    cardContent.appendChild(descriptionElement);
  }

  const cardMeta = document.createElement('div');
  cardMeta.classList.add('browse-card-meta-info');

  if (
    contentType === CONTENT_TYPES.PLAYLIST.MAPPING_KEY ||
    contentType === CONTENT_TYPES.COMMUNITY.MAPPING_KEY ||
    contentType === RECOMMENDED_COURSES_CONSTANTS.RECOMMENDED.MAPPING_KEY
  ) {
    buildTagsContent(cardMeta, tags);
  }

  if (contentType === RECOMMENDED_COURSES_CONSTANTS.IN_PROGRESS.MAPPING_KEY) {
    if (inProgressStatus && inProgressText) {
      buildCourseDurationContent({ inProgressStatus, inProgressText, cardContent });
    }
  }

  cardContent.appendChild(cardMeta);

  if (
    contentType === CONTENT_TYPES.UPCOMING_EVENT.MAPPING_KEY ||
    contentType === CONTENT_TYPES.INSTRUCTOR_LED.MAPPING_KEY
  ) {
    buildEventContent({ event, contentType, cardContent, card });
  }

  if (contentType === CONTENT_TYPES.PERSPECTIVE.MAPPING_KEY) {
    const authorElement = createTag('div', { class: 'browse-card-author-info' });

    if (authorInfo?.name) {
      const authorPrefix = createTag(
        'span',
        { class: 'browse-card-author-prefix' },
        placeholders?.articleAuthorPrefixLabel,
      );
      const authorName = createTag('span', { class: 'browse-card-author-name' }, authorInfo?.name.join(', '));
      authorElement.append(authorPrefix, authorName);
    }

    let authorBadge = '';
    if (authorInfo?.type.includes(AUTHOR_TYPE.ADOBE)) {
      authorBadge = createTag('span', { class: 'browse-card-author-badge' }, placeholders?.articleAdobeTag);
    } else if (authorInfo?.type.includes(AUTHOR_TYPE.EXTERNAL)) {
      authorBadge = createTag('span', { class: 'browse-card-author-badge' }, placeholders?.articleExternalTag);
      authorBadge.classList.add('author-badge-external');
    }
    if (authorBadge) {
      authorElement.append(authorBadge);
    }

    cardContent.appendChild(authorElement);
  }

  const cardOptions = document.createElement('div');
  cardOptions.classList.add('browse-card-options');

  const cardAction = UserActions({
    container: cardOptions,
    id: getBookmarkId({ id, viewLink, contentType }),
    bookmarkPath: getBookmarkPath({ id, viewLink, contentType }),
    link: copyLink,
    bookmarkConfig: !bookmarkExclusionContentypes.includes(contentType),
    copyConfig: failedToLoad ? false : undefined,
  });

  cardAction.decorate();

  cardFooter.appendChild(cardOptions);
  buildCardCtaContent({ cardFooter, contentType, viewLinkText, viewLink });
};

/* Default No Results Content from Placeholder */
export const buildNoResultsContent = (block, show, placeholder = placeholders.noResultsText) => {
  if (show) {
    const noResultsInfo = htmlToElement(`
    <div class="browse-card-no-results">${placeholder}</div>
  `);
    block.appendChild(noResultsInfo);
  } else {
    const existingNoResultsInfo = block.querySelector('.browse-card-no-results');
    if (existingNoResultsInfo) {
      block.removeChild(existingNoResultsInfo);
    }
  }
};

/**
 * Lowercases the url if it is the same origin, handles relative urls as well
 * @param {string} url - The url to lowercase
 * @returns {string} The lowercase url
 */
function lowerCaseSameOriginUrls(url) {
  if (url) {
    let urlObj;
    try {
      urlObj = new URL(url, window.location.origin);
    } catch (e) {
      // eslint-disable-next-line no-console
      console.error('Error parsing url:', e);
      return url; // gracefully handle malformed urls
    }
    if (urlObj.origin === window.location.origin) {
      return urlObj.toString().toLowerCase();
    }
  }
  return url;
}

let videoClipModalPromise = null;

const getVideoClipModal = () => {
  if (!videoClipModalPromise) {
    videoClipModalPromise = import('./browse-card-video-clip-modal.js');
  }
  return videoClipModalPromise;
};

/**
 * Builds a browse card element with various components based on the provided model data.
 *
 * @param {HTMLElement} container - The container element for the browse card.
 * @param {HTMLElement} element - The element where the card will be appended.
 * @param {Object} model - The data model containing information about the card.
 * @param {string} model.thumbnail - URL for the card thumbnail image.
 * @param {string} model.product - Product information to be displayed, which can include multiple solutions.
 * @param {string} model.title - Title of the card.
 * @param {string} model.contentType - Type of the content, used for CSS styling and analytics.
 * @param {string} model.badgeTitle - Title of the badge, displayed as a banner.
 * @param {string} model.inProgressStatus - Status information for progress-related content types.
 * @param {boolean} [model.failedToLoad=false] - Indicates if the card failed to load, triggering specific styles.
 * @param {string} [model.viewLink] - URL link to view more details about the card content.
 * @param {string} [model.copyLink] - URL link for a copy/share action on the card.
 * @returns {Promise<void>} Resolves when the card is fully built and added to the DOM.
 */
export async function buildCard(container, element, model) {
  const { thumbnail, product, title, contentType, badgeTitle, inProgressStatus, failedToLoad = false } = model;

  element.setAttribute('data-analytics-content-type', contentType);
  // lowercase all urls - because all of our urls are lower-case
  model.viewLink = lowerCaseSameOriginUrls(model.viewLink);
  model.copyLink = lowerCaseSameOriginUrls(model.copyLink);

  const isVideoClip = badgeTitle?.toUpperCase() === CONTENT_TYPES['VIDEO CLIP'].LABEL.toUpperCase();

  let type = contentType?.toLowerCase();
  const inProgressMappingKey = RECOMMENDED_COURSES_CONSTANTS.IN_PROGRESS.MAPPING_KEY.toLowerCase();
  const recommededMappingKey = RECOMMENDED_COURSES_CONSTANTS.RECOMMENDED.MAPPING_KEY.toLowerCase();
  if (isVideoClip) {
    type = CONTENT_TYPES['VIDEO CLIP'].MAPPING_KEY;
  } else if (contentType === inProgressMappingKey || contentType === recommededMappingKey) {
    const mappingKey = Object.keys(CONTENT_TYPES).find(
      (key) => CONTENT_TYPES[key].LABEL.toUpperCase() === badgeTitle.toUpperCase(),
    );

    if (mappingKey) {
      type = mappingKey.toLowerCase();
    }
  }

  const clickableLink = !(isVideoClip && !model.parentURL);
<<<<<<< HEAD
  const showVideoIconOnly = !!(isVideoClip && !thumbnail);
=======
  const showVideoIconOnly = isVideoClip;
>>>>>>> ceca0b5b

  if (isVideoClip) {
    const link = model.parentURL || model.videoURL;
    if (link) {
      model.copyLink = lowerCaseSameOriginUrls(link);
      model.viewLink = lowerCaseSameOriginUrls(link);
    }
  }

  const card = createTag(
    'div',
    { class: `browse-card ${type}-card ${failedToLoad ? 'browse-card-frozen' : ''}` },
    `<div class="browse-card-figure"></div>${
      showVideoIconOnly ? `<div class="browse-card-video-clip"></div>` : ''
    }<div class="browse-card-content"></div><div class="browse-card-footer"></div>`,
  );
  const cardFigure = card.querySelector('.browse-card-figure');
  const cardContent = card.querySelector('.browse-card-content');

  if (showVideoIconOnly) {
    const cardClipContainer = card.querySelector('.browse-card-video-clip');
    const playButton = document.createElement('div');
    playButton.classList.add('play-button');
    playButton.innerHTML = '<span class="icon icon-play-outline-white"></span>';
    cardClipContainer.appendChild(playButton);
    decorateIcons(playButton);
  } else if (thumbnail) {
    const laptopContainer = document.createElement('div');
    laptopContainer.classList.add('laptop-container');
    const laptopScreen = document.createElement('div');
    const laptopKeyboard = document.createElement('div');
    laptopContainer.append(laptopScreen, laptopKeyboard);

    cardFigure.classList.add('img-custom-height');
    card.classList.add('thumbnail-loaded');
    cardFigure.appendChild(laptopContainer);

    const img = document.createElement('img');
    img.src = thumbnail;
    img.loading = 'lazy';
    img.alt = title;
    img.width = 254;
    img.height = 153;
    cardFigure.appendChild(img);
    img.addEventListener('error', () => {
      cardFigure.classList.remove('img-custom-height');
      card.classList.remove('thumbnail-loaded');
      card.classList.add('thumbnail-not-loaded');
      img.style.display = 'none';
      laptopContainer.style.display = 'none';
    });

    if (img.complete) {
      img.classList.add('img-loaded');
    }

    img.addEventListener('load', () => {
      img.classList.add('img-loaded');
      if (
        VIDEO_THUMBNAIL_FORMAT.test(thumbnail) ||
        type === CONTENT_TYPES.PLAYLIST.MAPPING_KEY ||
        type === CONTENT_TYPES.TUTORIAL.MAPPING_KEY ||
        type === CONTENT_TYPES.EVENT.MAPPING_KEY ||
        type === CONTENT_TYPES['VIDEO CLIP'].MAPPING_KEY
      ) {
        const playButton = document.createElement('div');
        playButton.classList.add('play-button');
        playButton.innerHTML = '<span class="icon icon-play-outline-white"></span>';
        cardFigure.appendChild(playButton);
        decorateIcons(playButton);
      }
    });
  } else {
    card.classList.add('thumbnail-not-loaded');
  }
  if (badgeTitle || failedToLoad) {
    const bannerElement = createTag('h3', { class: 'browse-card-banner' });
    bannerElement.innerText = badgeTitle || '';
    bannerElement.style.backgroundColor = `var(--browse-card-color-${type}-primary)`;
    cardFigure.appendChild(bannerElement);
  }

  if (contentType === RECOMMENDED_COURSES_CONSTANTS.IN_PROGRESS.MAPPING_KEY) {
    buildInProgressBarContent({ inProgressStatus, cardFigure, card });
  }

  if (product?.length > 0 || failedToLoad) {
    const tagText = product?.join(', ') || '';
    const isMultiSolution = product?.length > 1;

    const tagElement = createTag(
      'div',
      { class: 'browse-card-tag-text' },
      `<h4>${isMultiSolution ? placeholders.multiSolutionText || 'multisolution' : tagText}</h4>`,
    );

    if (isMultiSolution) {
      const tooltip = htmlToElement(`
        <div class="tooltip-placeholder">
          <div class="tooltip tooltip-top tooltip-grey">
            <span class="icon icon-info"></span>
            <span class="tooltip-text">${tagText}</span>
          </div>
        </div>
      `);
      // Eventlistener to make the tooltip clickable inside the anchor tag
      tooltip.addEventListener('click', (event) => {
        event.preventDefault();
        event.stopPropagation();
      });

      tagElement.appendChild(tooltip);
      decorateIcons(tagElement);
    }
    cardContent.appendChild(tagElement);
  }

  if (title) {
    const titleElement = createTag('h5', { class: 'browse-card-title-text' });
    titleElement.innerHTML = title;
    cardContent.appendChild(titleElement);
  }
  await loadCSS(`${window.hlx.codeBasePath}/scripts/browse-card/browse-card.css`);
  await buildCardContent(card, model);

  const videoClickHandler = (e) => {
    e.preventDefault();
    e.stopPropagation();

    getVideoClipModal().then(async ({ BrowseCardVideoClipModal }) => {
      const modal = await BrowseCardVideoClipModal.create({
        model,
      });
      modal.open();
    });
  };

  if (isVideoClip) {
    const playButton = card.querySelector('.play-button');
    const cta = card.querySelector('.browse-card-cta-element');
    const img = card.querySelector('.browse-card-figure img');
    if (playButton) {
      playButton.addEventListener('click', videoClickHandler);
    }
    if (cta) {
      cta.addEventListener('click', videoClickHandler);
    }
    if (img) {
      img.addEventListener('click', videoClickHandler);
    }
  }

  if (model.viewLink) {
    const cardContainer = document.createElement('a');
    if (clickableLink) {
      cardContainer.setAttribute('href', model.viewLink);
    }
    cardContainer.addEventListener('click', (e) => {
      const preventLinkRedirection = !!(e.target && e.target.closest('.user-actions'));

      // Prevent default link behavior for user actions and video clips
      if (
        preventLinkRedirection ||
        (isVideoClip && (e.target.closest('.browse-card-figure') || e.target.closest('.play-button')))
      ) {
        e.preventDefault();
      }
    });
    if (
      [CONTENT_TYPES.UPCOMING_EVENT.MAPPING_KEY, CONTENT_TYPES.INSTRUCTOR_LED.MAPPING_KEY].includes(
        contentType?.toLowerCase(),
      )
    ) {
      cardContainer.setAttribute('target', '_blank');
    }
    cardContainer.appendChild(card);
    element.appendChild(cardContainer);
  } else {
    element.appendChild(card);
  }

  element.querySelector('a').addEventListener(
    'click',
    () => {
      sendCoveoClickEvent('browse-card', model);
    },
    { once: true },
  );
}<|MERGE_RESOLUTION|>--- conflicted
+++ resolved
@@ -410,11 +410,7 @@
   }
 
   const clickableLink = !(isVideoClip && !model.parentURL);
-<<<<<<< HEAD
-  const showVideoIconOnly = !!(isVideoClip && !thumbnail);
-=======
   const showVideoIconOnly = isVideoClip;
->>>>>>> ceca0b5b
 
   if (isVideoClip) {
     const link = model.parentURL || model.videoURL;
