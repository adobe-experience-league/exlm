/* eslint-disable camelcase, no-unused-vars */
import { decorateIcons, loadCSS } from '../lib-franklin.js';
import { createTag, htmlToElement, fetchLanguagePlaceholders, getPathDetails } from '../scripts.js';
import {
  AUTHOR_TYPE,
  RECOMMENDED_COURSES_CONSTANTS,
  VIDEO_THUMBNAIL_FORMAT,
  COURSE_STATUS,
} from './browse-cards-constants.js';
import { sendCoveoClickEvent } from '../coveo-analytics.js';
import { pushBrowseCardClickEvent } from '../analytics/lib-analytics.js';
import UserActions from '../user-actions/user-actions.js';
import { CONTENT_TYPES } from '../data-service/coveo/coveo-exl-pipeline-constants.js';

const bookmarkExclusionContentypes = [
  CONTENT_TYPES.UPCOMING_EVENT.MAPPING_KEY,
  CONTENT_TYPES.COMMUNITY.MAPPING_KEY,
  CONTENT_TYPES.INSTRUCTOR_LED.MAPPING_KEY,
  CONTENT_TYPES['VIDEO CLIP'].MAPPING_KEY,
];

/* Fetch data from the Placeholder.json */
let placeholders = {};
try {
  placeholders = await fetchLanguagePlaceholders();
} catch (err) {
  // eslint-disable-next-line no-console
  console.error('Error fetching placeholders:', err);
}

// Function to parse a duration string and convert it to total hours
const parseTotalDuration = (durationStr) => {
  // Regular expressions to match hours and minutes in the input string
  const hoursRegex = /(\d+)\s*hour?/;
  const minutesRegex = /(\d+)\s*minute?/;

  // Match the input string against the hours and minutes regex
  const hoursMatch = durationStr.match(hoursRegex);
  const minutesMatch = durationStr.match(minutesRegex);

  // Extract hours and minutes from the matches or default to 0 if not found
  const hours = hoursMatch ? parseInt(hoursMatch[1], 10) : 0;
  const minutes = minutesMatch ? parseInt(minutesMatch[1], 10) : 0;

  // Calculate and return the total duration in hours
  return hours + minutes / 60;
};

// Function to calculate remaining time based on total duration and percentage complete
const calculateRemainingTime = (totalTimeDuration, percentageComplete) => {
  // Parse the total duration using the parseTotalDuration function
  const totalDuration = parseTotalDuration(totalTimeDuration);

  // Calculate remaining seconds based on total duration and percentage complete
  const remainingSeconds = ((100 - percentageComplete) / 100) * totalDuration * 3600;

  // Calculate remaining time in hours and minutes
  const remainingHours = Math.floor(remainingSeconds / 3600);
  const remainingMinutes = Math.floor((remainingSeconds % 3600) / 60);

  // Return an object containing the remaining hours and minutes
  return { hours: remainingHours, minutes: remainingMinutes };
};

const formatRemainingTime = (remainingTime) => {
  // Check if there are no remaining minutes
  if (remainingTime.minutes === 0) {
    // Format and return hours-only string
    return `${remainingTime.hours} hours`;
  }

  // Check if there are no remaining hours
  if (remainingTime.hours === 0) {
    // Format and return minutes-only string
    return `${remainingTime.minutes} minutes`;
  }

  // If there are both remaining hours and minutes
  return `${remainingTime.hours} hours and ${remainingTime.minutes} minutes`;
};

const getBookmarkId = ({ id, viewLink, contentType }) => {
  if (id) {
    return contentType === CONTENT_TYPES.PLAYLIST.MAPPING_KEY ? `/playlists/${id}` : id;
  }
  return viewLink ? new URL(viewLink).pathname : '';
};

const getBookmarkPath = ({ id, viewLink, contentType }) => {
  if (contentType === CONTENT_TYPES.PLAYLIST.MAPPING_KEY && id) {
    return `/playlists/${id}`;
  }
  return viewLink ? new URL(viewLink).pathname : '';
};

const formatDate = (dateString) => {
  if (!dateString) return null;
  const date = new Date(dateString);
  const userTimeZone = Intl.DateTimeFormat().resolvedOptions().timeZone;
  const optionsDate = { month: 'short', day: '2-digit' };
  const optionsTime = {
    hour: '2-digit',
    minute: '2-digit',
    hour12: true,
    timeZone: userTimeZone,
  };

  const formattedDate = date.toLocaleDateString(undefined, optionsDate).toUpperCase();
  const formattedTime = date.toLocaleTimeString(undefined, optionsTime);

  // Get timezone abbreviation
  const timeZoneAbbr = {
    'America/Los_Angeles': 'PT',
    'America/Denver': 'MT',
    'America/Chicago': 'CT',
    'America/New_York': 'ET',
    'Pacific/Honolulu': 'HT',
    'Australia/Sydney': 'AEST',
    'Europe/London': 'BST',
    'Europe/Paris': 'CET',
    'Asia/Calcutta': 'IST',
    'Asia/Kolkata': 'IST',
    'Etc/GMT': 'GMT',
  }[userTimeZone];

  let finalTimeZone = timeZoneAbbr;

  if (!timeZoneAbbr) {
    const offsetMinutes = date.getTimezoneOffset();
    const offsetHours = Math.floor(Math.abs(offsetMinutes) / 60);
    const offsetMins = Math.abs(offsetMinutes) % 60;
    const sign = offsetMinutes <= 0 ? '+' : '-';

    const paddedHours = offsetHours.toString();
    const paddedMinutes = offsetMins.toString().padStart(2, '0');

    finalTimeZone = `UTC${sign}${paddedHours}:${paddedMinutes}`;
  }

  return `${formattedDate} | ${formattedTime} ${finalTimeZone}`;
};

const buildTagsContent = (cardMeta, tags = []) => {
  tags.forEach((tag) => {
    const { icon: iconName, text } = tag;
    if (text) {
      const anchor = createTag('div', { class: 'browse-card-meta-anchor' });
      const span = createTag('span', { class: `icon icon-${iconName}` });
      anchor.textContent = text;
      anchor.appendChild(span);
      cardMeta.appendChild(anchor);
      decorateIcons(anchor);
    }
  });
};

const buildEventContent = ({ event, contentType, cardContent, card }) => {
  const { time, date } = event;
  const eventInfo = htmlToElement(`
    <div class="browse-card-event-info">
        <span class="icon icon-time"></span>
        <div class="browse-card-event-time">
        ${
          contentType === CONTENT_TYPES.INSTRUCTOR_LED.MAPPING_KEY
            ? `<h6>${date} | ${time}</h6>`
            : `<h6>${formatDate(time)}</h6>`
        }
        </div>
    </div>
  `);
  decorateIcons(eventInfo);
  const title = card.querySelector('.browse-card-title-text');
  cardContent.insertBefore(eventInfo, title.nextElementSibling);
};

const buildInProgressBarContent = ({ inProgressStatus, cardFigure, card }) => {
  if (inProgressStatus) {
    const perValue = inProgressStatus;
    const progressBarDiv = htmlToElement(`
    <div class="skill-bar">
      <div class="skill-bar-container">
      <div class="skill-bar-value"></div>
      </div>
    </div>
  `);
    cardFigure.appendChild(progressBarDiv);
    // Set the width of skill-bar-value based on the value
    card.querySelector('.skill-bar-value').style.width = `${perValue}%`;
  }
};

const buildCourseDurationContent = ({ inProgressStatus, inProgressText, cardContent }) => {
  const titleElement = createTag('p', { class: 'course-duration' });
  const { lang } = getPathDetails();
  if (lang === 'en') {
    const remainingTime = calculateRemainingTime(inProgressText, inProgressStatus);
    const timeleftLabel = placeholders?.recommendedCoursesTimeLeftLabel || 'You have $[TIME_LEFT] left in this course';
    titleElement.textContent = timeleftLabel.replace('$[TIME_LEFT]', formatRemainingTime(remainingTime));
  } else {
    const totalDurationTime = placeholders?.recommendedCoursesTotalDurationLabel || 'Total Duration';
    titleElement.textContent = `${totalDurationTime} ${inProgressText}`;
  }
  cardContent.appendChild(titleElement);
};

const buildCourseInfoContent = ({ el_course_duration, el_level, cardContent }) => {
  if (!el_course_duration && !el_level) return;

  const levelText = el_level ? String(el_level)?.split(',')?.filter(Boolean)?.join(', ')?.toUpperCase() : '';
  const durationText = el_course_duration ? String(el_course_duration)?.toUpperCase() : '';
  const separator = levelText && durationText ? ' | ' : '';
  const levelDurationText = `${levelText}${separator}${durationText}`;

  const courseInfoElement = createTag('div', { class: 'browse-card-course-info' });
  courseInfoElement.appendChild(createTag('p', { class: 'course-info-level-duration' }, levelDurationText));
  cardContent.appendChild(courseInfoElement);
};

const buildCourseStatusContent = ({ meta, el_course_module_count, cardContent }) => {
  const courseStatus = meta?.courseInfo?.courseStatus;
  if (!courseStatus) return;

  const statusLabel =
    {
      [COURSE_STATUS.NOT_STARTED]: placeholders?.courseStatusNotStarted || 'Not Started',
      [COURSE_STATUS.IN_PROGRESS]: placeholders?.courseStatusInProgress || 'In Progress',
      [COURSE_STATUS.COMPLETED]: placeholders?.courseStatusCompleted || 'Completed',
    }[courseStatus] || '';

  if (!statusLabel) return;

  const statusRow = createTag('div', { class: 'browse-card-status-row' });

  // Status indicator
  const statusIndicator = createTag('div', { class: 'browse-card-status-indicator' });
  statusIndicator.innerHTML = `<span class="status-badge status-${courseStatus}"></span><span class="status-text">${statusLabel}</span>`;
  statusRow.appendChild(statusIndicator);

  if (el_course_module_count) {
    let completedModules = 0;
    if (courseStatus === COURSE_STATUS.COMPLETED) {
      completedModules = parseInt(el_course_module_count, 10);
    } else if (courseStatus === COURSE_STATUS.IN_PROGRESS && meta.courseInfo.profileCourse?.modules) {
      completedModules = meta.courseInfo.profileCourse.modules.filter((module) => module.finishedAt).length;
    }

    const moduleCountText = placeholders.courseModuleCompletedCount
      ? placeholders?.courseModuleCompletedCount?.replace('{}', completedModules).replace('{}', el_course_module_count)
      : `${completedModules} of ${el_course_module_count} Complete`;

    statusRow.appendChild(createTag('div', { class: 'browse-card-module-count' }, moduleCountText));
  }

  cardContent.appendChild(statusRow);
};

const buildCardCtaContent = ({ cardFooter, contentType, viewLinkText, viewLink }) => {
  if (viewLinkText) {
    let icon = null;
    const isLeftPlacement = false;
    if (
      [CONTENT_TYPES.UPCOMING_EVENT.MAPPING_KEY, CONTENT_TYPES.INSTRUCTOR_LED.MAPPING_KEY].includes(
        contentType?.toLowerCase(),
      )
    ) {
      icon = 'new-tab-blue';
    } else {
      icon = 'chevron-right-blue';
    }
    const iconMarkup = icon ? `<span class="icon icon-${icon}"></span>` : '';
    const linkText = htmlToElement(`
          <div class="browse-card-cta-element" data-analytics-id="${viewLink}">
              ${isLeftPlacement ? `${iconMarkup} ${viewLinkText}` : `${viewLinkText} ${iconMarkup}`}
          </div>
      `);
    decorateIcons(linkText);
    cardFooter.appendChild(linkText);
  }
};

const stripScriptTags = (input) => input.replace(/<script\b[^<]*(?:(?!<\/script>)<[^<]*)*<\/script>/gi, '');

const buildCardContent = async (card, model) => {
  const {
    id,
    description,
    meta,
    contentType: type,
    viewLink,
    viewLinkText,
    copyLink,
    tags,
    authorInfo,
    event,
    inProgressText,
    inProgressStatus = {},
    failedToLoad = false,
    truncateDescription = false,
    badgeTitle,
  } = model;
  let contentType = type?.toLowerCase();
  const isVideoClip = badgeTitle?.toUpperCase() === CONTENT_TYPES['VIDEO CLIP'].LABEL.toUpperCase();
  if (isVideoClip) {
    contentType = CONTENT_TYPES['VIDEO CLIP'].MAPPING_KEY;
  }
  const cardContent = card.querySelector('.browse-card-content');
  const cardFooter = card.querySelector('.browse-card-footer');

  if (description) {
    const stringContent =
      description.length > 100 && truncateDescription ? `${description.substring(0, 100).trim()}...` : description;
    const descriptionElement = document.createElement('p');
    descriptionElement.classList.add('browse-card-description-text');
    descriptionElement.innerHTML = stripScriptTags(stringContent);
    cardContent.appendChild(descriptionElement);
  }

  if (
    contentType === CONTENT_TYPES.COURSE.MAPPING_KEY ||
    contentType === RECOMMENDED_COURSES_CONSTANTS.IN_PROGRESS.MAPPING_KEY
  ) {
    // Use the new buildCourseStatusContent function to display status and module count
    buildCourseStatusContent({
      meta,
      el_course_module_count: model.el_course_module_count,
      cardContent,
    });
  }

  if (
    contentType === CONTENT_TYPES.PLAYLIST.MAPPING_KEY ||
    contentType === CONTENT_TYPES.COMMUNITY.MAPPING_KEY ||
    contentType === RECOMMENDED_COURSES_CONSTANTS.RECOMMENDED.MAPPING_KEY
  ) {
    const cardMeta = document.createElement('div');
    cardMeta.classList.add('browse-card-meta-info');
    buildTagsContent(cardMeta, tags);
    cardContent.appendChild(cardMeta);
  }

  if (contentType === RECOMMENDED_COURSES_CONSTANTS.IN_PROGRESS.MAPPING_KEY) {
    if (inProgressStatus && inProgressText) {
      buildCourseDurationContent({ inProgressStatus, inProgressText, cardContent });
    }
  }

  if (
    contentType === CONTENT_TYPES.UPCOMING_EVENT.MAPPING_KEY ||
    contentType === CONTENT_TYPES.INSTRUCTOR_LED.MAPPING_KEY
  ) {
    buildEventContent({ event, contentType, cardContent, card });
  }

  if (contentType === CONTENT_TYPES.PERSPECTIVE.MAPPING_KEY) {
    const authorElement = createTag('div', { class: 'browse-card-author-info' });

    if (authorInfo?.name) {
      const authorPrefix = createTag(
        'span',
        { class: 'browse-card-author-prefix' },
        placeholders?.articleAuthorPrefixLabel,
      );
      const authorName = createTag('span', { class: 'browse-card-author-name' }, authorInfo?.name.join(', '));
      authorElement.append(authorPrefix, authorName);
    }

    let authorBadge = '';
    if (authorInfo?.type.includes(AUTHOR_TYPE.ADOBE)) {
      authorBadge = createTag('span', { class: 'browse-card-author-badge' }, placeholders?.articleAdobeTag);
    } else if (authorInfo?.type.includes(AUTHOR_TYPE.EXTERNAL)) {
      authorBadge = createTag('span', { class: 'browse-card-author-badge' }, placeholders?.articleExternalTag);
      authorBadge.classList.add('author-badge-external');
    }
    if (authorBadge) {
      authorElement.append(authorBadge);
    }

    cardContent.appendChild(authorElement);
  }

  const cardOptions = document.createElement('div');
  cardOptions.classList.add('browse-card-options');
  let trackingInfo;
  if (contentType === CONTENT_TYPES.COURSE.MAPPING_KEY) {
    const lang = document.querySelector('html').lang || 'en';
    const [, courseId] = model.viewLink?.split(`/${lang}/`) || [];

    const solution = model?.product?.length ? model?.product[0] : '';
    const fullSolution = model?.product?.length ? model?.product?.join(',') : '';

    trackingInfo = {
      destinationDomain: model.viewLink,
      course: {
        id: courseId || model.id,
        title: model.title,
        solution,
        fullSolution,
        role: model.role || '',
      },
    };
  }

  const cardAction = UserActions({
    container: cardOptions,
    id: getBookmarkId({ id, viewLink, contentType }),
    bookmarkPath: getBookmarkPath({ id, viewLink, contentType }),
    link: copyLink,
    bookmarkConfig: !bookmarkExclusionContentypes.includes(contentType),
    copyConfig: failedToLoad ? false : undefined,
<<<<<<< HEAD
    bookmarkTrackingInfo,
    bookmarkCallback: (linkType, position) => {
      pushBrowseCardClickEvent('bookmarkLinkBrowseCard', model, linkType, position);
    },
    copyCallback: (linkType, position) => {
      pushBrowseCardClickEvent('copyLinkBrowseCard', model, linkType, position);
    },
=======
    trackingInfo,
>>>>>>> a29f380d
  });

  cardAction.decorate();

  cardFooter.appendChild(cardOptions);
  buildCardCtaContent({ cardFooter, contentType, viewLinkText, viewLink });
};

/* Default No Results Content from Placeholder */
export const buildNoResultsContent = (block, show, placeholder = placeholders.noResultsText) => {
  if (show) {
    const noResultsInfo = htmlToElement(`
    <div class="browse-card-no-results">${placeholder}</div>
  `);
    block.appendChild(noResultsInfo);
  } else {
    const existingNoResultsInfo = block.querySelector('.browse-card-no-results');
    if (existingNoResultsInfo) {
      block.removeChild(existingNoResultsInfo);
    }
  }
};

/**
 * Lowercases the url if it is the same origin, handles relative urls as well
 * @param {string} url - The url to lowercase
 * @returns {string} The lowercase url
 */
function lowerCaseSameOriginUrls(url) {
  if (url) {
    let urlObj;
    try {
      urlObj = new URL(url, window.location.origin);
    } catch (e) {
      // eslint-disable-next-line no-console
      console.error('Error parsing url:', e);
      return url; // gracefully handle malformed urls
    }
    if (urlObj.origin === window.location.origin) {
      return urlObj.toString().toLowerCase();
    }
  }
  return url;
}

let videoClipModalPromise = null;

const getVideoClipModal = () => {
  if (!videoClipModalPromise) {
    videoClipModalPromise = import('./browse-card-video-clip-modal.js');
  }
  return videoClipModalPromise;
};

/**
 * Builds a browse card element with various components based on the provided model data.
 *
 * @param {HTMLElement} container - The container element for the browse card.
 * @param {HTMLElement} element - The element where the card will be appended.
 * @param {Object} model - The data model containing information about the card.
 * @param {string} model.thumbnail - URL for the card thumbnail image.
 * @param {string} model.product - Product information to be displayed, which can include multiple solutions.
 * @param {string} model.title - Title of the card.
 * @param {string} model.contentType - Type of the content, used for CSS styling and analytics.
 * @param {string} model.badgeTitle - Title of the badge, displayed as a banner.
 * @param {string} model.inProgressStatus - Status information for progress-related content types.
 * @param {boolean} [model.failedToLoad=false] - Indicates if the card failed to load, triggering specific styles.
 * @param {string} [model.viewLink] - URL link to view more details about the card content.
 * @param {string} [model.copyLink] - URL link for a copy/share action on the card.
 * @returns {Promise<void>} Resolves when the card is fully built and added to the DOM.
 */
export async function buildCard(container, element, model) {
  const { thumbnail, product, title, contentType, badgeTitle, inProgressStatus, failedToLoad = false } = model;

  element.setAttribute('data-analytics-content-type', contentType);
  // lowercase all urls - because all of our urls are lower-case
  model.viewLink = lowerCaseSameOriginUrls(model.viewLink);
  model.copyLink = lowerCaseSameOriginUrls(model.copyLink);

  const isVideoClip = badgeTitle?.toUpperCase() === CONTENT_TYPES['VIDEO CLIP'].LABEL.toUpperCase();

  let type = contentType?.toLowerCase();
  const inProgressMappingKey = RECOMMENDED_COURSES_CONSTANTS.IN_PROGRESS.MAPPING_KEY.toLowerCase();
  const recommededMappingKey = RECOMMENDED_COURSES_CONSTANTS.RECOMMENDED.MAPPING_KEY.toLowerCase();
  if (isVideoClip) {
    type = CONTENT_TYPES['VIDEO CLIP'].MAPPING_KEY;
  } else if (contentType === inProgressMappingKey || contentType === recommededMappingKey) {
    const mappingKey = Object.keys(CONTENT_TYPES).find(
      (key) => CONTENT_TYPES[key].LABEL.toUpperCase() === badgeTitle.toUpperCase(),
    );

    if (mappingKey) {
      type = mappingKey.toLowerCase();
    }
  }

  const clickableLink = !(isVideoClip && !model.parentURL);
  const showVideoIconOnly = isVideoClip;

  if (isVideoClip) {
    const link = model.parentURL || model.videoURL;
    if (link) {
      model.copyLink = lowerCaseSameOriginUrls(link);
      model.viewLink = lowerCaseSameOriginUrls(link);
    }
  }

  const card = createTag(
    'div',
    { class: `browse-card ${type}-card ${failedToLoad ? 'browse-card-frozen' : ''}` },
    `<div class="browse-card-figure"></div>${
      showVideoIconOnly ? `<div class="browse-card-video-clip"></div>` : ''
    }<div class="browse-card-content"></div><div class="browse-card-footer"></div>`,
  );
  const cardFigure = card.querySelector('.browse-card-figure');
  const cardContent = card.querySelector('.browse-card-content');

  if (showVideoIconOnly) {
    const cardClipContainer = card.querySelector('.browse-card-video-clip');
    const playButton = document.createElement('div');
    playButton.classList.add('play-button');
    playButton.innerHTML = '<span class="icon icon-play-outline-white"></span>';
    cardClipContainer.appendChild(playButton);
    decorateIcons(playButton);
  } else if (thumbnail) {
    const laptopContainer = document.createElement('div');
    laptopContainer.classList.add('laptop-container');
    const laptopScreen = document.createElement('div');
    const laptopKeyboard = document.createElement('div');
    laptopContainer.append(laptopScreen, laptopKeyboard);

    cardFigure.classList.add('img-custom-height');
    card.classList.add('thumbnail-loaded');
    cardFigure.appendChild(laptopContainer);

    const img = document.createElement('img');
    img.src = thumbnail;
    img.loading = 'lazy';
    img.alt = title;
    img.width = 254;
    img.height = 153;
    cardFigure.appendChild(img);
    img.addEventListener('error', () => {
      cardFigure.classList.remove('img-custom-height');
      card.classList.remove('thumbnail-loaded');
      card.classList.add('thumbnail-not-loaded');
      img.style.display = 'none';
      laptopContainer.style.display = 'none';
    });

    if (img.complete) {
      img.classList.add('img-loaded');
    }

    img.addEventListener('load', () => {
      img.classList.add('img-loaded');
      if (
        VIDEO_THUMBNAIL_FORMAT.test(thumbnail) ||
        type === CONTENT_TYPES.PLAYLIST.MAPPING_KEY ||
        type === CONTENT_TYPES.TUTORIAL.MAPPING_KEY ||
        type === CONTENT_TYPES.EVENT.MAPPING_KEY ||
        type === CONTENT_TYPES['VIDEO CLIP'].MAPPING_KEY
      ) {
        const playButton = document.createElement('div');
        playButton.classList.add('play-button');
        playButton.innerHTML = '<span class="icon icon-play-outline-white"></span>';
        cardFigure.appendChild(playButton);
        decorateIcons(playButton);
      }
    });
  } else {
    card.classList.add('thumbnail-not-loaded');
  }
  if (badgeTitle || failedToLoad) {
    if (type === CONTENT_TYPES.COURSE.MAPPING_KEY) {
      const bannerElement = htmlToElement(`<div class="browse-card-icon">
        <span class="icon icon-course-badge"></span
      </div>`);
      decorateIcons(bannerElement);
      cardFigure.appendChild(bannerElement);
      const hiddenBanner = createTag('h3', { class: 'browse-card-banner visually-hidden' });
      hiddenBanner.innerText = badgeTitle || '';
      cardFigure.appendChild(hiddenBanner);
    } else {
      const bannerElement = createTag('h3', { class: 'browse-card-banner' });
      bannerElement.innerText = badgeTitle || '';
      bannerElement.style.backgroundColor = `var(--browse-card-color-${type}-primary)`;
      cardFigure.appendChild(bannerElement);
    }
  }

  if (contentType === RECOMMENDED_COURSES_CONSTANTS.IN_PROGRESS.MAPPING_KEY) {
    buildInProgressBarContent({ inProgressStatus, cardFigure, card });
  }

  if (product?.length > 0 || failedToLoad) {
    const tagText = product?.join(', ') || '';
    const isMultiSolution = product?.length > 1;

    const tagElement = createTag(
      'div',
      { class: 'browse-card-tag-text' },
      `<div class="browse-card-solution-text">${
        isMultiSolution ? placeholders.multiSolutionText || 'multisolution' : tagText
      }</div>`,
    );

    if (isMultiSolution) {
      const tooltip = htmlToElement(`
        <div class="tooltip-placeholder">
          <div class="tooltip tooltip-top tooltip-grey">
            <span class="icon icon-info"></span>
            <span class="tooltip-text">${tagText}</span>
          </div>
        </div>
      `);
      // Eventlistener to make the tooltip clickable inside the anchor tag
      tooltip.addEventListener('click', (event) => {
        event.preventDefault();
        event.stopPropagation();
      });

      tagElement.appendChild(tooltip);
      decorateIcons(tagElement);
    }
    cardContent.appendChild(tagElement);
  }

  if (title) {
    const titleElement = createTag('h3', { class: 'browse-card-title-text' });
    titleElement.innerHTML = title;
    cardContent.appendChild(titleElement);
  }
  await loadCSS(`${window.hlx.codeBasePath}/scripts/browse-card/browse-card.css`);

  // For course content type, add level and duration info right after the title
  if (type === CONTENT_TYPES.COURSE.MAPPING_KEY.toLowerCase()) {
    buildCourseInfoContent({
      el_course_duration: model.el_course_duration,
      el_course_module_count: model.el_course_module_count,
      el_level: model.el_level,
      cardContent,
      meta: model.meta,
    });
  }

  await buildCardContent(card, model);

  if (isVideoClip) {
    const cardOptions = card.querySelector('.browse-card-options');
    card.addEventListener('click', (e) => {
      if (cardOptions?.contains(e.target)) {
        return;
      }
      e.preventDefault();
      e.stopPropagation();

      getVideoClipModal().then(async ({ BrowseCardVideoClipModal }) => {
        const modal = await BrowseCardVideoClipModal.create({
          model,
        });
        modal.open();
      });
    });
  }

  if (model.viewLink) {
    const cardContainer = document.createElement('a');
    if (clickableLink) {
      cardContainer.setAttribute('href', model.viewLink);
    }
    cardContainer.addEventListener('click', (e) => {
      const preventLinkRedirection = !!(e.target && e.target.closest('.user-actions'));

      // Prevent default link behavior for user actions and video clips
      if (
        preventLinkRedirection ||
        (isVideoClip && (e.target.closest('.browse-card-figure') || e.target.closest('.play-button')))
      ) {
        e.preventDefault();
      }
    });
    if (
      [CONTENT_TYPES.UPCOMING_EVENT.MAPPING_KEY, CONTENT_TYPES.INSTRUCTOR_LED.MAPPING_KEY].includes(
        contentType?.toLowerCase(),
      )
    ) {
      cardContainer.setAttribute('target', '_blank');
    }
    cardContainer.appendChild(card);
    element.appendChild(cardContainer);
  } else {
    element.appendChild(card);
  }

<<<<<<< HEAD
  // Find the closest section header for this specific card
  const cardHeader = (() => {
    let currentElement = element;
=======
  // DataLayer - Browse Cards

  let cardHeader = '';
  const currentBlock = card.closest('.block');
  const headerEl = currentBlock?.querySelector(
    '.browse-cards-block-title, .rec-block-header, .inprogress-courses-header-wrapper',
  );
  if (headerEl) {
    const cloned = headerEl.cloneNode(true);
    // Remove any PII or masked spans
    cloned.querySelectorAll('[data-cs-mask]').forEach((el) => el.remove());
    // Get cleaned text
    cardHeader = cloned.innerText.trim();
  }

  cardHeader = cardHeader || currentBlock?.getAttribute('data-block-name')?.trim() || '';

  let cardPosition = '';
  if (element?.parentElement?.children) {
    const siblings = Array.from(element.parentElement.children);
    cardPosition = String(siblings.indexOf(element) + 1);
  }
>>>>>>> a29f380d

    while (currentElement?.parentElement) {
      currentElement = currentElement.parentElement;
      const cardsHeader = currentElement.querySelector('.browse-cards-block-title');
      const recCardsHeader = currentElement.querySelector('.rec-block-header');

      if (cardsHeader && cardsHeader.children && cardsHeader.children.length > 0) {
        const immediateChild = cardsHeader.children[0];
        return immediateChild?.innerText?.trim() || '';
      }

      if (recCardsHeader) {
        return recCardsHeader?.innerText?.trim() || '';
      }
    }

    return '';
  })();

  const cardPosition = String(Array.from(element.parentElement.children).indexOf(element) + 1);

  // Update the UserActions callbacks with the calculated values
  const cardOptions = card.querySelector('.browse-card-options');
  if (cardOptions) {
    // Store the calculated values on the card element for the handlers to access
    card.dataset.cardHeader = cardHeader || '';
    card.dataset.cardPosition = cardPosition || '';
  }

  // DataLayer - Browse card click event
  element.querySelector('a')?.addEventListener(
    'click',
    (e) => {
      // Don't trigger browseCardClicked if clicking on user actions (bookmark/copy link)
      if (e.target && e.target.closest('.user-actions')) {
        return;
      }
      pushBrowseCardClickEvent('browseCardClicked', model, cardHeader, cardPosition);
    },
    { once: true },
  );

  element.querySelector('a').addEventListener(
    'click',
    () => {
      sendCoveoClickEvent('browse-card', model);
    },
    { once: true },
  );
}<|MERGE_RESOLUTION|>--- conflicted
+++ resolved
@@ -407,17 +407,13 @@
     link: copyLink,
     bookmarkConfig: !bookmarkExclusionContentypes.includes(contentType),
     copyConfig: failedToLoad ? false : undefined,
-<<<<<<< HEAD
-    bookmarkTrackingInfo,
+    trackingInfo,
     bookmarkCallback: (linkType, position) => {
       pushBrowseCardClickEvent('bookmarkLinkBrowseCard', model, linkType, position);
     },
     copyCallback: (linkType, position) => {
       pushBrowseCardClickEvent('copyLinkBrowseCard', model, linkType, position);
     },
-=======
-    trackingInfo,
->>>>>>> a29f380d
   });
 
   cardAction.decorate();
@@ -713,11 +709,6 @@
     element.appendChild(card);
   }
 
-<<<<<<< HEAD
-  // Find the closest section header for this specific card
-  const cardHeader = (() => {
-    let currentElement = element;
-=======
   // DataLayer - Browse Cards
 
   let cardHeader = '';
@@ -740,27 +731,6 @@
     const siblings = Array.from(element.parentElement.children);
     cardPosition = String(siblings.indexOf(element) + 1);
   }
->>>>>>> a29f380d
-
-    while (currentElement?.parentElement) {
-      currentElement = currentElement.parentElement;
-      const cardsHeader = currentElement.querySelector('.browse-cards-block-title');
-      const recCardsHeader = currentElement.querySelector('.rec-block-header');
-
-      if (cardsHeader && cardsHeader.children && cardsHeader.children.length > 0) {
-        const immediateChild = cardsHeader.children[0];
-        return immediateChild?.innerText?.trim() || '';
-      }
-
-      if (recCardsHeader) {
-        return recCardsHeader?.innerText?.trim() || '';
-      }
-    }
-
-    return '';
-  })();
-
-  const cardPosition = String(Array.from(element.parentElement.children).indexOf(element) + 1);
 
   // Update the UserActions callbacks with the calculated values
   const cardOptions = card.querySelector('.browse-card-options');
