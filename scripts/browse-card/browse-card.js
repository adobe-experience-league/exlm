import { decorateIcons, loadCSS } from '../lib-franklin.js';
import { createTag, htmlToElement, fetchLanguagePlaceholders, getPathDetails } from '../scripts.js';
import { createTooltip } from './browse-card-tooltip.js';
import { AUTHOR_TYPE, RECOMMENDED_COURSES_CONSTANTS } from './browse-cards-constants.js';
import { sendCoveoClickEvent } from '../coveo-analytics.js';
import UserActions from '../user-actions/user-actions.js';
import { CONTENT_TYPES } from '../data-service/coveo/coveo-exl-pipeline-constants.js';

const bookmarkExclusionContentypes = [
  CONTENT_TYPES.LIVE_EVENT.MAPPING_KEY,
  CONTENT_TYPES.COMMUNITY.MAPPING_KEY,
  CONTENT_TYPES.INSTRUCTOR_LED.MAPPING_KEY,
];

/* Fetch data from the Placeholder.json */
let placeholders = {};
try {
  placeholders = await fetchLanguagePlaceholders();
} catch (err) {
  // eslint-disable-next-line no-console
  console.error('Error fetching placeholders:', err);
}

// Function to parse a duration string and convert it to total hours
const parseTotalDuration = (durationStr) => {
  // Regular expressions to match hours and minutes in the input string
  const hoursRegex = /(\d+)\s*hour?/;
  const minutesRegex = /(\d+)\s*minute?/;

  // Match the input string against the hours and minutes regex
  const hoursMatch = durationStr.match(hoursRegex);
  const minutesMatch = durationStr.match(minutesRegex);

  // Extract hours and minutes from the matches or default to 0 if not found
  const hours = hoursMatch ? parseInt(hoursMatch[1], 10) : 0;
  const minutes = minutesMatch ? parseInt(minutesMatch[1], 10) : 0;

  // Calculate and return the total duration in hours
  return hours + minutes / 60;
};

// Function to calculate remaining time based on total duration and percentage complete
const calculateRemainingTime = (totalTimeDuration, percentageComplete) => {
  // Parse the total duration using the parseTotalDuration function
  const totalDuration = parseTotalDuration(totalTimeDuration);

  // Calculate remaining seconds based on total duration and percentage complete
  const remainingSeconds = ((100 - percentageComplete) / 100) * totalDuration * 3600;

  // Calculate remaining time in hours and minutes
  const remainingHours = Math.floor(remainingSeconds / 3600);
  const remainingMinutes = Math.floor((remainingSeconds % 3600) / 60);

  // Return an object containing the remaining hours and minutes
  return { hours: remainingHours, minutes: remainingMinutes };
};

const formatRemainingTime = (remainingTime) => {
  // Check if there are no remaining minutes
  if (remainingTime.minutes === 0) {
    // Format and return hours-only string
    return `${remainingTime.hours} hours`;
  }

  // Check if there are no remaining hours
  if (remainingTime.hours === 0) {
    // Format and return minutes-only string
    return `${remainingTime.minutes} minutes`;
  }

  // If there are both remaining hours and minutes
  return `${remainingTime.hours} hours and ${remainingTime.minutes} minutes`;
};

const getBookmarkId = ({ id, viewLink, contentType }) => {
  if (id) {
    return contentType === CONTENT_TYPES.PLAYLIST.MAPPING_KEY ? `/playlists/${id}` : id;
  }
  return viewLink ? new URL(viewLink).pathname : '';
};

const formatDate = (dateString) => {
  const date = new Date(dateString);
  const optionsDate = { month: 'short', day: '2-digit' };
  const optionsTime = { hour: '2-digit', minute: '2-digit', hour12: true, timeZoneName: 'short' };

  const formattedDate = date.toLocaleDateString(undefined, optionsDate).toUpperCase();
  const formattedTime = date.toLocaleTimeString(undefined, optionsTime);

  const [time, period] = formattedTime.split(' ');
  const formattedTimeWithoutZone = `${time} ${period}`;
  // Return date and time without timezone
  return `${formattedDate} | ${formattedTimeWithoutZone}`;
};

const buildTagsContent = (cardMeta, tags = []) => {
  tags.forEach((tag) => {
    const { icon: iconName, text } = tag;
    if (text) {
      const anchor = createTag('div', { class: 'browse-card-meta-anchor' });
      const span = createTag('span', { class: `icon icon-${iconName}` });
      anchor.textContent = text;
      anchor.appendChild(span);
      cardMeta.appendChild(anchor);
      decorateIcons(anchor);
    }
  });
};

const buildEventContent = ({ event, cardContent, card }) => {
  const { time } = event;
  const eventInfo = htmlToElement(`
    <div class="browse-card-event-info">
        <span class="icon icon-time"></span>
        <div class="browse-card-event-time">
            <h6>${formatDate(time)}</h6>
        </div>
    </div>
  `);
  decorateIcons(eventInfo);
  const title = card.querySelector('.browse-card-title-text');
  cardContent.insertBefore(eventInfo, title.nextElementSibling);
};

const buildInProgressBarContent = ({ inProgressStatus, cardFigure, card }) => {
  if (inProgressStatus) {
    const perValue = inProgressStatus;
    const progressBarDiv = htmlToElement(`
    <div class="skill-bar">
      <div class="skill-bar-container">
      <div class="skill-bar-value"></div>
      </div>
    </div>
  `);
    cardFigure.appendChild(progressBarDiv);
    // Set the width of skill-bar-value based on the value
    card.querySelector('.skill-bar-value').style.width = `${perValue}%`;
  }
};

const buildCourseDurationContent = ({ inProgressStatus, inProgressText, cardContent }) => {
  const titleElement = createTag('p', { class: 'course-duration' });
  const { lang } = getPathDetails();
  if (lang === 'en') {
    const remainingTime = calculateRemainingTime(inProgressText, inProgressStatus);
    const timeleftLabel = placeholders?.recommendedCoursesTimeLeftLabel || 'You have $[TIME_LEFT] left in this course';
    titleElement.textContent = timeleftLabel.replace('$[TIME_LEFT]', formatRemainingTime(remainingTime));
  } else {
    const totalDurationTime = placeholders?.recommendedCoursesTotalDurationLabel || 'Total Duration';
    titleElement.textContent = `${totalDurationTime} ${inProgressText}`;
  }
  cardContent.appendChild(titleElement);
};

const buildCardCtaContent = ({ cardFooter, contentType, viewLinkText, viewLink }) => {
  if (viewLinkText) {
    let icon = null;
    const isLeftPlacement = false;
    if (
      [CONTENT_TYPES.LIVE_EVENT.MAPPING_KEY, CONTENT_TYPES.INSTRUCTOR_LED.MAPPING_KEY].includes(
        contentType?.toLowerCase(),
      )
    ) {
      icon = 'new-tab-blue';
    } else {
      icon = 'chevron-right-blue';
    }
    const iconMarkup = icon ? `<span class="icon icon-${icon}"></span>` : '';
    const linkText = htmlToElement(`
          <div class="browse-card-cta-element" data-analytics-id="${viewLink}">
              ${isLeftPlacement ? `${iconMarkup} ${viewLinkText}` : `${viewLinkText} ${iconMarkup}`}
          </div>
      `);
    decorateIcons(linkText);
    cardFooter.appendChild(linkText);
  }
};

const stripScriptTags = (input) => input.replace(/<script\b[^<]*(?:(?!<\/script>)<[^<]*)*<\/script>/gi, '');

const buildCardContent = async (card, model) => {
  const {
    id,
    description,
    contentType: type,
    viewLink,
    viewLinkText,
    copyLink,
    tags,
    authorInfo,
    event,
    inProgressText,
    inProgressStatus = {},
    failedToLoad = false,
  } = model;
  const contentType = type?.toLowerCase();
  const cardContent = card.querySelector('.browse-card-content');
  const cardFooter = card.querySelector('.browse-card-footer');

  if (description) {
    const stringContent = description.length > 100 ? `${description.substring(0, 100).trim()}...` : description;
    const descriptionElement = document.createElement('p');
    descriptionElement.classList.add('browse-card-description-text');
    descriptionElement.innerHTML = stripScriptTags(stringContent);
    cardContent.appendChild(descriptionElement);
  }

  const cardMeta = document.createElement('div');
  cardMeta.classList.add('browse-card-meta-info');

  if (
    contentType === CONTENT_TYPES.PLAYLIST.MAPPING_KEY ||
    contentType === CONTENT_TYPES.COMMUNITY.MAPPING_KEY ||
    contentType === RECOMMENDED_COURSES_CONSTANTS.RECOMMENDED.MAPPING_KEY
  ) {
    buildTagsContent(cardMeta, tags);
  }

  if (contentType === RECOMMENDED_COURSES_CONSTANTS.IN_PROGRESS.MAPPING_KEY) {
    if (inProgressStatus && inProgressText) {
      buildCourseDurationContent({ inProgressStatus, inProgressText, cardContent });
    }
  }

  cardContent.appendChild(cardMeta);

  if (contentType === CONTENT_TYPES.LIVE_EVENT.MAPPING_KEY) {
    buildEventContent({ event, cardContent, card });
  }

  if (contentType === CONTENT_TYPES.PERSPECTIVE.MAPPING_KEY) {
    const authorElement = createTag('div', { class: 'browse-card-author-info' });

    if (authorInfo?.name) {
      const authorPrefix = createTag(
        'span',
        { class: 'browse-card-author-prefix' },
        placeholders?.articleAuthorPrefixLabel,
      );
      const authorName = createTag('span', { class: 'browse-card-author-name' }, authorInfo?.name.join(', '));
      authorElement.append(authorPrefix, authorName);
    }

    let authorBadge = '';
    if (authorInfo?.type[0] === AUTHOR_TYPE.ADOBE) {
      authorBadge = createTag('span', { class: 'browse-card-author-badge' }, placeholders?.articleAdobeTag);
    } else if (authorInfo?.type[0] === AUTHOR_TYPE.EXTERNAL) {
      authorBadge = createTag('span', { class: 'browse-card-author-badge' }, placeholders?.articleExternalTag);
      authorBadge.classList.add('author-badge-external');
    }
    if (authorBadge) {
      authorElement.append(authorBadge);
    }

    cardContent.appendChild(authorElement);
  }

  const cardOptions = document.createElement('div');
  cardOptions.classList.add('browse-card-options');

  const cardAction = UserActions({
    container: cardOptions,
    id: getBookmarkId({ id, viewLink, contentType }),
    link: copyLink,
    bookmarkConfig: !bookmarkExclusionContentypes.includes(contentType),
    copyConfig: failedToLoad ? false : undefined,
  });

  cardAction.decorate();

  cardFooter.appendChild(cardOptions);
  buildCardCtaContent({ cardFooter, contentType, viewLinkText, viewLink });
};

/* Default No Results Content from Placeholder */
export const buildNoResultsContent = (block, show, placeholder = placeholders.noResultsText) => {
  if (show) {
    const noResultsInfo = htmlToElement(`
    <div class="browse-card-no-results">${placeholder}</div>
  `);
    block.appendChild(noResultsInfo);
  } else {
    const existingNoResultsInfo = block.querySelector('.browse-card-no-results');
    if (existingNoResultsInfo) {
      block.removeChild(existingNoResultsInfo);
    }
  }
};

/**
 * Builds a browse card element with various components based on the provided model data.
 *
 * @param {HTMLElement} container - The container element for the browse card.
 * @param {HTMLElement} element - The element where the card will be appended.
 * @param {Object} model - The data model containing information about the card.
 * @param {string} model.thumbnail - URL for the card thumbnail image.
 * @param {string} model.product - Product information to be displayed, which can include multiple solutions.
 * @param {string} model.title - Title of the card.
 * @param {string} model.contentType - Type of the content, used for CSS styling and analytics.
 * @param {string} model.badgeTitle - Title of the badge, displayed as a banner.
 * @param {string} model.inProgressStatus - Status information for progress-related content types.
 * @param {boolean} [model.failedToLoad=false] - Indicates if the card failed to load, triggering specific styles.
 * @param {string} [model.viewLink] - URL link to view more details about the card content.
 * @param {string} [model.copyLink] - URL link for a copy/share action on the card.
 * @returns {Promise<void>} Resolves when the card is fully built and added to the DOM.
<<<<<<< HEAD
 */
=======
*/
>>>>>>> 2a677999
export async function buildCard(container, element, model) {
  const { thumbnail, product, title, contentType, badgeTitle, inProgressStatus, failedToLoad = false } = model;

  element.setAttribute('data-analytics-content-type', contentType);
  // lowercase all urls - because all of our urls are lower-case
  model.viewLink = model.viewLink?.toLowerCase();
  model.copyLink = model.copyLink?.toLowerCase();

  let type = contentType?.toLowerCase();
  const courseMappingKey = CONTENT_TYPES.PLAYLIST.MAPPING_KEY.toLowerCase();
  const tutorialMappingKey = CONTENT_TYPES.TUTORIAL.MAPPING_KEY.toLowerCase();
  const inProgressMappingKey = RECOMMENDED_COURSES_CONSTANTS.IN_PROGRESS.MAPPING_KEY.toLowerCase();
  const recommededMappingKey = RECOMMENDED_COURSES_CONSTANTS.RECOMMENDED.MAPPING_KEY.toLowerCase();
  if (contentType === inProgressMappingKey || contentType === recommededMappingKey) {
    const mappingKey = Object.keys(CONTENT_TYPES).find(
      (key) => CONTENT_TYPES[key].LABEL.toUpperCase() === badgeTitle.toUpperCase(),
    );

    if (mappingKey) {
      type = mappingKey.toLowerCase();
    }
  }
  const card = createTag(
    'div',
    { class: `browse-card ${type}-card ${failedToLoad ? 'browse-card-frozen' : ''}` },
    `<div class="browse-card-figure"></div><div class="browse-card-content"></div><div class="browse-card-footer"></div>`,
  );
  const cardFigure = card.querySelector('.browse-card-figure');
  const cardContent = card.querySelector('.browse-card-content');

  if (type) {
    cardFigure.style.backgroundColor = `var(--browse-card-color-${type}-secondary)`;
  }

  if (
    (type === courseMappingKey ||
      type === tutorialMappingKey ||
      type === inProgressMappingKey ||
      type === recommededMappingKey) &&
    thumbnail
  ) {
    const laptopContainer = document.createElement('div');
    laptopContainer.classList.add('laptop-container');
    const laptopScreen = document.createElement('div');
    const laptopKeyboard = document.createElement('div');
    laptopContainer.append(laptopScreen, laptopKeyboard);
    if (type) {
      laptopScreen.style.backgroundColor = `var(--browse-card-color-${type}-primary)`;
      laptopKeyboard.style.backgroundColor = `var(--browse-card-color-${type}-primary)`;
    }

    cardFigure.appendChild(laptopContainer);
    const img = document.createElement('img');
    img.src = thumbnail;
    img.loading = 'lazy';
    img.alt = title;
    img.width = 254;
    img.height = 153;
    cardFigure.appendChild(img);
    img.addEventListener('error', () => {
      img.style.display = 'none';
    });
    img.addEventListener('load', () => {
      cardFigure.classList.add('img-custom-height');
    });
  }
  if (badgeTitle || failedToLoad) {
    const bannerElement = createTag('h3', { class: 'browse-card-banner' });
    bannerElement.innerText = badgeTitle || '';
    bannerElement.style.backgroundColor = `var(--browse-card-color-${type}-primary)`;
    cardFigure.appendChild(bannerElement);
  }

  if (contentType === RECOMMENDED_COURSES_CONSTANTS.IN_PROGRESS.MAPPING_KEY) {
    buildInProgressBarContent({ inProgressStatus, cardFigure, card });
  }

  if (product || failedToLoad) {
    let tagElement;
    if (product?.length > 1) {
      tagElement = createTag(
        'div',
        { class: 'browse-card-tag-text' },
        `<h4>${placeholders.multiSolutionText || 'multisolution'}</h4><div class="tooltip-placeholder"></div>`,
      );
      cardContent.appendChild(tagElement);
      const tooltipElem = cardContent.querySelector('.tooltip-placeholder');
      const tooltipConfig = {
        position: 'top',
        color: 'grey',
        content: product.join(', '),
      };
      createTooltip(container, tooltipElem, tooltipConfig);
    } else {
      const tagText = product ? product.join(', ') : '';
      tagElement = createTag('div', { class: 'browse-card-tag-text' }, `<h4>${tagText}</h4>`);
      cardContent.appendChild(tagElement);
    }
  }

  if (title) {
    const titleElement = createTag('h5', { class: 'browse-card-title-text' });
    titleElement.textContent = title;
    cardContent.appendChild(titleElement);
  }
  await loadCSS(`${window.hlx.codeBasePath}/scripts/browse-card/browse-card.css`);
  await buildCardContent(card, model);
  if (model.viewLink) {
    const cardContainer = document.createElement('a');
    cardContainer.setAttribute('href', model.viewLink);
    cardContainer.addEventListener('click', (e) => {
      const preventLinkRedirection = !!(e.target && e.target.closest('.user-actions'));
      if (preventLinkRedirection) {
        e.preventDefault();
      }
    });
    if (
      [CONTENT_TYPES.LIVE_EVENT.MAPPING_KEY, CONTENT_TYPES.INSTRUCTOR_LED.MAPPING_KEY].includes(
        contentType?.toLowerCase(),
      )
    ) {
      cardContainer.setAttribute('target', '_blank');
    }
    cardContainer.appendChild(card);
    element.appendChild(cardContainer);
  } else {
    element.appendChild(card);
  }

  element.querySelector('a').addEventListener(
    'click',
    () => {
      sendCoveoClickEvent('browse-card', model);
    },
    { once: true },
  );
}<|MERGE_RESOLUTION|>--- conflicted
+++ resolved
@@ -303,11 +303,7 @@
  * @param {string} [model.viewLink] - URL link to view more details about the card content.
  * @param {string} [model.copyLink] - URL link for a copy/share action on the card.
  * @returns {Promise<void>} Resolves when the card is fully built and added to the DOM.
-<<<<<<< HEAD
- */
-=======
 */
->>>>>>> 2a677999
 export async function buildCard(container, element, model) {
   const { thumbnail, product, title, contentType, badgeTitle, inProgressStatus, failedToLoad = false } = model;
 
