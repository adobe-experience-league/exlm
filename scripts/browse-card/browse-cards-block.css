--- conflicted
+++ resolved
@@ -73,41 +73,8 @@
     right: 100%;
     top: 50%;
 }
-<<<<<<< HEAD
-.browse-cards-block .tooltip:hover .tooltip-text {
-    opacity: 1;
-    visibility: visible;
-}
-.browse-cards-block-content {
-    margin-top: 16px;
-    display: flex;
-    flex-wrap: nowrap;
-    gap: 16px;
-    margin-bottom: 40px;
-    transition: all .5s ease-in-out;
-    overflow-x: auto;
-    overflow-y: hidden;
-    padding-bottom: 2px;
-    min-height: 400px;
-}
-.browse-cards-block-content > div {
-    flex: 0 0 264px;
-}
-.browse-cards-block-header h4 {
-    padding: 0;
-    margin: 0;
-}
-.browse-cards-block-title {
-    display: flex;
-    margin: 0;
-    align-items: baseline;
-}
 .browse-cards-block-title :where(h2,.h2) {
     margin: 0;
-=======
-.browse-cards-block-title h2 {
-    margin: 0px;
->>>>>>> 60cbc4e6
     color: var(--text-color);
     max-width: 300px;
     word-break: break-word;
