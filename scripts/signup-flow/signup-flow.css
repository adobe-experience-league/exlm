--- conflicted
+++ resolved
@@ -155,12 +155,9 @@
     color: var(--spectrum-gray-50);
 }
 .signup-dialog-body {
-<<<<<<< HEAD
     height: calc(100% - 233px);
     overflow-x: hidden;
     overflow-y: auto;
-=======
->>>>>>> 3895fe71
     padding: 0 20px 16px; 
     position: relative;
     z-index: 2;
