/**
 * Course profile utilities
 */

import { defaultProfileClient, isSignedInUser } from '../auth/profile.js';
import { extractCourseModuleIds, getCurrentCourseMeta } from './course-utils.js';
<<<<<<< HEAD
import { pushCourseStartEvent } from '../analytics/lib-analytics.js';
=======
import {
  pushModuleStartEvent,
  pushModuleCompletionEvent,
  pushCourseCompletionEvent,
} from '../analytics/lib-analytics.js';
>>>>>>> 7c03404b

const COURSE_STATUS = {
  NOT_STARTED: 'not-started',
  IN_PROGRESS: 'in-progress',
  COMPLETED: 'completed',
};

const MODULE_STATUS = {
  DISABLED: 'disabled',
  NOT_STARTED: 'not-started',
  IN_PROGRESS: 'in-progress',
  COMPLETED: 'completed',
};

/**
 * Utility functions for managing course progress in user profile
 */

/**
 * Get current courses from user profile
 * @returns {Promise<Object>} Current courses object from user profile
 */
async function getCurrentCourses() {
  const profile = await defaultProfileClient.getMergedProfile();
  return profile?.courses || {};
}

/**
 * Get the last added module from the current course
 * @returns {Promise<string>} The last added module URL
 */
async function getLastAddedModule() {
  const courses = await getCurrentCourses();
  const courseMeta = await getCurrentCourseMeta();

  const { courseId: currentCourseId } = extractCourseModuleIds(window.location.pathname);
  const currentCourse = courses[currentCourseId];

  if (
    Object.keys(courses).length === 0 ||
    !currentCourseId ||
    !currentCourse ||
    !currentCourse.modules ||
    Object.keys(currentCourse.modules).length === 0
  ) {
    return courseMeta.modules[0];
  }

  let latestModuleId = null;
  let latestStartTime = null;

  Object.entries(currentCourse.modules).forEach(([moduleId, moduleData]) => {
    if (moduleData.started && (!latestStartTime || new Date(moduleData.started) > new Date(latestStartTime))) {
      latestStartTime = moduleData.started;
      latestModuleId = moduleId;
    }
  });

  if (!latestModuleId) {
    return courseMeta.modules[0];
  }

  const moduleUrl = courseMeta.modules.find((url) => url.includes(latestModuleId));

  return moduleUrl || courseMeta.modules[0];
}

/**
 * Get course status based on user profile
 * @param {string} [url] - The URL path to extract courseId from. If not provided, uses current page URL
 * @returns {Promise<string>} Course status: COURSE_STATUS.NOT_STARTED, COURSE_STATUS.IN_PROGRESS, or COURSE_STATUS.COMPLETED
 */
async function getCourseStatus(url = window.location.pathname) {
  // If user is not signed in, return null
  if (!(await isSignedInUser())) {
    return null;
  }

  const { courseId } = extractCourseModuleIds(url);

  if (!courseId) {
    return COURSE_STATUS.NOT_STARTED;
  }

  const courses = await getCurrentCourses();
  const course = courses[courseId];

  if (!course) {
    return COURSE_STATUS.NOT_STARTED;
  }

  if (course.awardGranted) {
    return COURSE_STATUS.COMPLETED;
  }

  return COURSE_STATUS.IN_PROGRESS;
}

/**
 * Get module status based on user profile and course metadata
 * @param {string} [url] - The URL path to extract courseId and moduleId from. If not provided, uses current page URL
 * @returns {Promise<string>} Module status: MODULE_STATUS.DISABLED, MODULE_STATUS.NOT_STARTED, MODULE_STATUS.IN_PROGRESS, or MODULE_STATUS.COMPLETED
 */
async function getModuleStatus(url = window.location.pathname) {
  // If user is not signed in, return null
  if (!(await isSignedInUser())) {
    return null;
  }

  const { courseId, moduleId } = extractCourseModuleIds(url);

  if (!courseId || !moduleId) {
    return MODULE_STATUS.DISABLED;
  }

  const [courses, courseMeta] = await Promise.all([getCurrentCourses(), getCurrentCourseMeta()]);

  if (!courseMeta || !courseMeta.modules) {
    return MODULE_STATUS.DISABLED;
  }

  const course = courses[courseId];

  if (!course || !course.modules) {
    // If the module is the first module of the course, return not started
    if (courseMeta.modules[0].includes(url) || url.includes(courseMeta.modules[0])) {
      return MODULE_STATUS.NOT_STARTED;
    }
    return MODULE_STATUS.DISABLED;
  }

  // Check if previous module is finished
  const moduleIndex = courseMeta.modules.findIndex((moduleUrl) => {
    const { moduleId: metaModuleId } = extractCourseModuleIds(moduleUrl);
    return metaModuleId === moduleId;
  });

  if (moduleIndex > 0) {
    const prevModuleUrl = courseMeta.modules[moduleIndex - 1];
    const { moduleId: prevModuleId } = extractCourseModuleIds(prevModuleUrl);
    const prevModule = course.modules[prevModuleId];

    if (!prevModule || !prevModule.finished) {
      return MODULE_STATUS.DISABLED;
    }
  }

  const currentModule = course.modules[moduleId];

  if (currentModule?.finished) {
    return MODULE_STATUS.COMPLETED;
  }

  if (currentModule?.started) {
    return MODULE_STATUS.IN_PROGRESS;
  }

  return MODULE_STATUS.NOT_STARTED;
}

/**
 * Start a module in a course
 * @param {string} courseId - Course URL identifier
 * @param {string} moduleId - Module URL identifier
 * @returns {Promise<void>}
 */
async function startModule(url = window.location.pathname) {
  const { courseId, moduleId } = extractCourseModuleIds(url);
  const courseMeta = await getCurrentCourseMeta();

  if (!courseMeta) {
    // eslint-disable-next-line no-console
    console.error('Failed to get course metadata');
    return;
  }

  const courses = await getCurrentCourses();
  const updatedCourses = { ...courses };
  const startTime = new Date().toISOString();

  // Initialize course if it doesn't exist
  if (!updatedCourses[courseId]) {
    updatedCourses[courseId] = {
      name: courseMeta.heading,
      description: courseMeta.description,
      modules: {},
    };

    const isFirstModule = courseMeta.modules?.[0]?.includes(moduleId);

    // push course start event
    if (isFirstModule) {
      pushCourseStartEvent({
        title: courseMeta.heading,
        id: courseId,
        solution: courseMeta.solution,
        role: courseMeta.role,
        startTime,
      });
    }
  }

  // Initialize module if it doesn't exist
  if (!updatedCourses[courseId].modules) {
    updatedCourses[courseId].modules = {};
  }

  // Set module start time only if not already set
  if (!updatedCourses[courseId].modules[moduleId]?.started) {
    updatedCourses[courseId].modules[moduleId] = {
      ...updatedCourses[courseId].modules[moduleId],
      started: startTime,
    };

    // Update the profile with the new courses data
    await defaultProfileClient.updateProfile('courses', updatedCourses, true);
    pushModuleStartEvent(courseId);
  }
}

/**
 * Finish a module in a course
 * @param {string} courseId - Course URL identifier
 * @param {string} moduleId - Module URL identifier
 * @returns {Promise<void>}
 */
async function finishModule(url = window.location.pathname) {
  const { courseId, moduleId } = extractCourseModuleIds(url);
  const courses = await getCurrentCourses();
  const updatedCourses = { ...courses };
  const finishTime = new Date().toISOString();

  // Set module finish time only if not already set
  if (!updatedCourses[courseId].modules[moduleId]?.finished) {
    updatedCourses[courseId].modules[moduleId] = {
      ...updatedCourses[courseId].modules[moduleId],
      finished: finishTime,
    };

    // Update the profile with the new courses data
    await defaultProfileClient.updateProfile('courses', updatedCourses, true);
    pushModuleCompletionEvent(courseId);
  }
}

/**
 * Complete a course
 * @param {string} courseId - Course URL identifier
 * @returns {Promise<void>}
 */
async function completeCourse(url = window.location.pathname) {
  const { courseId, moduleId } = extractCourseModuleIds(url);
  const courses = await getCurrentCourses();
  const updatedCourses = { ...courses };

  if (updatedCourses[courseId] && !updatedCourses[courseId].awardGranted) {
    const finishTime = new Date().toISOString();

    // Mark the current module as finished if not already
    if (moduleId && !updatedCourses[courseId].modules[moduleId]?.finished) {
      updatedCourses[courseId].modules[moduleId] = {
        ...updatedCourses[courseId].modules[moduleId],
        finished: finishTime,
      };
    }

    updatedCourses[courseId].awardGranted = finishTime;

    // Update the profile with the new courses data
    await defaultProfileClient.updateProfile('courses', updatedCourses, true);
    pushModuleCompletionEvent(courseId);
    pushCourseCompletionEvent(courseId, updatedCourses);
  }
}

/**
 * Checks if a course is completed
 * @param {string} url - The URL path to extract courseId from. If not provided, uses current page URL
 * @returns {Promise<boolean>} True if course is completed, false otherwise
 */
async function isCourseCompleted(url = window.location.pathname) {
  const { courseId } = extractCourseModuleIds(url);
  const courses = await getCurrentCourses();
  return courses[courseId]?.awardGranted;
}

export {
  COURSE_STATUS,
  MODULE_STATUS,
  getCurrentCourses,
  getCourseStatus,
  getModuleStatus,
  getLastAddedModule,
  startModule,
  finishModule,
  completeCourse,
  isCourseCompleted,
};<|MERGE_RESOLUTION|>--- conflicted
+++ resolved
@@ -4,15 +4,12 @@
 
 import { defaultProfileClient, isSignedInUser } from '../auth/profile.js';
 import { extractCourseModuleIds, getCurrentCourseMeta } from './course-utils.js';
-<<<<<<< HEAD
-import { pushCourseStartEvent } from '../analytics/lib-analytics.js';
-=======
 import {
   pushModuleStartEvent,
   pushModuleCompletionEvent,
   pushCourseCompletionEvent,
+  pushCourseStartEvent,
 } from '../analytics/lib-analytics.js';
->>>>>>> 7c03404b
 
 const COURSE_STATUS = {
   NOT_STARTED: 'not-started',
