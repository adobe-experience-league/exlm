--- conflicted
+++ resolved
@@ -158,7 +158,7 @@
     sections.shift();
   }
   const mainSiteSection = search ? 'search' : '';
-<<<<<<< HEAD
+  const containsAtomicSearch = search && !!document.querySelector(`main .atomic-search`);
 
   // Determine section1 value to avoid nested ternary
   let section1Value = '';
@@ -179,56 +179,7 @@
 
     name = `xl:learn:${subs.join(':')}`;
   }
-
-  window.adobeDataLayer.push({
-    event: 'page loaded',
-    web: {
-      webPageDetails: {
-        URL: window.location.href,
-        cleanURL: window.location.href.replace(/^https?:\/\//, '').replace(/#.*$/, ''),
-        domain: window.location.host,
-        docrole: role,
-        doctype: docType,
-        docduration: duration,
-        mainSiteSection,
-        name,
-        gitEdit: document.querySelector('meta[name="git-edit"]')?.content || '',
-        exlId: document.querySelector('meta[name="exl-id"]')?.content || '',
-        pageLanguage: language,
-        pageName: name,
-        pageType: 'webpage',
-        pageViews: { value: 1 },
-        prevPage: localStorage.getItem('prevPage') || '',
-        userAgent: window.navigator.userAgent,
-        server: window.location.host,
-        siteSection: section,
-        siteSubSection1: courseObj ? 'courses' : section1Value,
-
-        siteSubSection2: courseObj ? courseObj.solution || '' : sections[1] || '',
-
-        siteSubSection3: courseObj ? courseObj.title || '' : sections[2] || '',
-
-        siteSubSection4: courseObj ? moduleObj?.title || '' : sections[3] || '',
-
-        siteSubSection5: courseObj ? stepObj?.title || '' : sections[4] || '',
-        solution: browseProduct ? sections[1] : solution,
-        solutionVersion,
-        subSolution,
-        type,
-        fullSolution,
-        feature,
-        featureAttribute,
-      },
-    },
-    user,
-    userGUID: user.userDetails.userID,
-    ...(courseObj && { courses: courseObj }),
-    ...(moduleObj && { module: moduleObj }),
-    ...(stepObj && { steps: stepObj }),
-  });
-=======
-  const containsAtomicSearch = search && !!document.querySelector(`main .atomic-search`);
-
+  
   const webDetails = {
     webPageDetails: {
       URL: window.location.href,
@@ -249,11 +200,15 @@
       userAgent: window.navigator.userAgent,
       server: window.location.host,
       siteSection: section,
-      siteSubSection1: sections[0] === 'perspective' ? 'perspectives' : sections[0] || '',
-      siteSubSection2: sections[1] || '',
-      siteSubSection3: sections[2] || '',
-      siteSubSection4: sections[3] || '',
-      siteSubSection5: sections[4] || '',
+      siteSubSection1: courseObj ? 'courses' : section1Value,
+
+      siteSubSection2: courseObj ? courseObj.solution || '' : sections[1] || '',
+
+      siteSubSection3: courseObj ? courseObj.title || '' : sections[2] || '',
+
+      siteSubSection4: courseObj ? moduleObj?.title || '' : sections[3] || '',
+
+      siteSubSection5: courseObj ? stepObj?.title || '' : sections[4] || '',
       solution: browseProduct ? sections[1] : solution,
       solutionVersion,
       subSolution,
@@ -273,6 +228,9 @@
           web: webDetails,
           user,
           userGUID: user.userDetails.userID,
+          ...(courseObj && { courses: courseObj }),
+          ...(moduleObj && { module: moduleObj }),
+          ...(stepObj && { steps: stepObj }),
         };
         if (trackingData) {
           dataLayer.search = trackingData;
@@ -288,9 +246,11 @@
       user,
       search: searchTrackingData,
       userGUID: user.userDetails.userID,
+      ...(courseObj && { courses: courseObj }),
+      ...(moduleObj && { module: moduleObj }),
+      ...(stepObj && { steps: stepObj }),
     });
   }
->>>>>>> 10fd0f36
 }
 
 export function pushLinkClick(e) {
