--- conflicted
+++ resolved
@@ -702,28 +702,6 @@
   window.adobeDataLayer.push(dataLayerEntry);
 }
 
-<<<<<<< HEAD
-/**
- * Pushes a course start event to the Adobe data layer.
- * @param {Object} courseData - Course data
- * @param {string} courseData.title - Title of the course
- * @param {string} courseData.id - ID of the course
- * @param {string} courseData.solution - Solution related to the course
- * @param {string} courseData.role - Role associated with the course
- * @param {string} courseData.startTime - Start time of the course
- */
-export function pushCourseStartEvent(courseData) {
-  window.adobeDataLayer = window.adobeDataLayer || [];
-
-  window.adobeDataLayer.push({
-    event: 'coursesStart',
-    courses: {
-      title: courseData.title,
-      id: courseData.id,
-      solution: courseData.solution,
-      role: courseData.role,
-      startTime: courseData.startTime,
-=======
 export async function pushCourseCompletionEvent(courseId, currentCourses) {
   window.adobeDataLayer = window.adobeDataLayer || [];
 
@@ -804,7 +782,30 @@
       id: courseId || '',
       solution: courseMeta?.solution || '',
       role: courseMeta?.role || '',
->>>>>>> 7c03404b
+    },
+  });
+}
+
+/**
+ * Pushes a course start event to the Adobe data layer.
+ * @param {Object} courseData - Course data
+ * @param {string} courseData.title - Title of the course
+ * @param {string} courseData.id - ID of the course
+ * @param {string} courseData.solution - Solution related to the course
+ * @param {string} courseData.role - Role associated with the course
+ * @param {string} courseData.startTime - Start time of the course
+ */
+export function pushCourseStartEvent(courseData) {
+  window.adobeDataLayer = window.adobeDataLayer || [];
+
+  window.adobeDataLayer.push({
+    event: 'coursesStart',
+    courses: {
+      title: courseData.title,
+      id: courseData.id,
+      solution: courseData.solution,
+      role: courseData.role,
+      startTime: courseData.startTime,
     },
   });
 }