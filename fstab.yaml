--- conflicted
+++ resolved
@@ -1,9 +1,5 @@
 mountpoints:
   /:
-<<<<<<< HEAD
-    url: https://51837-exlmconverter-stg.adobeioruntime.net/api/v1/web/main/convert
-=======
     url: https://51837-exlmconverter.adobeioruntime.net/api/v1/web/main/convert
->>>>>>> ce47026f
     type: markup
     suffix: '.md'