import { getConfig, htmlToElement } from '../../scripts/scripts.js';
import {
  checkTargetSupport,
  updateCopyFromTarget,
  setTargetDataAsBlockAttribute,
  getTargetData,
} from '../../scripts/target/target.js';
import BuildPlaceholder from '../../scripts/browse-card/browse-card-placeholder.js';
import { buildCard, buildNoResultsContent } from '../../scripts/browse-card/browse-card.js';
import Swiper from '../../scripts/swiper/swiper.js';
import { decorateIcons } from '../../scripts/lib-franklin.js';
import BrowseCardsTargetDataAdapter from '../../scripts/browse-card/browse-card-target-data-adapter.js';

const UEAuthorMode = window.hlx.aemRoot || window.location.href.includes('.html');
const { targetCriteriaIds } = getConfig();
<<<<<<< HEAD

const authorInfo = 'Based on profile context, if the customer has enabled the necessary cookies';
=======
let placeholders = {};
let displayBlock = false;
>>>>>>> ed78118f

function renderNavigationArrows(titleContainer) {
  const navigationElements = htmlToElement(`
        <div class="recently-viewed-nav-section">
            <button class="prev-nav" disabled>
                <span class="icon icon-chevron-gray"></span>
            </button>
            <button class="next-nav" disabled>
                <span class="icon icon-chevron-gray"></span>
            </button
        </div>
    `);
  decorateIcons(navigationElements);
  titleContainer.appendChild(navigationElements);
}

export default async function decorate(block) {
  try {
    placeholders = await fetchLanguagePlaceholders();
  } catch (err) {
    // eslint-disable-next-line no-console
    console.error('Error fetching placeholders:', err);
  }

  checkTargetSupport().then((targetSupport) => {
    const [headingElement, descriptionElement] = [...block.children].map((row) => row.firstElementChild);
    headingElement.classList.add('recently-reviewed-header');
    descriptionElement.classList.add('recently-reviewed-description');

    const titleContainer = document.createElement('div');
    const navContainer = document.createElement('div');
    const contentDiv = document.createElement('div');
    contentDiv.className = 'browse-cards-block-content';
    const buildCardsShimmer = new BuildPlaceholder();

    function appendNavAndContent() {
      navContainer.classList.add('recently-viewed-nav-container');
      navContainer.appendChild(titleContainer);
      titleContainer.appendChild(headingElement);
      titleContainer.appendChild(descriptionElement);
      renderNavigationArrows(navContainer);
      block.appendChild(navContainer);
      block.appendChild(contentDiv);
    }

    if (UEAuthorMode) {
      displayBlock = true;
      appendNavAndContent();
      buildCardsShimmer.add(block);
      const authorInfo = 'Based on profile context, if the customer has enabled the necessary cookies';
      buildNoResultsContent(contentDiv, true, authorInfo);
      buildCardsShimmer.remove();
    }

    if (targetSupport) {
<<<<<<< HEAD
      getTargetData(targetCriteriaIds.recentlyViewed).then(async (resp) => {
        if (resp) {
          block.style.display = 'block';
        } else {
          block.style.display = 'none';
          return;
        }
        updateCopyFromTarget(resp, headingElement, descriptionElement);
        if (resp?.data.length) {
          const cardData = await BrowseCardsTargetDataAdapter.mapResultsToCardsData(resp.data);
          cardData.forEach((item) => {
=======
      handleTargetEvent(targetCriteriaIds.recentlyViewed).then((resp) => {
        updateCopyFromTarget(resp, headingElement, descriptionElement);
        if (resp?.data.length) {
          displayBlock = true;
          appendNavAndContent();
          buildCardsShimmer.add(block);

          resp.data.forEach((item) => {
            const cardData = targetDataAdapter(item, placeholders);
>>>>>>> ed78118f
            const cardDiv = document.createElement('div');
            buildCard(contentDiv, cardDiv, item);
            contentDiv.appendChild(cardDiv);
          });

          const prevButton = block.querySelector('.recently-viewed-nav-section > .prev-nav');
          const nextButton = block.querySelector('.recently-viewed-nav-section > .next-nav');
          const items = contentDiv.querySelectorAll('.browse-cards-block-content > div');
          // eslint-disable-next-line no-new
          new Swiper(contentDiv, items, true, null, prevButton, nextButton);
          setTargetDataAsBlockAttribute(resp, block);
        } else {
          buildNoResultsContent(contentDiv, true);
        }
        buildCardsShimmer.remove();
      });
    }
  });

  if (!UEAuthorMode && !displayBlock) {
    block.parentElement.remove();
    document.querySelectorAll('.section:not(.profile-rail-section)').forEach((element) => {
      if (element.textContent.trim() === '') {
        element.remove();
      }
    });
  }
}<|MERGE_RESOLUTION|>--- conflicted
+++ resolved
@@ -13,13 +13,7 @@
 
 const UEAuthorMode = window.hlx.aemRoot || window.location.href.includes('.html');
 const { targetCriteriaIds } = getConfig();
-<<<<<<< HEAD
-
-const authorInfo = 'Based on profile context, if the customer has enabled the necessary cookies';
-=======
-let placeholders = {};
 let displayBlock = false;
->>>>>>> ed78118f
 
 function renderNavigationArrows(titleContainer) {
   const navigationElements = htmlToElement(`
@@ -37,13 +31,6 @@
 }
 
 export default async function decorate(block) {
-  try {
-    placeholders = await fetchLanguagePlaceholders();
-  } catch (err) {
-    // eslint-disable-next-line no-console
-    console.error('Error fetching placeholders:', err);
-  }
-
   checkTargetSupport().then((targetSupport) => {
     const [headingElement, descriptionElement] = [...block.children].map((row) => row.firstElementChild);
     headingElement.classList.add('recently-reviewed-header');
@@ -75,29 +62,15 @@
     }
 
     if (targetSupport) {
-<<<<<<< HEAD
       getTargetData(targetCriteriaIds.recentlyViewed).then(async (resp) => {
-        if (resp) {
-          block.style.display = 'block';
-        } else {
-          block.style.display = 'none';
-          return;
-        }
-        updateCopyFromTarget(resp, headingElement, descriptionElement);
-        if (resp?.data.length) {
-          const cardData = await BrowseCardsTargetDataAdapter.mapResultsToCardsData(resp.data);
-          cardData.forEach((item) => {
-=======
-      handleTargetEvent(targetCriteriaIds.recentlyViewed).then((resp) => {
         updateCopyFromTarget(resp, headingElement, descriptionElement);
         if (resp?.data.length) {
           displayBlock = true;
           appendNavAndContent();
           buildCardsShimmer.add(block);
 
-          resp.data.forEach((item) => {
-            const cardData = targetDataAdapter(item, placeholders);
->>>>>>> ed78118f
+          const cardData = await BrowseCardsTargetDataAdapter.mapResultsToCardsData(resp.data);
+          cardData.forEach((item) => {
             const cardDiv = document.createElement('div');
             buildCard(contentDiv, cardDiv, item);
             contentDiv.appendChild(cardDiv);
