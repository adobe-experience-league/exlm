// Importing constants and modules
import { RECOMMENDED_COURSES_CONSTANTS } from '../../scripts/browse-card/browse-cards-constants.js';
import BrowseCardsDelegate from '../../scripts/browse-card/browse-cards-delegate.js';
import { htmlToElement, fetchLanguagePlaceholders, getConfig, getLanguageCode } from '../../scripts/scripts.js';
import BrowseCardsPathsAdaptor from '../../scripts/browse-card/browse-cards-paths-adaptor.js';
import { buildCard, buildNoResultsContent } from '../../scripts/browse-card/browse-card.js';
import { decorateIcons } from '../../scripts/lib-franklin.js';
import BuildPlaceholder from '../../scripts/browse-card/browse-card-placeholder.js';
import { createTooltip, hideTooltipOnScroll } from '../../scripts/browse-card/browse-card-tooltip.js';
import { defaultProfileClient, isSignedInUser } from '../../scripts/auth/profile.js';

/**
 * Decorate function to process and log the mapped data.
 * @param {HTMLElement} block - The block of data to process.
 */
export default async function decorate(block) {
  // Extracting elements from the block
  const [headingElement, toolTipElement, linkElement] = [...block.children].map((row) => row.firstElementChild);
  const contentType = RECOMMENDED_COURSES_CONSTANTS.PATHS.MAPPING_KEY;
  let buildCardsShimmer = '';
  const noOfResults = 4;

  // Clearing the block's content and adding CSS class
  block.innerHTML = '';
  block.classList.add('browse-cards-block');

  /**
   * Extracts progress data from the user profile.
   * @param {Object} progress - The progress data from the user profile.
   * @returns {Object} - Extracted progress data.
   */
  const extractProgressData = (progress) =>
    Object.keys(progress)
      .filter((key) => key.startsWith('award:'))
      .reduce((acc, key) => {
        acc[key.replace('award:', '')] = progress[key];
        return acc;
      }, {});

  /**
   * Creates a Map for courses using their IDs as keys.
   * @param {Array} browseCardsData - The data containing courses.
   * @returns {Map} - A Map with course IDs as keys and course objects as values.
   */
  const createCourseMap = (browseCardsData) => {
    const courseMap = new Map();
    browseCardsData.forEach((group) => {
      group.forEach((course) => {
        courseMap.set(course.ID, course);
      });
    });
    return courseMap;
  };

  let placeholders = {};
  try {
    placeholders = await fetchLanguagePlaceholders();
  } catch (err) {
    // eslint-disable-next-line no-console
    console.error('Error fetching placeholders:', err);
  }

  const languageCode = (await getLanguageCode()) || 'en';
  const { cdnOrigin } = getConfig();

  const convertPlaceholdersToLinks = (inputText, url) => inputText.replace(/\$\{([^}]+)\}/g, `<a href="${url}">$1</a>`);

  const recommendedCoursesInterestContent = () => {
    const recommendedCoursesNoResultsElement = block.querySelector('.browse-card-no-results');
    const profileurl = `${cdnOrigin}/home?lang=${languageCode}#dashboard/profile`;
    const profileText = convertPlaceholdersToLinks(
      placeholders?.recommendedCoursesInterestsLabel ||
        `Please update your profile interests to receive course recommendations.<br><br> \${Click here to update.}`,
      profileurl,
    );
    recommendedCoursesNoResultsElement.innerHTML = profileText;
  };

  /**
   * Filters courses based on progress data.
   * @param {Map} courseMap - The Map containing courses.
   * @param {Object} progressData - The progress data.
   * @returns {Array} - Filtered courses based on progress.
   */
  const filterCoursesByProgress = (courseMap, progressData) => {
    const inProgressCoursesData = [];

    Object.entries(progressData).forEach(([key, inProgressValue]) => {
      if (inProgressCoursesData.length >= 4) {
        return;
      }

      const course = courseMap.get(key);

      if (course && !course.Archived && course['Path Title'] && inProgressValue > 0) {
        course.inProgressValue = inProgressValue;
        course.contentType = RECOMMENDED_COURSES_CONSTANTS.IN_PROGRESS.MAPPING_KEY;

        inProgressCoursesData.push(course);
      }
    });

    return inProgressCoursesData;
  };

  /**
   * Filters courses based on recommendations.
   * @param {Map} courseMap - The Map containing courses.
   * @param {Array} recommendedData - The array of recommended data.
   * @returns {Array} - Filtered courses based on recommendations.
   */
  const filterCoursesByRecommendations = (courseMap, recommendedData) => {
    const recommendedCoursesData = [];
    let totalRecommendedCount = 0;

    courseMap.forEach((course) => {
      if (totalRecommendedCount >= 4) {
        return;
      }

      if (
        course &&
        !course.Archived &&
        course['Path Title'] &&
        course.Solution?.some((value) => recommendedData.includes(value))
      ) {
        course.contentType = RECOMMENDED_COURSES_CONSTANTS.RECOMMENDED.MAPPING_KEY;
        recommendedCoursesData.push(course);
        totalRecommendedCount += 1;
      }
    });

    return recommendedCoursesData;
  };

  /**
   * Combines and limits arrays based on specific conditions for recommended block data.
   * @param {Array} inProgressArray - The array representing in-progress courses.
   * @param {Array} recommendedArray - The array representing recommended courses.
   * @returns {Array} - The combined and limited array.
   */
  const recommendedBlockData = (inProgressArray, recommendedArray) => {
    const displayData = [];
    const inProgressLength = inProgressArray.length;
    /**
     * Conditions for populating the cards dynamically based on the length of inProgress and recommended data elements.
     * At most, there can only be 2 cards of each type if there is a mix of content; otherwise, a combination is displayed.
     * Always, inProgress elements are shown first.
     */
    if (inProgressLength === 4 || inProgressLength === 3) {
      if (recommendedArray.length === 1) {
        displayData.push(...inProgressArray.slice(0, 3), ...recommendedArray.slice(0, 1));
      } else if (recommendedArray.length > 1) {
        displayData.push(...inProgressArray.slice(0, 2), ...recommendedArray.slice(0, 2));
      } else {
        displayData.push(...inProgressArray.slice(0, inProgressLength));
      }
    } else if (inProgressLength === 2) {
      displayData.push(...inProgressArray, ...recommendedArray.slice(0, Math.min(2, recommendedArray.length)));
    } else if (inProgressLength === 1) {
      displayData.push(...inProgressArray.slice(0, 1), ...recommendedArray.slice(0, 3));
    } else {
      displayData.push(...(inProgressArray.length === 0 ? recommendedArray.slice(0, 4) : inProgressArray.slice(0, 4)));
    }

    return displayData;
  };

  /**
   * Displays cards in the content div.
   * @param {HTMLElement} contentDiv - The content div to display cards.
   * @param {Array} cardData - The array of card data to display.
   */
  const displayCards = (contentDiv, cardData, noOfResult) => {
    for (let i = 0; i < Math.min(noOfResult, cardData.length); i += 1) {
      const cardsData = cardData[i];
      const cardsDiv = document.createElement('div');
      buildCard(contentDiv, cardsDiv, cardsData);
      contentDiv.appendChild(cardsDiv);
    }
  };

  // Parameters for fetching card data
  const parameters = { contentType };

  headingElement.firstElementChild.classList.add('h2');

  const headerDiv = htmlToElement(`
    <div class="browse-cards-block-header">
      <div class="browse-cards-block-title">
        ${headingElement.innerHTML}
      </div>
      <div class="browse-cards-block-view">${linkElement.innerHTML}</div>
    </div>
    `);

  if (toolTipElement?.textContent?.trim()) {
    headerDiv
      .querySelector('h1,h2,h3,h4,h5,h6')
      ?.insertAdjacentHTML('afterend', '<div class="tooltip-placeholder"></div>');
    const tooltipElem = headerDiv.querySelector('.tooltip-placeholder');
    const tooltipConfig = {
      content: toolTipElement.textContent.trim(),
    };
    createTooltip(block, tooltipElem, tooltipConfig);
  }

  // Appending header div to the block
  block.appendChild(headerDiv);

  decorateIcons(headerDiv);

  // Checking if the user is signed in before proceeding
  isSignedInUser().then((isSignedIn) => {
    if (isSignedIn) {
      // Creating content div for card display
      const contentDiv = document.createElement('div');
      contentDiv.classList.add('browse-cards-block-content');

      buildCardsShimmer = new BuildPlaceholder(noOfResults, block);
      buildCardsShimmer.add(block);

      // Fetching user profile data
      defaultProfileClient.getMergedProfile().then(async (data) => {
        // Fetching card data based on parameters
        const browseCardsContent = BrowseCardsDelegate.fetchCardData(parameters);

        // Processing fetched data
        browseCardsContent.then((browseCardsData) => {
          // Extracting progress and interests data from user profile
          const progressData = data && data.progress ? extractProgressData(data.progress) : {};
          const recommendedData = data && data.interests ? [...data.interests] : [];

          // Create a Map for courses using their IDs as keys
          const courseMap = createCourseMap(browseCardsData);

          // Filtering courses based on progress and recommendations
          const inProgressCoursesData = filterCoursesByProgress(courseMap, progressData);
          const recommendedCoursesData = filterCoursesByRecommendations(courseMap, recommendedData);

          // Combine and limit arrays based on specific conditions
          const finalCoursesData = recommendedBlockData(inProgressCoursesData, recommendedCoursesData);

          // Mapping results to card data and displaying cards
          const cardModifiedData = BrowseCardsPathsAdaptor.mapResultsToCardsData(finalCoursesData);

          cardModifiedData
            .then((cardData) => {
              buildCardsShimmer.remove();
              if (cardData && cardData.length > 0) {
                displayCards(contentDiv, cardData, noOfResults);
                block.appendChild(contentDiv);
              } else {
                buildNoResultsContent(block, true);
                recommendedCoursesInterestContent(block);
              }
              /* Hide Tooltip while scrolling the cards  layout */
              hideTooltipOnScroll(contentDiv);
            })
            .catch((err) => {
              // Hide shimmer placeholders on error
              buildCardsShimmer.remove();
              buildNoResultsContent(block, true);
              recommendedCoursesInterestContent(block);
              // eslint-disable-next-line no-console
              console.error('Recommended Cards:', err);
            });
        });
      });
<<<<<<< HEAD
    } else if (window.location.pathname.endsWith('.html')) {
=======
    } else if (window.hlx.aemRoot) {
>>>>>>> 298f75b5
      buildNoResultsContent(block, true);
      recommendedCoursesInterestContent(block);
    } else {
      const recommendedCoursesContainer = document.querySelector('.recommended-courses-container');
      if (recommendedCoursesContainer) {
        recommendedCoursesContainer.remove();
      }
    }
  });
}<|MERGE_RESOLUTION|>--- conflicted
+++ resolved
@@ -267,11 +267,7 @@
             });
         });
       });
-<<<<<<< HEAD
-    } else if (window.location.pathname.endsWith('.html')) {
-=======
     } else if (window.hlx.aemRoot) {
->>>>>>> 298f75b5
       buildNoResultsContent(block, true);
       recommendedCoursesInterestContent(block);
     } else {
