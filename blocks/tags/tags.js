--- conflicted
+++ resolved
@@ -16,10 +16,6 @@
 
   const coveosolutions = getMetadata('coveo-solution');
   const solutions =
-<<<<<<< HEAD
-    getMetadata('product-v2') ||
-=======
->>>>>>> 21c60497
     [
       ...new Set(
         coveosolutions.split(';').map((item) => {
@@ -27,17 +23,11 @@
           return parts.length > 1 ? parts[1].trim() : item.trim();
         }),
       ),
-    ].join(',') || getMetadata('tq-products-labels');
+    ].join(',') || getMetadata('product-v2');
 
-<<<<<<< HEAD
-  const features = getPreferredMetadata('feature-v2', 'loc-feature', 'feature');
-  const roles = getPreferredMetadata('role-v2', 'loc-role', 'role');
-  const experienceLevels = getPreferredMetadata('level-v2', 'loc-level', 'level');
-=======
-  const features = getPreferredMetadata('loc-feature', 'feature', 'tq-features-labels');
-  const roles = getPreferredMetadata('loc-role', 'role', 'tq-roles-labels');
-  const experienceLevels = getPreferredMetadata('loc-level', 'level', 'tq-levels-labels');
->>>>>>> 21c60497
+  const features = getPreferredMetadata('loc-feature', 'feature', 'feature-v2');
+  const roles = getPreferredMetadata('loc-role', 'role', 'role-v2');
+  const experienceLevels = getPreferredMetadata('loc-level', 'level', 'level-v2');
 
   function createTagsHTML(values) {
     return values
