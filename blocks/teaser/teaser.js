function decorateButtons(...buttons) {
  return buttons
    .map((div) => {
      const a = div.querySelector('a');
      if (a) {
        a.classList.add('button');
        if (a.parentElement.tagName === 'EM') a.classList.add('secondary');
        if (a.parentElement.tagName === 'STRONG') a.classList.add('primary');
        return a.outerHTML;
      }
      return '';
    })
    .join('');
}

/* eslint-disable no-plusplus */
export function generateTeaserDOM(props, classes) {
  // Extract properties, always same order as in model, empty string if not set
<<<<<<< HEAD
  const [picture, eyebrow, title, longDescr, shortDescr, firstCta, secondCta] = props;
  const hasShortDescr = shortDescr.textContent.trim() !== '';
=======
  let classes = null;
  let count = 0;
  const picture = props[count++].innerHTML.trim();
  const imageDescr = props[count++].textContent.trim();
  if (isChild) classes = props[count++].textContent.trim();
  const eyebrow = props[count++].textContent.trim();
  const title = props[count++].textContent.trim();
  const longDescr = props[count++].innerHTML.trim();
  const shortDescr = props[count++];
  const backgroundColor = props[count++]?.textContent.trim();
  const firstCTAType = props[count++]?.textContent.trim();
  const firstCTAText = props[count++]?.textContent.trim();
  const firstCTALink = props[count++]?.textContent.trim();
  const secondCTAType = props[count++]?.textContent.trim();
  const secondCTAText = props[count++]?.textContent.trim();
  const secondCTALink = props[count++]?.textContent.trim();
>>>>>>> 6386512b

  // Build DOM
  const teaserDOM = document.createRange().createContextualFragment(`
    <div class='background'>${picture.innerHTML}</div>
    <div class='foreground'>
      <div class='text'>
        ${
          eyebrow.textContent.trim() !== ''
            ? `<div class='eyebrow'>${eyebrow.textContent.trim().toUpperCase()}</div>`
            : ``
        }
        <div class='title'>${title.innerHTML}</div>
        <div class='long-description'>${longDescr.innerHTML}</div>
        <div class='short-description'>${hasShortDescr ? shortDescr.innerHTML : longDescr.innerHTML}</div>
        <div class='cta'>${decorateButtons(firstCta, secondCta)}</div>
      </div>
      <div class='spacer'>
      </div>
    </div>
  `);

  // set the mobile background color
  const backgroundColor = [...classes].map((cls) => cls.trim()).find((cls) => cls.startsWith('bg-'));
  if (backgroundColor) {
    teaserDOM
      .querySelector('.foreground')
      .style.setProperty('--teaser-background-color', `var(--${backgroundColor.substr(3)})`);
  }

  // add final teaser DOM and classes if used as child component
  return teaserDOM;
}

export default function decorate(block) {
  // get the first and only cell from each row
  const props = [...block.children].map((row) => row.firstElementChild);
  const teaserDOM = generateTeaserDOM(props, block.classList);
  block.textContent = '';
  block.append(teaserDOM);
}<|MERGE_RESOLUTION|>--- conflicted
+++ resolved
@@ -16,27 +16,8 @@
 /* eslint-disable no-plusplus */
 export function generateTeaserDOM(props, classes) {
   // Extract properties, always same order as in model, empty string if not set
-<<<<<<< HEAD
   const [picture, eyebrow, title, longDescr, shortDescr, firstCta, secondCta] = props;
   const hasShortDescr = shortDescr.textContent.trim() !== '';
-=======
-  let classes = null;
-  let count = 0;
-  const picture = props[count++].innerHTML.trim();
-  const imageDescr = props[count++].textContent.trim();
-  if (isChild) classes = props[count++].textContent.trim();
-  const eyebrow = props[count++].textContent.trim();
-  const title = props[count++].textContent.trim();
-  const longDescr = props[count++].innerHTML.trim();
-  const shortDescr = props[count++];
-  const backgroundColor = props[count++]?.textContent.trim();
-  const firstCTAType = props[count++]?.textContent.trim();
-  const firstCTAText = props[count++]?.textContent.trim();
-  const firstCTALink = props[count++]?.textContent.trim();
-  const secondCTAType = props[count++]?.textContent.trim();
-  const secondCTAText = props[count++]?.textContent.trim();
-  const secondCTALink = props[count++]?.textContent.trim();
->>>>>>> 6386512b
 
   // Build DOM
   const teaserDOM = document.createRange().createContextualFragment(`
@@ -59,7 +40,7 @@
   `);
 
   // set the mobile background color
-  const backgroundColor = [...classes].map((cls) => cls.trim()).find((cls) => cls.startsWith('bg-'));
+  const backgroundColor = [...classes].find((cls) => cls.startsWith('bg-'));
   if (backgroundColor) {
     teaserDOM
       .querySelector('.foreground')
