--- conflicted
+++ resolved
@@ -32,17 +32,10 @@
       <div class='row notification'>
         ${
           collectDataLabelText !== ''
-<<<<<<< HEAD
             ? `<span class="checkbox">
             <input data-name="inProductActivity" id="inProductActivity" type="checkbox">
             <label for="inProductActivity" class="subtext">${collectDataLabelText}</label>
           </span>`
-=======
-            ? `<label class="checkbox" for="inProductActivityCheckbox">
-                <input data-name="inProductActivity" type="checkbox" id="inProductActivityCheckbox">
-                <span class="subtext">${collectDataLabelText}</span>
-              </label>`
->>>>>>> 19ab1eda
             : ``
         }
         ${collectDataDescText !== '' ? `<p>${collectDataDescText}</p>` : ``}
@@ -50,17 +43,10 @@
       <div class='row notification'>
         ${
           emailLabelText !== ''
-<<<<<<< HEAD
             ? `<span class="checkbox">
             <input data-name="emailOptIn" id="emailOptIn" type="checkbox">
             <label for="emailOptIn" class="subtext">${emailLabelText}</label>
           </span>`
-=======
-            ? `<label class="checkbox" for="emailOptInCheckbox">
-                <input data-name="emailOptIn" type="checkbox" id="emailOptInCheckbox">
-                <span class="subtext">${emailLabelText}</span>
-              </label>`
->>>>>>> 19ab1eda
             : ``
         }
         ${emailDescText !== '' ? `<p>${emailDescText}</p>` : ``}
