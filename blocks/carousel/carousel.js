import { generateTeaserDOM } from '../teaser/teaser.js';

// callback for touch based scrolling event
function updateButtons(entries) {
  entries.forEach((entry) => {
    // if panel has become > 60% visible
    if (entry.isIntersecting) {
      // get the buttons
      const carouselButtons = entry.target.parentNode.parentNode.querySelector('.button-container');
      // remove selected state from whatever button has it
      [...carouselButtons.querySelectorAll(':scope button')].forEach((b) => b.classList.remove('selected'));
      // add selected state to proper button
      carouselButtons
        .querySelector(`:scope button[data-panel='${entry.target.dataset.panel}']`)
        .classList.add('selected');
    }
  });
}

// intersection observer for touch based scrolling detection
const observer = new IntersectionObserver(updateButtons, { threshold: 0.6, rootMargin: '500px 0px' });

export default function decorate(block) {
  // the panels container
  const panelContainer = document.createElement('div');
  panelContainer.classList.add('panel-container');

  // the buttons container
  const buttonContainer = document.createElement('div');
  buttonContainer.classList.add('button-container');

  // get all children elements
  const panels = [...block.children];

  // loop through all teaser blocks
  [...panels].forEach((panel, i) => {
    // generate the teaser panel
    const [image, classList, ...rest] = panel.children;
    const classesText = classList.textContent.trim();
    const classes = classesText ? classesText.split(',') : [];
    const teaserDOM = generateTeaserDOM([image, ...rest], classes);
    panel.textContent = '';
    panel.classList.add('teaser', 'block');
<<<<<<< HEAD
    classes.forEach((c) => panel.classList.add(c.trim()));
=======
    classes
      .split(' ')
      .map((c) => c?.trim())
      .filter((c) => !!c)
      .map((c) => panel.classList.add(c));
>>>>>>> 6386512b
    panel.dataset.panel = `panel_${i}`;
    panel.append(teaserDOM);
    panelContainer.append(panel);

    if (panels.length > 1) {
      // generate the button
      const button = document.createElement('button');
      buttonContainer.append(button);
      button.title = `Slide ${i + 1}`;
      button.dataset.panel = `panel_${i}`;
      if (!i) button.classList.add('selected');

      observer.observe(panel);

      // add event listener to button
      button.addEventListener('click', () => {
        panelContainer.scrollTo({ top: 0, left: panel.offsetLeft - panel.parentNode.offsetLeft, behavior: 'smooth' });
      });
    }
  });

  block.textContent = '';
  block.append(panelContainer);
  if (buttonContainer.children.length) block.append(buttonContainer);
}<|MERGE_RESOLUTION|>--- conflicted
+++ resolved
@@ -37,19 +37,12 @@
     // generate the teaser panel
     const [image, classList, ...rest] = panel.children;
     const classesText = classList.textContent.trim();
-    const classes = classesText ? classesText.split(',') : [];
+    const classes = (classesText ? classesText.split(',') : [])
+      .map((c) => c && c.trim()).filter((c) => !!c);
     const teaserDOM = generateTeaserDOM([image, ...rest], classes);
     panel.textContent = '';
     panel.classList.add('teaser', 'block');
-<<<<<<< HEAD
     classes.forEach((c) => panel.classList.add(c.trim()));
-=======
-    classes
-      .split(' ')
-      .map((c) => c?.trim())
-      .filter((c) => !!c)
-      .map((c) => panel.classList.add(c));
->>>>>>> 6386512b
     panel.dataset.panel = `panel_${i}`;
     panel.append(teaserDOM);
     panelContainer.append(panel);
