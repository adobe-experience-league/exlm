/* mobile */
.profile-welcome {
  display: flex;
  flex-direction: column;
  gap: 32px;
}

.profile-welcome .profile-curated-card,
.profile-user-card {
  flex: 1;
}

.profile-welcome .profile-curated-card .profile-curated-eyebrowtext {
  font-size: var(--spectrum-font-size-100);
  font-weight: var(--font-weight-700);
  color: var(--spectrum-gray-900);
  text-align: center;
  text-transform: uppercase;
  line-height: 17px;
}

.profile-welcome .profile-curated-card .profile-curated-card-heading {
  color: var(--spectrum-gray-900);
  text-align: center;
}

.profile-welcome .profile-curated-card .profile-curated-card-description {
  font-size: var(--spectrum-font-size-400);
  font-weight: var(--font-weight-400);
  color: var(--spectrum-gray-800);
  text-align: center;
}

.profile-welcome .profile-curated-card {
  display: flex;
  flex-direction: column;
}

.profile-welcome .profile-user-card {
  display: flex;
  flex-direction: column;
  border: 1px solid #d6d6d6;
  border-radius: 8px;
  background: var(--background-color);
  padding: 24px 16px;
  box-sizing: border-box;
}

.profile-welcome .profile-user-card-avatar {
  height: 75px;
  width: 75px;
}

.profile-welcome .profile-text-shimmer {
  display: inline-block;
  margin: 0 4px;
  position: relative;
  top: 4px;
}

.profile-welcome .profile-user-card-avatar:has(.loading-shimmer) {
  background-color: transparent;
}

.profile-welcome .profile-curated-eyebrowtext:has(.loading-shimmer) {
  margin-bottom: 24px;
}

.profile-welcome .profile-curated-card-heading:has(.loading-shimmer) {
  margin-bottom: 32px;
}

.profile-welcome .profile-user-card .profile-user-card-left {
  display: flex;
  flex-direction: column;
  flex: 1;
  box-sizing: border-box;
  border-bottom: 2px solid rgba(213, 213, 213, 0.3);
  padding-bottom: 16px;
}

.profile-welcome .profile-user-card .profile-user-card-right {
  display: flex;
  flex-direction: column;
  flex: 1;
  box-sizing: border-box;
  padding-top: 16px;
  justify-content: space-between;
}

.profile-welcome .profile-user-card-left .profile-user-card-avatar-company-info {
  display: flex;
  gap: 20px;
  margin-bottom: 20px;
}

.profile-welcome .profile-user-card-left,
.profile-user-card-right {
  flex: 1;
}

.profile-welcome .profile-user-card-avatar {
  width: 75px;
  min-width: 75px;
  height: 75px;
  border-radius: 50%;
  background-color: var(--non-spectrum-navy-blue);
  color: var(--spectrum-gray-50);
  overflow: hidden;
}

.profile-welcome .profile-user-card-avatar .icon-profile {
  width: 75px;
  height: 75px;
}

.profile-welcome .profile-user-card-left .profile-user-card-title .title-heading,
.profile-user-card-location .location-heading {
  font-size: var(--spectrum-font-size-75);
  font-weight: var(--font-weight-700);
  color: var(--spectrum-gray-900);
  text-transform: uppercase;
  line-height: 15px;
}

.profile-welcome .profile-user-card-left .profile-user-card-title .content,
.profile-user-card-location .content {
  font-size: var(--spectrum-font-size-100);
  color: var(--spectrum-gray-800);
  font-weight: var(--font-weight-400);
  line-height: 17px;
}

.profile-welcome .profile-user-card-left .profile-user-card-incomplete {
  display: flex;
  font-size: var(--spectrum-font-size-100);
  color: var(--spectrum-gray-800);
  font-weight: var(--font-weight-400);
  gap: 8px;
}

.profile-welcome .profile-user-card-right .profile-user-card-role .incomplete-profile,
.profile-user-card-industry .incomplete-profile,
.profile-user-card-interests .incomplete-profile {
  font-style: italic;
  line-height: 17px;
  font-size: var(--spectrum-font-size-100);
  color: var(--spectrum-gray-800);
  font-weight: var(--font-weight-400);
}

.profile-welcome .profile-user-card-right .profile-user-card-role .role-heading,
.profile-user-card-industry .industry-heading,
.profile-user-card-interests .interest-heading {
  font-size: var(--spectrum-font-size-75);
  font-weight: var(--font-weight-700);
  color: var(--spectrum-gray-900);
  text-transform: uppercase;
  line-height: 15px;
}

.profile-welcome .profile-user-card-right .profile-user-card-role .content,
.profile-user-card-industry .content,
.profile-user-card-interests .content {
  font-size: var(--spectrum-font-size-100);
  color: var(--spectrum-gray-800);
  font-weight: var(--font-weight-400);
  line-height: 17px;
}

.profile-welcome .profile-user-card-left .profile-user-card-info .profile-user-card-name {
  font-size: var(--spectrum-font-size-300);
  font-weight: var(--font-weight-700);
  color: var(--spectrum-gray-900);
  margin-bottom: 8px;
  line-height: 22px;
}

.profile-welcome.profile-user-card .profile-user-card-left .profile-user-card-community-info {
  margin-bottom: 8px;
}

.profile-welcome .profile-user-card-left .profile-user-card-info .profile-user-card-tag {
  font-size: var(--spectrum-font-size-100);
  color: var(--spectrum-blue-900);
  font-weight: var(--font-weight-700);
  line-height: 20px;
}

.profile-welcome .profile-user-card-left .profile-user-card-info .profile-user-card-org {
  font-size: var(--spectrum-font-size-100);
  color: var(--spectrum-gray-800);
  font-weight: var(--font-weight-400);
  line-height: 20px;
}

.profile-welcome .profile-user-card-cta > a.button {
<<<<<<< HEAD
    font-size: var(--spectrum-font-size-100);
    font-weight: var(--font-weight-700);
    width: min-content;
    min-width: 152px;
    background-color: var(--non-spectrum-true-blue);
    border: 2px solid var(--non-spectrum-true-blue);
    color: var(--background-color);
    margin-top: 16px;
    margin-bottom: 0px;
    padding: 6px 16px;
    line-height: 21px;
=======
  font-size: var(--spectrum-font-size-100);
  font-weight: var(--font-weight-700);
  width: min-content;
  min-width: 152px;
  background-color: var(--non-spectrum-true-blue);
  border: 2px solid var(--non-spectrum-true-blue);
  color: var(--background-color);
  margin-top: 16px;
  margin-bottom: 0px;
  padding: 6px 16px;
  line-height: 21px;
>>>>>>> 804a9aab
}

.profile-welcome .profile-user-card-cta > a.button.primary {
  background-color: var(--non-spectrum-true-blue);
  border: 2px solid var(--non-spectrum-true-blue);
  color: var(--background-color);
}

.profile-welcome .profile-user-card-cta > a.button.secondary {
  background-color: var(--background-color);
  border: 2px solid var(--spectrum-gray-800);
  color: var(--spectrum-gray-800);
}

.profile-welcome .profile-user-card-incomplete .icon {
  flex-shrink: 0;
  width: 18px;
}

.profile-welcome .profile-user-card-incomplete img {
  width: 18px;
  height: 18px;
  margin-top: 3px;
}

.profile-welcome .profile-user-card-mini {
    flex-direction:row;
    padding: 16px;
    margin: auto ;
    min-height: 80px;
    width: fit-content;
    align-items:center;
    flex-grow: 0;
}

.profile-welcome .profile-user-card-mini .profile-user-card-avatar{
    width: 45px;
    min-width: 45px;
    height: 45px;
}

.profile-welcome .profile-user-card-mini .profile-user-card-left{
    border: none;
    padding: 0;
}

.profile-welcome .profile-user-card-mini .profile-user-card-left .profile-user-card-info{
    width:max-content;
    max-width:120px;
}

.profile-welcome .profile-user-card-mini .profile-user-card-left .profile-user-card-info .profile-user-card-name {
    font-size:var(--spectrum-font-size-200);
    margin-bottom:0;
}

.profile-welcome .profile-user-card-mini .profile-user-card-left .profile-user-card-avatar-company-info{
    margin-bottom:0;
    align-items: center;
}

.profile-welcome .profile-user-card-mini .profile-user-card-cta > a.button {
    margin-top:0;
    font-size: var(--spectrum-font-size-75);
    height:24px;
    border-radius:12px;
    padding:0 12px;
    min-width:100px;
    
}
.profile-welcome .profile-user-card-mini .profile-user-card-right{
    padding:0 0 0 16px
}

/* tablet */
@media (min-width: 600px) {
<<<<<<< HEAD
    .profile-welcome {
        display: flex;
        gap: 40px;
        max-width: 556px;
        margin: 0 auto;
    }

    .profile-welcome .profile-user-card {
        display: flex;
        flex-direction: row;
        padding: 24px;
    }

    .profile-welcome .profile-user-card .profile-user-card-left{
        border-right: 2px solid rgba(213, 213, 213, 0.3);;
        padding-right: 20px;
        border-bottom: 0px;
        padding-bottom: 0px;
    }
    
    .profile-welcome .profile-user-card .profile-user-card-right{
        padding-left: 22px;
        padding-top: 0px
    }

    .profile-welcome .profile-user-card-mini .profile-user-card-left{
        border: none;
        padding: 0;
    }
=======
  .profile-welcome {
    display: flex;
    gap: 40px;
    max-width: 556px;
    margin: 0 auto;
  }

  .profile-welcome .profile-user-card {
    display: flex;
    flex-direction: row;
    padding: 24px;
  }

  .profile-welcome .profile-user-card .profile-user-card-left {
    border-right: 2px solid rgba(213, 213, 213, 0.3);
    padding-right: 20px;
    border-bottom: 0px;
    padding-bottom: 0px;
  }

  .profile-welcome .profile-user-card .profile-user-card-right {
    padding-left: 22px;
    padding-top: 0px;
  }
>>>>>>> 804a9aab
}

/* desktop */
@media (min-width: 900px) {
<<<<<<< HEAD
    .profile-welcome {
        flex-direction: row;
        gap: 20px;
        margin: 0px;
        max-width: none;
    }

    .profile-welcome .profile-curated-card .profile-curated-eyebrowtext {
        text-align: left;
    }

    .profile-welcome .profile-user-card {
        margin-top: 34px;
    }
    
    .profile-welcome .profile-curated-card .profile-curated-card-heading {
        text-align: left;
    }
    
    .profile-welcome .profile-curated-card .profile-curated-card-description {
        text-align: left;
    }

    .profile-welcome .profile-user-card-mini{
        margin:auto;
    }
=======
  .profile-welcome {
    flex-direction: row;
    gap: 20px;
    margin: 0px;
    max-width: none;
  }

  .profile-welcome .profile-curated-card .profile-curated-eyebrowtext {
    text-align: left;
  }

  .profile-welcome .profile-user-card {
    margin-top: 34px;
  }

  .profile-welcome .profile-curated-card .profile-curated-card-heading {
    text-align: left;
  }

  .profile-welcome .profile-curated-card .profile-curated-card-description {
    text-align: left;
  }
>>>>>>> 804a9aab
}<|MERGE_RESOLUTION|>--- conflicted
+++ resolved
@@ -195,19 +195,6 @@
 }
 
 .profile-welcome .profile-user-card-cta > a.button {
-<<<<<<< HEAD
-    font-size: var(--spectrum-font-size-100);
-    font-weight: var(--font-weight-700);
-    width: min-content;
-    min-width: 152px;
-    background-color: var(--non-spectrum-true-blue);
-    border: 2px solid var(--non-spectrum-true-blue);
-    color: var(--background-color);
-    margin-top: 16px;
-    margin-bottom: 0px;
-    padding: 6px 16px;
-    line-height: 21px;
-=======
   font-size: var(--spectrum-font-size-100);
   font-weight: var(--font-weight-700);
   width: min-content;
@@ -219,7 +206,6 @@
   margin-bottom: 0px;
   padding: 6px 16px;
   line-height: 21px;
->>>>>>> 804a9aab
 }
 
 .profile-welcome .profile-user-card-cta > a.button.primary {
@@ -296,37 +282,6 @@
 
 /* tablet */
 @media (min-width: 600px) {
-<<<<<<< HEAD
-    .profile-welcome {
-        display: flex;
-        gap: 40px;
-        max-width: 556px;
-        margin: 0 auto;
-    }
-
-    .profile-welcome .profile-user-card {
-        display: flex;
-        flex-direction: row;
-        padding: 24px;
-    }
-
-    .profile-welcome .profile-user-card .profile-user-card-left{
-        border-right: 2px solid rgba(213, 213, 213, 0.3);;
-        padding-right: 20px;
-        border-bottom: 0px;
-        padding-bottom: 0px;
-    }
-    
-    .profile-welcome .profile-user-card .profile-user-card-right{
-        padding-left: 22px;
-        padding-top: 0px
-    }
-
-    .profile-welcome .profile-user-card-mini .profile-user-card-left{
-        border: none;
-        padding: 0;
-    }
-=======
   .profile-welcome {
     display: flex;
     gap: 40px;
@@ -351,39 +306,15 @@
     padding-left: 22px;
     padding-top: 0px;
   }
->>>>>>> 804a9aab
+
+    .profile-welcome .profile-user-card-mini .profile-user-card-left{
+        border: none;
+        padding: 0;
+    }
 }
 
 /* desktop */
 @media (min-width: 900px) {
-<<<<<<< HEAD
-    .profile-welcome {
-        flex-direction: row;
-        gap: 20px;
-        margin: 0px;
-        max-width: none;
-    }
-
-    .profile-welcome .profile-curated-card .profile-curated-eyebrowtext {
-        text-align: left;
-    }
-
-    .profile-welcome .profile-user-card {
-        margin-top: 34px;
-    }
-    
-    .profile-welcome .profile-curated-card .profile-curated-card-heading {
-        text-align: left;
-    }
-    
-    .profile-welcome .profile-curated-card .profile-curated-card-description {
-        text-align: left;
-    }
-
-    .profile-welcome .profile-user-card-mini{
-        margin:auto;
-    }
-=======
   .profile-welcome {
     flex-direction: row;
     gap: 20px;
@@ -406,5 +337,4 @@
   .profile-welcome .profile-curated-card .profile-curated-card-description {
     text-align: left;
   }
->>>>>>> 804a9aab
 }