@import './toc-solutions.css';
@import '../switch/switch.css';
@import './toc-filter.css';

.toc {
    position: relative;
    display: block !important;
}

@media (width >= 900px) {
    .toc {
        max-height: calc(100vh - var(--nav-height) - 60px);
        overflow-y: scroll;
        border-bottom: 1px solid #eaeaea;
        padding-left: 12px;
        padding-right: 12px;
    }
}

<<<<<<< HEAD
.toc-content  {
=======
.toc-content, .is-hidden {
>>>>>>> ad38c40f
    display: none;
}

[aria-expanded="true"] + .toc-content {
    display: block;
    padding: 10px var(--spectrum-spacing-500) var(--spectrum-spacing-500) var(--spectrum-spacing-500);
    top: 60px;
    max-height: 80vh;
    overflow-y: auto;
    z-index: 1;
    visibility: visible;
    opacity: 1;
    transition-delay: 0ms;
    pointer-events: auto;
    position: absolute;
    background-color: var(--background-color);
    border-radius: 4px;
    border: 1px solid var(--spectrum-gray-400);
    box-shadow: var(--box-shadow-2);
    touch-action: pan-y;
    left: 50%;
    width: 95%;
    transform: translate(-50%, 0);
    filter: drop-shadow(var(--box-back-drop-shadow) 0 1px 4px);
}

.toc-content > ul {
    margin-left: 0 !important;
}

.toc ul {
    list-style: none;
    margin-left: 0;
    margin-left: var(--spectrum-spacing-200);
}

.toc ul > li ul {
    margin-top: 0;
}

.toc a {
    font-family: var(--body-font-family);
    font-size: var(--exlm-font-size-content);
    font-weight: var(--font-weight-400);
    font-style: normal;
    line-height: var(--spectrum-line-height-m);
    color: var(--spectrum-gray-800);
    margin: 0;
}

.toc ul li {
    box-sizing: border-box;
    width: 100%;
    min-height: 32px;
    margin: 8px 0;
}

.toc-header {
    display: flex;
    flex-direction: column;
    align-self: normal;
    box-sizing: border-box;
    width: 100%;
    min-height: 32px;
    padding: 16px 12px 0;
}

@media (width >= 900px){
    .toc-header {
        padding: 0 1em 1em 0;
    }
<<<<<<< HEAD
=======
}

.toc-header > .toc-header-content {
    display: flex;
    align-items: center;
}

.toc-header > .toc-header-actions {
    margin-top: var(--spectrum-spacing-100);
>>>>>>> ad38c40f
}


.toc-header-content > span.icon {
    width: 42px;
    height: 42px;
    border-radius: 50%;
    margin-right: 8px;
    background-size: contain !important;
    background-position: center center;
    background-repeat: no-repeat;
    flex: none;
}

.toc-header-content > h3 {
    font-size: var(--spectrum-font-size-300);
    margin: 0;
}

.toc ul li a {
    width: 100%;
    display: flex;
    position: relative;
    align-items: center;
    justify-content: start;
    font-size: var(--spectrum-font-size-100);
    line-height: 21px;
    min-height: 32px;
    box-sizing: border-box;
    margin: 0;
    border-radius: 4px;
    padding: 5px 12px;
    color: var(--non-spectrum-grey-updated);
}


.toc > ul > li > a {
    font-size: var(--spectrum-font-size-75);
    font-weight: bold;
    flex: 88%;
}

.toc ul li ul li a {
    font-size: var(--spectrum-font-size-100);
    line-height: 21px;
    min-height: 32px;
    box-sizing: border-box;
    margin: 0;
    border-radius: 4px;
    padding: 5px 12px;
    color: var(--non-spectrum-grey-updated);
    text-transform: none;
}



.toc ul li a:hover:not(.toc-toggle ) {
    background-color: var(--spectrum-sidenav-item-background-color-hover, var(--spectrum-alias-highlight-hover));
}



.toc div > ul >li:first-child a:not(.toc-toggle ) {
    font-weight: 800;
}


.toc a.toc-toggle {
    font-size: var(--spectrum-font-size-50);
    color: var(--non-spectrum-eerie-black);
    display: flex;
    align-items: center;
    width: 100%;
    padding: 0 30px 0 12px;
    cursor: pointer;
    text-transform: uppercase;
    font-weight: var(--spectrum-extra-bold-font-weight);
}


.toc ul li ul {
    margin-left: 12px;
    margin-bottom: 12px;
}

.toc a.toc-toggle[aria-expanded="false"] + ul {
    display: none;
}

.toc li > a.toc-toggle {
    position: relative;
    cursor: pointer;
    flex: 12%;
    padding-right: 12px;
}

.toc a.toc-toggle::after {
    position: absolute;
    right: 7px;
    top: auto;
    display: flex;
    width: 18px;
    height: 18px;
    content: "";
    box-sizing: content-box;
    background: rgb(0 0 0 / 0%) url("/icons/chevron_down.svg") no-repeat right center;
    transform: rotate(180deg);
}

.toc a.toc-toggle[aria-expanded="true"]::after {
    transform: rotate(0);
}

.toc ul li.hidden {
    display: none;
}

.toc a[href="javascript:void(0)"] {
    cursor: default;
}

button.toc-dropdown-button {
    flex-grow: 1;
    padding: 7px 25px 7px 8px;
    display: flex;
    justify-content: space-between;
    align-items: center;
    position: relative;
    background: transparent;
    border: 1px solid var(--spectrum-gray-400);
    border-radius: 4px;
    box-shadow: none;
    font-family: var(--body-font-family);
    font-size: var(--spectrum-font-size-300);
    height: 32px;
    line-height: 15px;
    text-align: right;
    block-size: 48px;
    margin: 0;
    width: 100%;
    color: var(--spectrum-gray-800);
    font-weight: var(--font-weight-400); 
}

.toc-dropdown-button:hover {
    color: var(--spectrum-gray-900);
    background-color: var(--spectrum-gray-200);
    border-color: var(--spectrum-gray-600);
}


.toc-dropdown-button::after {
    position: absolute;
    top: 50%;
    display: flex;
    width: 6px;
    height: 6px;
    border-width: 0 2px 2px 0;
    border-style: solid;
    transform-origin: 75% 75%;
    transform: rotateZ(45deg);
    transition: transform 0.1s ease;
    content: "";
    margin-top: -5px;
    right: 16px;
    color: var(--non-spectrum-grey-updated);
}

.toc-dropdown-button[aria-expanded="true"]::after {
    transform: rotateZ(-135deg);
}

.toc-dropdown-button.toc-dropdown-open::after {
    transform: rotateZ(225deg);
}


/** View More Less Button */
.toc .toc-view-more-less {
    border-radius: 4px;
}

.toc .toc-view-more-less span {
    cursor: pointer;
    text-transform: none;
    font-size: 12px;
    color: var(--non-spectrum-article-dark-gray);
    position: relative;
    padding-left: 12px;
    display: inline-flex;
    align-items: baseline;
    justify-content: start;
    margin: 0;
    width: 100%;
    min-height: 32px;
}

.toc .toc-view-more-less span::before {
    color: var(--non-spectrum-dim-gray);
    font-weight: 800;
    font-size: 20px;
    padding-right: 6px;
    border: 2px solid transparent;
}

.toc ul[aria-expanded="true"] > .toc-view-more-less span::before {
    content: "-";
}

.toc ul[aria-expanded="false"] > .toc-view-more-less span::before {
    content: "+";
}

.toc .toc-view-more-less:hover {
    background-color: var(--spectrum-sidenav-item-background-color-hover, var(--spectrum-alias-highlight-hover));
    color: var(--spectrum-alias-text-color-hover);
} 

.toc .toc-view-more-less:hover span{
    color: var(--spectrum-alias-text-color-hover);
} 

.toc ul li.toc-view-more-less {
    display: list-item;
}

.toc ul li.toc-view-more-less .toc-view-more, .toc ul li.toc-view-more-less .toc-view-less {
    display: none;
}

.toc ul[aria-expanded="true"] > li.toc-view-more-less .toc-view-less {
    display: block;
}

.toc ul[aria-expanded="false"] > li.toc-view-more-less .toc-view-more {
    display: block;
}

@media only screen and (width >= 900px) {
    .toc-container {
        height: 100%;
        display: flex;
        flex-direction: column;
    
        .rail-content {
            height: 100%;
        }
    
        .toc-wrapper {
            position: sticky;
            top: 0;
            display: flex;
            flex-direction: column;
    
            .toc-content {
                overflow: hidden;
                display: flex;
                flex-direction: column;
    
                .toc-tree {
                    overflow-y: auto;
                    touch-action: pan-y;
                    scrollbar-width: auto;
                    scrollbar-color: var(--spectrum-gray-200) var(--spectrum-gray-50);
                    max-height: 100vh;
    
                    &::-webkit-scrollbar {
                        width: 0;
                    }

                    &::-webkit-scrollbar-thumb {
                        background-color: var(--spectrum-gray-200);
                        border-radius: 6px;
                    }
                }
            }
        }
    }

    button.toc-dropdown-button {
        display: none;
        padding:.75rem;
    }
}<|MERGE_RESOLUTION|>--- conflicted
+++ resolved
@@ -17,11 +17,8 @@
     }
 }
 
-<<<<<<< HEAD
-.toc-content  {
-=======
+
 .toc-content, .is-hidden {
->>>>>>> ad38c40f
     display: none;
 }
 
@@ -93,8 +90,6 @@
     .toc-header {
         padding: 0 1em 1em 0;
     }
-<<<<<<< HEAD
-=======
 }
 
 .toc-header > .toc-header-content {
@@ -104,7 +99,6 @@
 
 .toc-header > .toc-header-actions {
     margin-top: var(--spectrum-spacing-100);
->>>>>>> ad38c40f
 }
 
 
