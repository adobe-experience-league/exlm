--- conflicted
+++ resolved
@@ -1,25 +1,13 @@
 @import '../../styles/sass/breakpoints';
-
-<<<<<<< HEAD
 .footer-wrapper {
+  border-top: 2px solid var(--non-spectrurm-whisper-gray);
   background-color: var(--footer-background-color);
+  padding: 25px 0 20px;
 }
 
 .footer {
   margin: 0 auto;
   max-width: var(--non-spectrum-max-width);
-  padding: 20px 0;
-=======
-.footer {
-  max-width: 1700px;
-  margin: 0 auto;
-
-  &-wrapper {
-    background-color: var(--footer-background-color);
-    padding: 25px 0 20px;
-    border-top: 2px solid var(--non-spectrurm-whisper-gray);
-  }
->>>>>>> d047f7e8
 
   &-copyrights {
     color: var(--non-spectrum-charcoal-gray);
