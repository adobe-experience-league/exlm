--- conflicted
+++ resolved
@@ -65,17 +65,7 @@
       <svg xmlns="http://www.w3.org/2000/svg" viewBox="0 0 1562 571.212"><path fill="#fff" d="M0 1.212h1562v570H0z" data-name="Rectangle 1"></path><path class="bg" fill="var(${bgColor})" d="M752.813-1495s115.146 210.072 471.053 309.516 291.355 261.7 291.355 261.7h150.039V-1495Z" data-name="Path 1" transform="translate(-103.26 1495)"></path></svg>
     </div>
   `);
-
-<<<<<<< HEAD
-  // add sign in event handler for sign in if set
-  if (signInText && !isSignedIn) {
-    marqueeDOM.querySelector('.signin').addEventListener('click', async () => {
-      window.adobeIMS.signUp();
-    });
-  }
-
-=======
->>>>>>> 4444e33d
+  
   block.textContent = '';
 
   if (!subjectPicture) {
@@ -88,7 +78,7 @@
     .then((isSignedInUser) => {
       if (!isSignedInUser) {
         block.classList.add('unauthenticated');
-        block.querySelector('.signin').addEventListener('click', () => window.adobeIMS.signIn());
+        block.querySelector('.signin').addEventListener('click', () => window.adobeIMS.signUp());
       }
     });
 
