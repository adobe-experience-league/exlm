--- conflicted
+++ resolved
@@ -281,11 +281,7 @@
   /* eslint-disable-next-line */
   const fetchDataAndRenderBlock = (param, contentType, block, contentDiv) => {
     const buildCardsShimmer = BrowseCardShimmer.create(4, block);
-<<<<<<< HEAD
-    headerDiv.after(block.querySelector('.shimmer-placeholder'));
-=======
     headerDiv.after(block.querySelector('.browse-card-shimmer'));
->>>>>>> 2a677999
 
     /* Remove No Results Content and Show Card Content Info if they were hidden earlier */
     buildNoResultsContent(block, false);
