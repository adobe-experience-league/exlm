import { createTag, fetchLanguagePlaceholders, htmlToElement, getConfig } from '../../scripts/scripts.js';
import BrowseCardsDelegate from '../../scripts/browse-card/browse-cards-delegate.js';
import { COVEO_SORT_OPTIONS } from '../../scripts/browse-card/browse-cards-constants.js';
import { buildCard, buildNoResultsContent } from '../../scripts/browse-card/browse-card.js';
import {
  convertToTitleCase,
  extractCapability,
  removeProductDuplicates,
} from '../../scripts/browse-card/browse-card-utils.js';
import { defaultProfileClient } from '../../scripts/auth/profile.js';
import BuildPlaceholder from '../../scripts/browse-card/browse-card-placeholder.js';
import ResponsiveList from '../../scripts/responsive-list/responsive-list.js';
import { handleTargetEvent, checkTargetSupport, targetDataAdapter } from '../../scripts/target/target.js';

const DEFAULT_NUM_CARDS = 4;
let placeholders = {};
try {
  placeholders = await fetchLanguagePlaceholders();
} catch (err) {
  // eslint-disable-next-line no-console
  console.error('Error fetching placeholders:', err);
}
<<<<<<< HEAD

const { targetCriteriaIds } = getConfig();
=======
const countNumberAsArray = (n) => Array.from({ length: n }, (_, i) => n - i);
const { targetCriteriaIds, cookieConsentName } = getConfig();

/**
 * Check if the user has accepted the cookie policy for target
 * @returns {boolean}
 */
function checkTargetSupport() {
  const value = getCookie(cookieConsentName);
  if (!value || window.hlx.aemRoot) return false;
  const cookieConsentValues = value.split(',').map((part) => part[part.length - 1]);
  if (cookieConsentValues[0] === '1' && cookieConsentValues[1] === '1') {
    return true;
  }
  return false;
}

function targetDataAdapter(data) {
  const articlePath = `/${getPathDetails().lang}${data?.path}`;
  const fullURL = new URL(articlePath, window.location.origin).href;
  const solutions = data?.product.split(',').map((s) => s.trim());
  return {
    ...data,
    badgeTitle: data?.contentType,
    type: data?.contentType,
    authorInfo: data?.authorInfo || {
      name: [''],
      type: [''],
    },
    product: solutions,
    tags: [],
    copyLink: fullURL,
    bookmarkLink: '',
    viewLink: fullURL,
    viewLinkText: placeholders[`browseCard${convertToTitleCase(data?.contentType)}ViewLabel`]
      ? placeholders[`browseCard${convertToTitleCase(data?.contentType)}ViewLabel`]
      : `View ${data?.contentType}`,
  };
}
>>>>>>> 7f77ab6d

async function fetchInterestData() {
  try {
    let data;
    const { interestsUrl } = getConfig();
    const response = await fetch(interestsUrl, {
      method: 'GET',
    });
    if (response.ok) {
      data = await response.json();
    }
    return data?.data || [];
  } catch (error) {
    /* eslint-disable no-console */
    console.error('Error fetching data', error);
    return [];
  }
}

const interestDataPromise = fetchInterestData();

const ALL_MY_OPTIONS_KEY = placeholders?.allMyProducts || 'All my products';
const ALL_ADOBE_OPTIONS_KEY = placeholders?.allAdobeProducts || 'All Adobe Products';

/**
 * Decorate function to process and log the mapped data.
 * @param {HTMLElement} block - The block of data to process.
 */
export default async function decorate(block) {
  let targetSupport = checkTargetSupport();

  // Extracting elements from the block
  const htmlElementData = [...block.children].map((row) => row.firstElementChild);
  const [headingElement, descriptionElement, filterSectionElement, ...remainingElements] = htmlElementData;

  if (targetSupport) {
    headingElement.style.display = 'none';
    descriptionElement.style.display = 'none';
  }

  // Clearing the block's content and adding CSS class
  block.innerHTML = '';
  headingElement.classList.add('recommended-content-header');
  descriptionElement.classList.add('recommended-content-description');
  filterSectionElement.classList.add('recommended-content-filter-heading');
  const blockHeader = createTag('div', { class: 'recommended-content-block-header' });
  block.appendChild(headingElement);
  block.appendChild(descriptionElement);
  block.appendChild(filterSectionElement);
  block.appendChild(blockHeader);

  const reversedDomElements = remainingElements.reverse();
  const [firstEl, secondEl, targetCriteria, thirdEl, fourthEl, fifthEl, ...otherEl] = reversedDomElements;
  const targetCriteriaId = targetCriteria.textContent.trim();
  if (targetSupport) {
    targetSupport = Object.values(targetCriteriaIds).indexOf(targetCriteriaId) > -1;
    handleTargetEvent(targetCriteriaId).then((data) => {
      if (data && data.meta) {
        headingElement.innerHTML = data.meta.heading;
        descriptionElement.innerHTML = data.meta.subheading;
      }
      headingElement.style.display = 'block';
      descriptionElement.style.display = 'block';
    });
  }
  const sortByContent = thirdEl?.innerText?.trim();
  const contentTypes = otherEl?.map((contentTypeEL) => contentTypeEL?.innerText?.trim()).reverse() || [];
  const contentTypeIsEmpty = contentTypes?.length === 0;
  const numberOfResults = contentTypeIsEmpty ? DEFAULT_NUM_CARDS : 1;

  const contentTypesFetchMap = contentTypeIsEmpty
    ? { '': DEFAULT_NUM_CARDS }
    : contentTypes.reduce((acc, curr) => {
        if (!acc[curr]) {
          acc[curr] = 1;
        } else {
          acc[curr] += 1;
        }
        return acc;
      }, {});

  const encodedSolutionsText = fifthEl.innerText?.trim() ?? '';

  const { products, versions, features } = extractCapability(encodedSolutionsText);

  const profileData = (await defaultProfileClient.getMergedProfile()) || {};
  const interestsDataArray = await interestDataPromise;

  const {
    role: profileRoles = [],
    interests: profileInterests = [],
    solutionLevels: profileSolutionLevels = [],
  } = profileData;
  const sortedProfileInterests = profileInterests.sort();
  const filterOptions = [...new Set(sortedProfileInterests)];
  const experienceLevels = sortedProfileInterests.map((interestName) => {
    const interest = interestsDataArray.find((int) => int.Name === interestName);
    let expLevel = 'Beginner';
    if (interest) {
      const solution = profileSolutionLevels.find((sol) => sol.includes(interest.id)) || '';
      const [, level] = solution.split(':');
      if (level) {
        expLevel = level;
      }
    }
    return expLevel;
  });

  const sortCriteria = COVEO_SORT_OPTIONS[sortByContent?.toUpperCase() ?? 'MOST_POPULAR'];
  const role = fourthEl?.innerText?.trim()?.includes('profile_context')
    ? profileRoles
    : fourthEl?.innerText?.trim().split(',').filter(Boolean);

  const defaultOptionsKey = profileInterests.length === 0 ? ALL_ADOBE_OPTIONS_KEY : ALL_MY_OPTIONS_KEY;
  filterOptions.unshift(defaultOptionsKey);
  const [defaultFilterOption = ''] = filterOptions;

  const renderCardPlaceholders = (contentDiv) => {
    const cardDiv = document.createElement('div');
    cardDiv.classList.add('card-wrapper');
    contentDiv.appendChild(cardDiv);
    const cardPlaceholder = new BuildPlaceholder(1);
    cardPlaceholder.add(cardDiv);
    return {
      shimmer: cardPlaceholder,
      wrapper: cardDiv,
    };
  };

  const getCardsData = (payload) =>
    new Promise((resolve) => {
      BrowseCardsDelegate.fetchCardData(payload)
        .then((data) => {
          const [ct] = payload.contentType || [''];
          resolve({
            contentType: ct,
            data,
          });
        })
        .catch(() => {
          resolve({});
        });
    });

  const parseCardResponseData = (cardResponse, apiConfigObject) => {
    let data = [];
    if (targetSupport) {
      data = cardResponse.data;
      const { shimmers, params, optionType } = apiConfigObject;
      shimmers.forEach((shimmer) => {
        shimmer.remove();
      });
      if (params.context.interests.length) {
        if (optionType.toLowerCase() === defaultOptionsKey.toLowerCase()) {
          data = data.filter((pageData) =>
            params.context.interests.some((ele) => pageData.product.toLowerCase().includes(ele.toLowerCase())),
          );
        } else {
          data = data.filter((pageData) => pageData.product.toLowerCase().includes(optionType.toLowerCase()));
        }
      }
      const cardData = [];
      let i = 0;
      while (cardData.length < 4 && i < data.length) {
        cardData.push(targetDataAdapter(data[i]));
        i += 1;
      }
      data = cardData;
    } else {
      const { data: cards = [], contentType: ctType } = cardResponse || {};
      const { shimmers: cardShimmers, payload: apiPayload } = apiConfigObject;
      const { noOfResults } = apiPayload;
      if (cards.length) {
        countNumberAsArray(noOfResults).forEach(() => {
          const model = cards.shift();
          if (model) {
            data.push(model);
          }
          const cardShimmer = cardShimmers.shift();
          if (cardShimmer) {
            cardShimmer.remove();
          }
        });
      } else {
        const payloadInfo = {
          ...apiPayload,
          contentType: null,
        };
        data.push({
          cardPromise: getCardsData(payloadInfo),
          shimmers: cardShimmers,
          contentType: ctType,
        });
      }
    }
    return data;
  };

  const renderCardsBlock = (cardModels, payloadConfig, contentDiv) => {
    cardModels.forEach((cardData, i) => {
      const cardDiv = payloadConfig.wrappers[i];
      if (cardData?.cardPromise) {
        cardData.cardPromise.then((cardDataResponse) => {
          const { data: delayedCardData = [] } = cardDataResponse;
          delayedCardData.forEach((cardModel, index) => {
            const shimmer = cardData.shimmers[index];
            if (shimmer) {
              shimmer.remove();
            }
            cardDiv.innerHTML = '';
            buildCard(contentDiv, cardDiv, cardModel);
          });
        });
      } else {
        cardDiv.innerHTML = '';
        buildCard(contentDiv, cardDiv, cardData);
      }
    });
    contentDiv.style.display = 'flex';
  };

  const recommendedContentNoResults = () => {
    const recommendedContentNoResultsElement = block.querySelector('.browse-card-no-results');
    const noResultsText =
      placeholders?.recommendedContentNoResultsText ||
      `We couldn’t find specific matches, but here are the latest tutorials/articles that others are loving right now!`;
    recommendedContentNoResultsElement.innerHTML = noResultsText;
  };

  const fetchDataAndRenderBlock = async (optionType) => {
    const contentDiv = block.querySelector('.recommended-content-block-section');
    const lowercaseOptionType = optionType?.toLowerCase();
    contentDiv.dataset.selected = lowercaseOptionType;
    const showProfileOptions = lowercaseOptionType === defaultOptionsKey.toLowerCase();
    const interest = filterOptions.find((opt) => opt.toLowerCase() === lowercaseOptionType);
    const expLevelIndex = sortedProfileInterests.findIndex((s) => s === interest);
    const expLevel = experienceLevels[expLevelIndex] ?? 'Beginner';
    let clonedProducts = structuredClone(removeProductDuplicates(products));
    if (!showProfileOptions && !clonedProducts.find((c) => c.toLowerCase() === lowercaseOptionType)) {
      clonedProducts.push(interest);
    }

    if (showProfileOptions) {
      // show everything for default tab
      clonedProducts = [...new Set([...products, ...sortedProfileInterests])];
    }
    const params = {
      contentType: null,
      product: clonedProducts,
      feature: features.length ? [...new Set(features)] : null,
      version: versions.length ? [...new Set(versions)] : null,
      role: role?.length ? role : profileRoles,
      sortCriteria,
      noOfResults: numberOfResults,
      context: showProfileOptions
        ? { role: profileRoles, interests: sortedProfileInterests, experience: experienceLevels }
        : { interests: [interest], experience: [expLevel], role: profileRoles },
    };

    contentDiv.innerHTML = '';
    contentDiv.style.display = '';
    const noResultsContent = block.querySelector('.browse-card-no-results');
    if (noResultsContent) {
      noResultsContent.remove();
    }
    let cardPromises = [];
    if (targetSupport) {
      const cardShimmers = [];
      const wrappers = [];
      countNumberAsArray(DEFAULT_NUM_CARDS).forEach(() => {
        const { shimmer, wrapper } = renderCardPlaceholders(contentDiv);
        cardShimmers.push(shimmer);
        wrappers.push(wrapper);
      });
      const payloadConfig = {
        targetSupport,
        shimmers: cardShimmers,
        wrappers,
        params,
        optionType,
      };
      cardPromises.push(
        new Promise((resolve) => {
          handleTargetEvent(targetCriteriaId)
            .then((resp) => {
              const cardModels = parseCardResponseData(resp, payloadConfig);
              if (cardModels?.length) {
                renderCardsBlock(cardModels, payloadConfig, contentDiv);
              }
              resolve({
                data: cardModels,
                payloadConfig,
              });
            })
            .catch(() => {
              resolve({ data: [] });
            });
        }),
      );
    } else {
      cardPromises = Object.keys(contentTypesFetchMap).map((contentType) => {
        const payload = {
          ...params,
        };
        if (contentType) {
          payload.contentType = [contentType];
        }
        if (contentTypesFetchMap[contentType]) {
          payload.noOfResults = contentTypesFetchMap[contentType];
        }
        const { noOfResults } = payload;
        const cardShimmers = [];
        const wrappers = [];
        countNumberAsArray(noOfResults).forEach(() => {
          const { shimmer, wrapper } = renderCardPlaceholders(contentDiv);
          cardShimmers.push(shimmer);
          wrappers.push(wrapper);
        });
        const [payloadContentType] = payload.contentType || [''];
        const payloadConfig = {
          payload,
          shimmers: cardShimmers,
          contentType: payloadContentType,
          wrappers,
        };
        return new Promise((resolve) => {
          getCardsData(payload).then((resp) => {
            const cardModels = parseCardResponseData(resp, payloadConfig);
            if (cardModels?.length) {
              renderCardsBlock(cardModels, payloadConfig, contentDiv);
            }
            resolve({
              data: cardModels,
              payloadConfig,
            });
          });
        });
      });
    }
    Promise.all(cardPromises)
      .then((cardResponses) => {
<<<<<<< HEAD
        let data;
        if (targetSupport) {
          data = cardResponses[0].data;
          if (params.context.interests.length) {
            if (optionType.toLowerCase() === defaultOptionsKey.toLowerCase()) {
              data = data.filter((pageData) =>
                params.context.interests.some((ele) => pageData.product.toLowerCase().includes(ele.toLowerCase())),
              );
            } else {
              data = data.filter((pageData) => pageData.product.toLowerCase().includes(optionType.toLowerCase()));
            }
          }
          const cardData = [];
          let i = 0;
          while (cardData.length < 4 && i < data.length) {
            cardData.push(targetDataAdapter(data[i], placeholders));
            i += 1;
          }
          data = cardData;
        } else if (contentTypeIsEmpty) {
          data = cardResponses?.flat() || [];
        } else {
          data = contentTypes.reduce((acc, curr) => {
            const contentTypeData = cardResponses.find(({ contentType }) => contentType === curr);
            const { data: cards = [] } = contentTypeData || {};
            if (cards.length) {
              acc.push(cards.shift());
            }
            return acc;
          }, []);
        }
        buildCardsShimmer.remove();
        if (data?.length) {
          // Render cards
          for (let i = 0; i < data.length; i += 1) {
            const cardData = data[i];
            const cardDiv = document.createElement('div');
            buildCard(contentDiv, cardDiv, cardData);
            contentDiv.appendChild(cardDiv);
          }
          contentDiv.style.display = 'flex';
        } else {
          buildCardsShimmer.remove();
=======
        const cardsCount = cardResponses.reduce((acc, curr) => acc + (curr?.data?.length || 0), 0);
        if (cardsCount === 0) {
>>>>>>> 7f77ab6d
          buildNoResultsContent(contentDiv, true);
          recommendedContentNoResults(contentDiv);
          contentDiv.style.display = 'block';
          return;
        }

        const navSectionEl = block.querySelector('.recommended-content-nav-section');
        if (navSectionEl) {
          const classOp =
            contentDiv?.scrollWidth && contentDiv.scrollWidth <= contentDiv.offsetWidth ? 'add' : 'remove';
          navSectionEl.classList[classOp]('recommended-content-hidden');
        }
      })
      .catch((err) => {
        const cardsBlockCount = contentDiv.querySelectorAll('.browse-card').length;
        if (cardsBlockCount === 0) {
          buildNoResultsContent(contentDiv, true);
          recommendedContentNoResults(contentDiv);
          contentDiv.style.display = 'block';
        } else {
          // In the unlikely scenario that some card promises were successfully resolved, while some others failed. Try to show the rendered cards.
          Array.from(contentDiv.querySelectorAll('.shimmer-placeholder')).forEach((element) => {
            element.remove();
          });
        }
        /* eslint-disable-next-line no-console */
        console.error(err);
      });
  };

  const renderCardBlock = (parentDiv) => {
    const contentDiv = document.createElement('div');
    contentDiv.classList.add('browse-cards-block-content', 'recommended-content-block-section');
    parentDiv.appendChild(contentDiv);
    secondEl.classList.add('recommended-content-discover-resource');
    firstEl.classList.add('recommended-content-result-link');
    if (firstEl.innerHTML || secondEl.innerHTML) {
      const seeMoreEl = htmlToElement(`<div class="recommended-content-result-text">
        ${secondEl.outerHTML}
        ${firstEl.outerHTML}
        </div>`);
      parentDiv.appendChild(seeMoreEl);
    }
  };

  /* TODO: Commenting it for further references, will up updating for the below code for navigation arrow changes */
  /*
  const setNavigationElementStatus = () => {
    const prevNav = block.querySelector('.prev-nav');
    const nextNav = block.querySelector('.next-nav');
    const scrollBarSection = block.querySelector('.recommended-content-block-section');
    const { scrollLeft } = scrollBarSection;
    const delta = 10;
    const scrollRightMax = scrollBarSection.scrollWidth - delta;
    if (scrollLeft === 0) {
      prevNav.classList.add('disabled');
    } else {
      prevNav.classList.remove('disabled');
    }
    if (scrollBarSection.offsetWidth && scrollLeft + scrollBarSection.offsetWidth >= scrollRightMax) {
      nextNav.classList.add('disabled');
    } else {
      nextNav.classList.remove('disabled');
    }
  };
  
  const handleScroll = (next) => {
    const loadNext = next === true;
    const blockContent = block.querySelector('.recommended-content-block-section');
    const elementWidth = blockContent?.firstElementChild?.offsetWidth || 0;
    if (!elementWidth) {
      return;
    }
    const currentScrollLeft = Math.ceil(blockContent.scrollLeft);
    const gapValue = parseInt(getComputedStyle(blockContent).gap, 10);
    const scrollOffsetValue = gapValue + elementWidth;

    const offsetDelta =
      currentScrollLeft % scrollOffsetValue > 0.6 * scrollOffsetValue ? 0 : currentScrollLeft % scrollOffsetValue;

    const targetScrollLeft = currentScrollLeft - offsetDelta + (loadNext ? scrollOffsetValue : -scrollOffsetValue);
    blockContent.scrollLeft = targetScrollLeft;
    setNavigationElementStatus();
  };
  
  const renderNavigationArrows = () => {
    const navigationElements = htmlToElement(`
                <div class="recommended-content-nav-section">
                    <button class="prev-nav">
                        <span class="icon icon-chevron"></span>
                    </button>
                    <button class="next-nav">
                        <span class="icon icon-chevron"></span>
                    </button
                </div>
            `);
    const prevButton = navigationElements.querySelector('.prev-nav');
    const nextButton = navigationElements.querySelector('.next-nav');
    prevButton.addEventListener('click', () => {
      handleScroll(false);
    });
    nextButton.addEventListener('click', () => {
      handleScroll(true);
    });
    const scrollBarSection = block.querySelector('.recommended-content-block-section');
    scrollBarSection.addEventListener('scrollend', setNavigationElementStatus);
    blockHeader.appendChild(navigationElements);
    setNavigationElementStatus();
  };
  */

  /* Responsive List View */
  const listItems = filterOptions.map((item) => {
    const value = item ? convertToTitleCase(item) : '';
    return {
      value,
      title: value,
    };
  });

  const defaultOption = defaultFilterOption ? convertToTitleCase(defaultFilterOption) : null;

  // eslint-disable-next-line no-new
  new ResponsiveList({
    wrapper: blockHeader,
    items: listItems,
    defaultSelected: defaultOption,
    onInitCallback: () => {
      /* Reused the existing method */
      renderCardBlock(block);
      fetchDataAndRenderBlock(defaultOption);
    },
    onSelectCallback: (selectedItem) => {
      /* Reused the existing method */
      if (selectedItem) {
        fetchDataAndRenderBlock(selectedItem);
      }
    },
  });
}<|MERGE_RESOLUTION|>--- conflicted
+++ resolved
@@ -20,50 +20,8 @@
   // eslint-disable-next-line no-console
   console.error('Error fetching placeholders:', err);
 }
-<<<<<<< HEAD
-
+const countNumberAsArray = (n) => Array.from({ length: n }, (_, i) => n - i);
 const { targetCriteriaIds } = getConfig();
-=======
-const countNumberAsArray = (n) => Array.from({ length: n }, (_, i) => n - i);
-const { targetCriteriaIds, cookieConsentName } = getConfig();
-
-/**
- * Check if the user has accepted the cookie policy for target
- * @returns {boolean}
- */
-function checkTargetSupport() {
-  const value = getCookie(cookieConsentName);
-  if (!value || window.hlx.aemRoot) return false;
-  const cookieConsentValues = value.split(',').map((part) => part[part.length - 1]);
-  if (cookieConsentValues[0] === '1' && cookieConsentValues[1] === '1') {
-    return true;
-  }
-  return false;
-}
-
-function targetDataAdapter(data) {
-  const articlePath = `/${getPathDetails().lang}${data?.path}`;
-  const fullURL = new URL(articlePath, window.location.origin).href;
-  const solutions = data?.product.split(',').map((s) => s.trim());
-  return {
-    ...data,
-    badgeTitle: data?.contentType,
-    type: data?.contentType,
-    authorInfo: data?.authorInfo || {
-      name: [''],
-      type: [''],
-    },
-    product: solutions,
-    tags: [],
-    copyLink: fullURL,
-    bookmarkLink: '',
-    viewLink: fullURL,
-    viewLinkText: placeholders[`browseCard${convertToTitleCase(data?.contentType)}ViewLabel`]
-      ? placeholders[`browseCard${convertToTitleCase(data?.contentType)}ViewLabel`]
-      : `View ${data?.contentType}`,
-  };
-}
->>>>>>> 7f77ab6d
 
 async function fetchInterestData() {
   try {
@@ -405,54 +363,8 @@
     }
     Promise.all(cardPromises)
       .then((cardResponses) => {
-<<<<<<< HEAD
-        let data;
-        if (targetSupport) {
-          data = cardResponses[0].data;
-          if (params.context.interests.length) {
-            if (optionType.toLowerCase() === defaultOptionsKey.toLowerCase()) {
-              data = data.filter((pageData) =>
-                params.context.interests.some((ele) => pageData.product.toLowerCase().includes(ele.toLowerCase())),
-              );
-            } else {
-              data = data.filter((pageData) => pageData.product.toLowerCase().includes(optionType.toLowerCase()));
-            }
-          }
-          const cardData = [];
-          let i = 0;
-          while (cardData.length < 4 && i < data.length) {
-            cardData.push(targetDataAdapter(data[i], placeholders));
-            i += 1;
-          }
-          data = cardData;
-        } else if (contentTypeIsEmpty) {
-          data = cardResponses?.flat() || [];
-        } else {
-          data = contentTypes.reduce((acc, curr) => {
-            const contentTypeData = cardResponses.find(({ contentType }) => contentType === curr);
-            const { data: cards = [] } = contentTypeData || {};
-            if (cards.length) {
-              acc.push(cards.shift());
-            }
-            return acc;
-          }, []);
-        }
-        buildCardsShimmer.remove();
-        if (data?.length) {
-          // Render cards
-          for (let i = 0; i < data.length; i += 1) {
-            const cardData = data[i];
-            const cardDiv = document.createElement('div');
-            buildCard(contentDiv, cardDiv, cardData);
-            contentDiv.appendChild(cardDiv);
-          }
-          contentDiv.style.display = 'flex';
-        } else {
-          buildCardsShimmer.remove();
-=======
         const cardsCount = cardResponses.reduce((acc, curr) => acc + (curr?.data?.length || 0), 0);
         if (cardsCount === 0) {
->>>>>>> 7f77ab6d
           buildNoResultsContent(contentDiv, true);
           recommendedContentNoResults(contentDiv);
           contentDiv.style.display = 'block';
