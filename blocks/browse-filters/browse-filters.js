--- conflicted
+++ resolved
@@ -657,11 +657,8 @@
     cardsData.forEach((cardData) => {
       const cardDiv = document.createElement('div');
       filterResultsEl.appendChild(cardDiv);
-<<<<<<< HEAD
       buildCard(filterResultsEl, cardDiv, cardData);
       buildCardsShimmer.setParent(filterResultsEl);
-=======
->>>>>>> ccad859c
       document.querySelector('.browse-filters-form').classList.add('is-result');
       filterResultsEl.classList.remove('no-results');
       decorateIcons(cardDiv);
