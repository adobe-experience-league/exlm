import { decorateIcons, getMetadata } from '../../scripts/lib-franklin.js';
import {
  createTag,
  htmlToElement,
  getPathDetails,
  fetchLanguagePlaceholders,
  matchesAnyTheme,
} from '../../scripts/scripts.js';
import {
  roleOptions,
  contentTypeOptions,
  expTypeOptions,
  productTypeOptions,
  getObjectByName,
  getFiltersPaginationText,
  getBrowseFiltersResultCount,
  getSelectedTopics,
  getParsedSolutionsQuery,
  getCoveoFacets,
  getObjectById,
  toggleSearchSuggestionsVisibility,
  showSearchSuggestionsOnInputClick,
  handleCoverSearchSubmit,
  authorOptions,
  fetchPerspectiveIndex,
} from './browse-filter-utils.js';
import initiateCoveoHeadlessSearch, { fragment } from '../../scripts/coveo-headless/index.js';
import BrowseCardsCoveoDataAdaptor from '../../scripts/browse-card/browse-cards-coveo-data-adaptor.js';
import { buildCard } from '../../scripts/browse-card/browse-card.js';
import BrowseCardShimmer from '../../scripts/browse-card/browse-card-shimmer.js';
import { formattedTags, handleTopicSelection, dispatchCoveoAdvancedQuery } from './browse-topics.js';
import { BASE_COVEO_ADVANCED_QUERY } from '../../scripts/browse-card/browse-cards-constants.js';
import { assetInteractionModel } from '../../scripts/analytics/lib-analytics.js';
import { COVEO_SEARCH_CUSTOM_EVENTS } from '../../scripts/search/search-utils.js';

const ffetchModulePromise = import('../../scripts/ffetch.js');

/**
 * debounce fn execution
 */
const debounce = (ms, fn) => {
  let timer;
  // eslint-disable-next-line func-names
  return function (...args) {
    clearTimeout(timer);
    args.unshift(this);
    timer = setTimeout(fn(args), ms);
  };
};

const coveoFacetMap = {
  el_role: 'headlessRoleFacet',
  el_contenttype: 'headlessTypeFacet',
  el_level: 'headlessExperienceFacet',
  el_product: 'headlessProductFacet',
  author_type: 'headlessAuthorTypeFacet',
};

const CLASS_BROWSE_FILTER_FORM = '.browse-filters-form';

let placeholders = {};
try {
  placeholders = await fetchLanguagePlaceholders();
} catch (err) {
  // eslint-disable-next-line no-console
  console.error('Error fetching placeholders:', err);
}

function isArticleLandingPage() {
  return matchesAnyTheme(/^article-.*/);
}

// Helper function thats returns a list of all Featured Card Products //
async function getFeaturedCardSolutions() {
  const ffetch = (await ffetchModulePromise).default;
  // Load the Featured Card Solution list
  const solutionList = await ffetch(`/featured-card-products.json`).all();
  // Gets Values from Column Solution in Featured Card Solution list
  const solutionValues = solutionList.map((solution) => solution.Solution);
  return solutionValues;
}

const handleSolutionsService = async () => {
  const solutions = await getFeaturedCardSolutions();
  if (!solutions) {
    throw new Error('An error occurred');
  }
  if (solutions?.length) {
    return solutions;
  }
  return [];
};

const solutions = await handleSolutionsService();

const solutionsList = [];
solutions.forEach((solution) => {
  solutionsList.push({
    id: solution,
    value: solution,
    title: solution,
    description: '',
  });
});

const productOptions = {
  id: 'el_product',
  name: placeholders.featuredCardProductLabel || 'Product',
  items: solutionsList,
  selected: 0,
};

const theme = getMetadata('theme').trim();
const dropdownOptions = [roleOptions, contentTypeOptions];

const tags = [];
let tagsProxy;
const buildCardsShimmer = BrowseCardShimmer.create(getBrowseFiltersResultCount());

function enableTagsAsProxy(block) {
  tagsProxy = new Proxy(tags, {
    set(target, property, value) {
      // Intercepting array updates
      target[property] = value;
      // eslint-disable-next-line no-use-before-define
      tagsUpdateHandler(block);
      return true;
    },
  });
}

/**
 * Hides or shows sections below a given filter.
 *
 * @param {HTMLElement} block - The HTML element to apply the filter to.
 * @param {boolean} show - A boolean indicating whether to show or hide the sections.
 */
function hideSectionsBelowFilter(block, show) {
  const parent = block.closest('.section');
  if (parent) {
    const siblings = Array.from(parent.parentNode.children);
    const clickedIndex = siblings.indexOf(parent);
    for (let index = clickedIndex + 1; index < siblings.length; index += 1) {
      const alwaysShowAttribute = siblings[index].dataset.alwaysShow;
      const alwaysShow = alwaysShowAttribute && alwaysShowAttribute.toLowerCase() === 'true';
      if (!siblings[index].classList.contains('browse-rail') && !alwaysShow) {
        const classOperation = show ? 'remove' : 'add';
        siblings[index].classList?.[classOperation]('browse-hide-section');
      }
    }
  }
}

function hideSectionsWithinFilter(block, show) {
  const siblings = Array.from(block.children);

  // eslint-disable-next-line no-plusplus
  for (let i = 1; i < siblings.length; i++) {
    if (!siblings[i].classList.contains('browse-topics')) {
      const classOp = show ? 'remove' : 'add';
      siblings[i].classList?.[classOp]('browse-hide-section');
    }
  }
}

function updateClearFilterStatus(block) {
  const searchEl = block.querySelector('.filter-input-search > .search-input');
  const clearFilterBtn = block.querySelector('.browse-filters-clear');
  const selectedTopics = Array.from(block.querySelectorAll('.browse-topics-item-active')).reduce((acc, curr) => {
    const id = curr.dataset.topicname;
    acc.push(id);
    return acc;
  }, []);
  const hasActiveTopics = block.querySelector('.browse-topics') !== null && selectedTopics.length > 0;
  const browseFiltersContainer = document.querySelector('.browse-filters-container');
  const browseFiltersSection = browseFiltersContainer.querySelector('.browse-filters-form');
  if (!browseFiltersSection) {
    return;
  }
  const selectionContainer = browseFiltersSection.querySelector('.browse-filters-input-container');
  const containsSelection = selectionContainer.classList.contains('browse-filters-input-selected');
  const coveoQueryConfig = { query: '', fireSelection: true };
  let dispatchCoveoQuery = false;
  if (hasActiveTopics || tagsProxy.length !== 0 || searchEl.value) {
    clearFilterBtn.disabled = false;
    hideSectionsBelowFilter(block, false);
    browseFiltersContainer.classList.add('browse-filters-full-container');
    selectionContainer.classList.add('browse-filters-input-selected');
    if (!containsSelection && window.headlessBaseSolutionQuery) {
      coveoQueryConfig.query = window.headlessBaseSolutionQuery;
      coveoQueryConfig.fireSelection = false;
      dispatchCoveoQuery = true;
    }
    hideSectionsWithinFilter(browseFiltersSection, true);
  } else {
    dispatchCoveoQuery = true;
    clearFilterBtn.disabled = true;
    hideSectionsBelowFilter(block, true);
    buildCardsShimmer.remove();
    browseFiltersContainer.classList.remove('browse-filters-full-container');
    selectionContainer.classList.remove('browse-filters-input-selected');
    hideSectionsWithinFilter(browseFiltersSection, false);
  }
  if (dispatchCoveoQuery) {
    dispatchCoveoAdvancedQuery(coveoQueryConfig);
  }
}

// Function to run when the tags array is updated
function tagsUpdateHandler(block) {
  updateClearFilterStatus(block);
}

if (theme === 'browse-all') dropdownOptions.push(productOptions);
if (theme === 'browse-product') dropdownOptions.push(expTypeOptions);

if (isArticleLandingPage()) {
  const perspectiveIndex = await fetchPerspectiveIndex();
  const coveoSolutions = perspectiveIndex.reduce((acc, curr) => {
    if (curr?.coveoSolution) {
      // eslint-disable-next-line no-param-reassign
      acc += `,${curr.coveoSolution}`;
    }
    return acc;
  }, '');

  const coveoSolutionArr = coveoSolutions.split(/[,;]/).filter((solution) => solution && !solution.includes('|'));
  const coveoSolutionOptionsList = Array.from(new Set(coveoSolutionArr)).sort();
  const coveoSolutionOptions = coveoSolutionOptionsList.map((solution) => ({
    description: '',
    id: solution.toLowerCase(),
    title: solution,
    value: solution,
  }));
  productTypeOptions.items = coveoSolutionOptions;
  dropdownOptions.length = 0;
  if (productTypeOptions.items.length > 0) {
    dropdownOptions.push(productTypeOptions);
  }
  dropdownOptions.push(roleOptions);
  dropdownOptions.push(authorOptions);
}

/**
 * Generate HTML for a single checkbox item.
 *
 * @param {Object} item - Item with title and description.
 * @param {number} index - Index of the item in the array.
 * @return {string} - HTML string for the checkbox item.
 */
function generateCheckboxItem(item, index, id) {
  return `
      <div class="custom-checkbox">
          <input type="checkbox" id="option${id}${index + 1}" value="${item.value}" data-label="${item.title}">
          <label for="option${id}${index + 1}">
              <span class="title">${item.title}</span>
              <span class="description">${item.description}</span>
              <span class="icon icon-checked"></span>
          </label>
      </div>
  `;
}

const constructDropdownEl = (options, id) => {
  const optionClassName = `browse-${options.name.split(' ').join('-').toLowerCase()}-dropdown`;
  return htmlToElement(`
    <div class="filter-dropdown ${optionClassName} filter-input" data-filter-type="${options.id}">
      <button>
        ${options.name}
        <span class="icon icon-chevron"></span>
      </button>
      <div class="filter-dropdown-content">
        ${options.items.map((item, index) => generateCheckboxItem(item, index, id)).join('')}
      </div>
    </div>
  `);
};

function appendToForm(block, target) {
  const formEl = block.querySelector('.browse-filters-form');
  formEl.append(target);
}

function renderFilterResultsHeader() {
  return htmlToElement(`<div class="browse-filters-results-header">
  <span class="browse-filters-results-count"></span>
  </div>`);
}

function renderTags() {
  let tagEl = '';

  function renderTag(tag) {
    tagEl += `
      <button class="browse-tags" value="${tag.value}">
        <span>${tag.name}</span>
        <span>: </span>
        <span>${tag.label}</span>
        <span class="icon icon-close"></span>
      </button>
    `;
  }

  tagsProxy.forEach(renderTag);
  tagEl = `<div class="browse-tags-container">${tagEl}</div>`;
  return htmlToElement(tagEl);
}

async function appendTag(block, tag, source = 'checkboxChange') {
  const tagsContainer = block.querySelector('.browse-tags-container');
  const tagEl = htmlToElement(`
    <button class="browse-tags" value="${tag.value}">
      <span>${tag.name}</span>
      <span>: </span>
      <span>${tag.label}</span>
      <span class="icon icon-close"></span>
    </button>
  `);
  if (source === 'checkboxChange') {
    decorateIcons(tagEl);
  }
  tagsContainer.append(tagEl);
  tagsProxy.push({
    name: tag.name,
    value: tag.value,
  });
}

function removeFromTags(block, value) {
  const tagsContainer = block.querySelector('.browse-tags-container');
  [...tagsContainer.children].forEach((tag) => {
    if (tag.value === value) {
      tag.remove();
      const itemToRemove = tagsProxy.findIndex((obj) => obj.value === value);
      if (itemToRemove !== -1) {
        tagsProxy.splice(itemToRemove, 1);
      }
    }
  });
}

function updateCountAndCheckedState(block, name, value) {
  const ddObject = getObjectByName(dropdownOptions, name);
  const tagRole = block.querySelector(`.filter-dropdown[data-filter-type="${ddObject.id}"]`);
  const btnEl = tagRole.querySelector(':scope > button');
  const ddOptions = [...tagRole.querySelector('.filter-dropdown-content').children];

  ddObject.selected = 0;

  function syncCheckedState(option) {
    const selected = option.querySelector(`input[type="checkbox"][value="${value}"]`);
    if (selected) selected.checked = false;
    if (option.querySelector('input[type="checkbox"]').checked) {
      ddObject.selected += 1;
    }
  }

  ddOptions.forEach((option) => {
    syncCheckedState(option);
  });

  if (ddObject.selected !== 0) btnEl.firstChild.textContent = `${name} (${ddObject.selected})`;
  if (ddObject.selected === 0) btnEl.firstChild.textContent = `${name}`;
}

function handleTagsClick(block) {
  block.addEventListener('click', (event) => {
    const isTag = event.target.closest('.browse-tags');
    if (isTag) {
      const name = isTag.querySelector('span:nth-child(1)').textContent.trim();
      const dropDownObj = getObjectByName(dropdownOptions, name);
      const { value } = isTag;
      const coveoFacetKey = coveoFacetMap[dropDownObj.id];
      const coveoFacet = window[coveoFacetKey];
      if (coveoFacet) {
        const facets = getCoveoFacets(value, false);
        facets.forEach(({ state, value: facetValue }) => {
          coveoFacet.toggleSelect({
            state,
            value: facetValue,
          });
        });
      }
      removeFromTags(block, value);
      // TODO: Update checked state and numbers
      updateCountAndCheckedState(block, name, value);
    }
  });
}

function handleCheckboxClick(block, el, options) {
  const checkboxes = el.querySelectorAll('.custom-checkbox input[type="checkbox"]');
  const btnEl = el.querySelector(':scope > button');

  // Function to handle checkbox state changes
  function handleCheckboxChange(event) {
    const checkbox = event.target;
    const { filterType } = checkbox.closest('.filter-dropdown').dataset;
    const label = checkbox?.dataset.label || '';
    const { checked: isChecked, value } = checkbox;
    const dropDownObj = getObjectById(dropdownOptions, filterType);
    const { name } = dropDownObj;
    const coveoFacetKey = coveoFacetMap[dropDownObj.id];
    const coveoFacet = window[coveoFacetKey];
    if (isChecked) {
      options.selected += 1;
      appendTag(block, {
        name,
        label,
        value,
      });

      if (coveoFacet) {
        const facets = getCoveoFacets(value, true);
        facets.forEach(({ state, value: facetValue }) => {
          coveoFacet.toggleSelect({
            state,
            value: facetValue,
          });
        });
      }
    } else {
      options.selected -= 1;
      removeFromTags(block, value);

      if (coveoFacet) {
        const facets = getCoveoFacets(value, false);
        facets.forEach(({ state, value: facetValue }) => {
          coveoFacet.toggleSelect({
            state,
            value: facetValue,
          });
        });
      }
    }
    const optionsAreSelected = !!dropdownOptions.find((opt) => opt.selected > 0);
    if (optionsAreSelected) {
      handleTopicSelection();
    }
    if (options.selected !== 0) btnEl.firstChild.textContent = `${options.name} (${options.selected})`;
    if (options.selected === 0) btnEl.firstChild.textContent = `${options.name}`;
  }

  // Attach event listener to each checkbox
  checkboxes.forEach((checkbox) => {
    checkbox.addEventListener('change', handleCheckboxChange);
  });
}

function appendToFormInputContainer(block, target) {
  const divEl = block.querySelector('.browse-filters-input-container');
  divEl.append(target);
}

function constructMultiSelectDropdown(block, options, index) {
  const dropdownEl = constructDropdownEl(options, index);

  appendToFormInputContainer(block, dropdownEl);
  handleCheckboxClick(block, dropdownEl, options);
  return dropdownEl;
}

function constructFilterInputContainer(block) {
  const divEl = createTag('div', { class: 'browse-filters-input-container' });
  appendToForm(block, divEl);
}

function appendFormEl(block) {
  const formEl = createTag('form', { class: 'browse-filters-form' });
  block.append(formEl);

  formEl.addEventListener('submit', (event) => event.preventDefault());
}

function addLabel(block) {
  const labelEl = createTag('label', { class: 'browse-filters-label' }, placeholders.filterLabel);
  appendToFormInputContainer(block, labelEl);
}

function constructKeywordSearchEl(block) {
  const searchEl = htmlToElement(`
    <div class="browse-filters-search search-container">
      <div class="filter-input filter-input-search">
        <span class="icon icon-search"></span>
        <input class="search-input" type="text" placeholder="${placeholders.filterKeywordSearch}">
        <span title="Clear" class="icon icon-clear search-clear-icon"></span>
      </div>
      <div class="search-suggestions-popover">
            <ul role="listbox">
            </ul>
          </div>
    </div>
  `);
  appendToFormInputContainer(block, searchEl);
}

function onInputSearch(block) {
  const searchEl = block.querySelector('.filter-input-search .search-input');
  if (!searchEl) {
    return;
  }
  searchEl.addEventListener('keypress', (event) => {
    if (event.key === 'Enter') {
      event.preventDefault();
      // eslint-disable-next-line no-console
      console.log('add search logic here');
    }
  });
}

function removeTopicSelections(block) {
  block
    .querySelectorAll('.browse-topics-item-active')
    .forEach((element) => element.classList.remove('browse-topics-item-active'));
}

function uncheckAllFiltersFromDropdown(block) {
  const dropdownFilters = block.querySelectorAll('.filter-dropdown');
  dropdownFilters.forEach((dropdownEl) => {
    const { filterType } = dropdownEl.dataset;
    const dropdownObj = getObjectById(dropdownOptions, filterType);

    dropdownObj.selected = 0;
    dropdownEl.querySelector(':scope > button').firstChild.textContent = dropdownObj.name;

    const dOptions = dropdownEl.querySelectorAll('.filter-dropdown-content > .custom-checkbox');
    dOptions.forEach((option) => {
      option.querySelector('input').checked = false;
    });
  });
}

function clearAllSelectedTag(block) {
  tagsProxy.length = 0;
  const tagsEl = block.querySelector('.browse-tags-container');
  tagsEl.innerHTML = '';
}

function clearSearchQuery(block) {
  const searchEl = block.querySelector('.filter-input-search input');
  searchEl.value = '';
}

function clearSelectedFilters(block) {
  removeTopicSelections(block);
  uncheckAllFiltersFromDropdown(block);
  clearAllSelectedTag(block);
  clearSearchQuery(block);
  updateClearFilterStatus(block);

  const hash = window.location.hash.substr(1); // Remove the '#' character
  let params = new URLSearchParams(hash);

  // Get the value of 'aq'
  const aqValue = params.get('aq');

  // Clear all parameters
  params = new URLSearchParams();

  // Set only 'aq' with its value if it was present
  if (aqValue !== null) {
    params.set('aq', aqValue);
  }

  // Set the modified hash back to the URL
  window.location.hash = params.toString();
  // window.location.hash = '';
}

function handleClearFilter(block) {
  // show the hidden sections again
  const clearFilterEl = block.querySelector('.browse-filters-clear');
  if (!clearFilterEl) {
    return;
  }
  clearFilterEl.addEventListener('click', () => {
    clearSelectedFilters(block);
  });
}

function constructClearFilterBtn(block) {
  const clearBtn = htmlToElement(`
    <button class="browse-filters-clear" disabled>${placeholders.filterClearLabel}</button>
  `);
  appendToFormInputContainer(block, clearBtn);
}

function closeOpenDropdowns() {
  document.querySelectorAll('.filter-dropdown.open')?.forEach((dropdown) => {
    dropdown.classList.remove('open');
    dropdown.querySelector('.filter-dropdown-content').style.display = 'none';
  });
}

/**
 * Handles the toggle behavior for filter dropdowns.
 * Closes open dropdowns if a click occurs outside of the current dropdown.
 * Toggles the display of the clicked dropdown and updates its state.
 *
 * @param {Event} event - The click event.
 */
function handleDropdownToggle() {
  document.addEventListener('click', (event) => {
    const openDropdowns = document.querySelectorAll('.filter-dropdown.open');
    const dropdownEl = event.target.closest('.filter-dropdown');
    const isCurrentDropDownOpen = event.target.closest('.filter-dropdown.open');

    if (openDropdowns && !isCurrentDropDownOpen) closeOpenDropdowns();

    if (dropdownEl && !isCurrentDropDownOpen) {
      if (document.activeElement?.className?.includes('search-input')) {
        return;
      }
      dropdownEl.querySelector('.filter-dropdown-content').style.display = 'block';
      dropdownEl.classList.add('open');
    } else {
      closeOpenDropdowns();
    }
  });
}

function handleUriHash() {
  const browseFiltersSection = document.querySelector('.browse-filters-form');
  if (!browseFiltersSection) {
    return;
  }
  const filterInputSection = browseFiltersSection.querySelector('.filter-input-search');
  const searchInput = filterInputSection.querySelector('input');
  uncheckAllFiltersFromDropdown(browseFiltersSection);
  const hash = fragment();
  if (!hash) {
    clearAllSelectedTag(browseFiltersSection);
    updateClearFilterStatus(browseFiltersSection);
    searchInput.value = '';
    return;
  }
  const decodedHash = decodeURIComponent(hash);

  clearAllSelectedTag(browseFiltersSection);
  let containsSearchQuery = false;
  const filtersInfo = decodedHash.split('&').filter((s) => !!s);
  let pageNumber = 1;

  filtersInfo.forEach((filterInfo) => {
    const [facetKeys, facetValueInfo] = filterInfo.split('=');
    const facetValues = facetValueInfo.split(',');
    const keyName = facetKeys.replace('f-', '');

    if (Object.keys(coveoFacetMap).includes(keyName)) {
      const filterOptionEl = browseFiltersSection.querySelector(`.filter-dropdown[data-filter-type="${keyName}"]`);
      if (filterOptionEl) {
        const ddObject = getObjectById(dropdownOptions, keyName);
        const { name } = ddObject;
        facetValues.forEach((facetValueString) => {
          const [facetValue] = decodeURIComponent(facetValueString).split('|');
          const inputEl = filterOptionEl.querySelector(`input[value="${facetValue}"]`);
          if (!inputEl.checked) {
            const label = inputEl?.dataset.label || '';
            inputEl.checked = true;
            appendTag(
              browseFiltersSection,
              {
                name,
                label,
                value: facetValue,
              },
              'handleUriHash',
            );
          }
        });
        const btnEl = filterOptionEl.querySelector(':scope > button');
        const selectedCount = facetValues.reduce((acc, curr) => {
          const [key] = curr.split('|');
          if (!acc.includes(key)) {
            acc.push(key);
          }
          return acc;
        }, []).length;
        ddObject.selected = selectedCount;
        if (selectedCount === 0) {
          btnEl.firstChild.textContent = name;
        } else {
          btnEl.firstChild.textContent = `${name} (${selectedCount})`;
        }
      }
    } else if (keyName === 'q') {
      containsSearchQuery = true;
      const [searchValue] = facetValues;
      if (searchValue) {
        searchInput.value = searchValue.trim();
        const clearIcon = filterInputSection.querySelector('.search-clear-icon');
        clearIcon.classList.add('search-icon-show');
      } else {
        searchInput.value = '';
      }
    } else if (keyName === 'aq' && filterInfo) {
      const selectedTopics = getSelectedTopics(filterInfo);
      const contentDiv = document.querySelector('.browse-topics');
      const buttons = contentDiv?.querySelectorAll('button') ?? [];
      Array.from(buttons).forEach((button) => {
        const matchFound = selectedTopics.find((topic) => button.dataset.topicname?.includes(topic));
        if (matchFound) {
          button.classList.add('browse-topics-item-active');
        } else {
          button.classList.remove('browse-topics-item-active');
        }
      });
    } else if (keyName === 'firstResult' && window.headlessPager) {
      const firstResult = parseInt(facetValueInfo, 10);
      const resultsPerPage = getBrowseFiltersResultCount();
      const targetPageNumber = Math.floor(firstResult / resultsPerPage) + 1;
      pageNumber = window.headlessPager.state.maxPage
        ? Math.min(targetPageNumber, window.headlessPager.state.maxPage)
        : targetPageNumber;

      if (pageNumber > 1) {
        window.headlessPager.selectPage(pageNumber);
      }
    }
  });
  if (!containsSearchQuery) {
    searchInput.value = '';
  }
  if (filtersInfo.length && window.headlessBaseSolutionQuery) {
    const resetPageIndex = pageNumber === 1;
    const fireSelection = true;
    handleTopicSelection(browseFiltersSection, fireSelection, resetPageIndex);
  }
  updateClearFilterStatus(browseFiltersSection);
  window.headlessSearchEngine.executeFirstSearch();
}

function constructFilterPagination(block) {
  const browseFiltersSection = block.querySelector('.browse-filters-form');
  if (!browseFiltersSection) {
    return;
  }
  const currentPageNumber = window.headlessPager?.state?.currentPage || 1;
  const pgCount = window.headlessPager?.state?.maxPage || 1;
  const filtersPaginationEl = htmlToElement(`
    <div class="browse-filters-pagination">
      <button class="nav-arrow" aria-label="previous page"></button>
      <input type="text" class="browse-filters-pg-search-input" aria-label="Enter page number" value=${currentPageNumber}>
      <span class="browse-filters-pagination-text">${getFiltersPaginationText(pgCount)}</span>
      <button class="nav-arrow right-nav-arrow" aria-label="next page"></button>
    </div>`);

  const navButtons = Array.from(filtersPaginationEl.querySelectorAll('button.nav-arrow'));
  navButtons.forEach((navButton) => {
    navButton.addEventListener('click', (e) => {
      const jumpToPreviousPg = !e.currentTarget.classList.contains('right-nav-arrow');
      if (window.headlessPager) {
        const newPageNumber = window.headlessPager.state.currentPage + (jumpToPreviousPg ? -1 : 1);
        if (newPageNumber < 1 || newPageNumber > window.headlessPager.state.maxPage) {
          return;
        }
        window.headlessPager.selectPage(newPageNumber);
        const fireSelection = true;
        const resetPageIndex = false;
        handleTopicSelection(browseFiltersSection, fireSelection, resetPageIndex);
      }
    });
  });
  const filterInputEl = filtersPaginationEl.querySelector('input');
  if (filterInputEl) {
    filterInputEl.addEventListener('change', (e) => {
      let newPageNum = +e.target.value;
      if (newPageNum < 1) {
        newPageNum = 1;
        e.target.value = newPageNum;
      } else if (window.headlessPager?.state?.maxPage && newPageNum > window.headlessPager.state.maxPage) {
        newPageNum = window.headlessPager.state.maxPage;
        e.target.value = newPageNum;
      }
      if (window.headlessPager) {
        if (Number.isNaN(newPageNum)) {
          e.target.value = window.headlessPager?.state?.currentPage || 1;
        } else {
          window.headlessPager.selectPage(newPageNum);
        }
      }
    });
    filterInputEl.addEventListener('keyup', (e) => {
      const pgNumber = +e.target.value;
      if (window.headlessPager?.state) {
        if (Number.isNaN(pgNumber)) {
          e.target.value = window.headlessPager.state.currentPage || 1;
        } else if (pgNumber > window.headlessPager.state.maxPage) {
          e.target.value = window.headlessPager.state.maxPage;
        }
      }
      if (e.key === 'Enter') {
        window.headlessPager.selectPage(+e.target.value);
      }
    });
  }
  browseFiltersSection.appendChild(filtersPaginationEl);
}

function renderPageNumbers() {
  const browseFiltersBlock = document.querySelector('.browse-filters');
  const filtersPaginationEl = browseFiltersBlock?.querySelector('.browse-filters-pagination');
  if (!filtersPaginationEl || !window.headlessPager) {
    return;
  }
  const browseResults = browseFiltersBlock.querySelector('.browse-filters-results');
  const currentPageNumber = window.headlessPager?.state?.currentPage || 1;
  const pgCount = window.headlessPager?.state?.maxPage || 1;
  const paginationTextEl = filtersPaginationEl.querySelector('.browse-filters-pagination-text');
  const inputText = filtersPaginationEl.querySelector('input');
  inputText.value = currentPageNumber;
  paginationTextEl.textContent = getFiltersPaginationText(pgCount);

  const leftNavButton = filtersPaginationEl.querySelector('.nav-arrow');
  const rightNavButton = filtersPaginationEl.querySelector('.nav-arrow.right-nav-arrow');
  if (currentPageNumber === 1) {
    leftNavButton.classList.add('nav-arrow-hidden');
    leftNavButton.disabled = true;
  } else {
    leftNavButton.classList.remove('nav-arrow-hidden');
    leftNavButton.disabled = undefined;
  }
  if (currentPageNumber === pgCount) {
    rightNavButton.classList.add('nav-arrow-hidden');
    rightNavButton.disabled = true;
  } else {
    rightNavButton.classList.remove('nav-arrow-hidden');
    rightNavButton.disabled = undefined;
  }
  if (pgCount === 1) {
    filtersPaginationEl.classList.add('browse-filters-pagination-hidden');
    browseResults.classList.add('browse-filters-one-pg-result');
  } else {
    filtersPaginationEl.classList.remove('browse-filters-pagination-hidden');
    browseResults.classList.remove('browse-filters-one-pg-result');
  }
}

function renderSearchQuerySummary() {
  const queryEl = document.querySelector('.browse-filters-results-count');
  if (!window.headlessQuerySummary || !queryEl) {
    return;
  }
  const numberFormat = new Intl.NumberFormat('en-US');
  const resultsCount = window.headlessQuerySummary.state.total;
  let assetString;
  if (!resultsCount) {
    assetString = '';
  } else if (resultsCount === 1) {
    assetString = placeholders.showAsset || 'Showing 1 asset';
  } else {
    const formattedCount = numberFormat.format(resultsCount);
    assetString = placeholders.showAssets?.replace('{x}', formattedCount) || `Showing ${formattedCount} assets`;
  }
  queryEl.textContent = assetString;
}

function handleSearchBoxSubscription() {
  const browseFilterSearchSection = document.querySelector('.browse-filters-search');
  const searchInputEl = browseFilterSearchSection?.querySelector('input.search-input');
  if (!searchInputEl || !window.headlessSearchBox?.state || window.headlessSearchBox.state.isLoading) {
    return;
  }

  const { suggestions = [], value: searchInputStateValue } = window.headlessSearchBox.state;
  if (searchInputStateValue !== searchInputEl.value) {
    return;
  }
  const searchSuggestionsPopoverEl = browseFilterSearchSection.querySelector('.search-suggestions-popover');

  const missingSuggestions =
    searchInputEl.value === '' ||
    suggestions.length === 0 ||
    searchSuggestionsPopoverEl.classList.contains('search-suggestions-popover-hide');
  const hideSuggestions = missingSuggestions || !searchInputEl.classList.contains('suggestion-interactive');

  toggleSearchSuggestionsVisibility(!hideSuggestions);
  if (missingSuggestions) {
    searchInputEl.removeEventListener('click', showSearchSuggestionsOnInputClick);
  } else {
    searchInputEl.addEventListener('click', showSearchSuggestionsOnInputClick);
  }
  const suggestionsElement = htmlToElement(`<ul>
    ${suggestions
      .map((suggestion) => {
        const { rawValue } = suggestion;
        return `<li role="option" tabindex="0" class="search-picker-label">${rawValue}</li>`;
      })
      .join('')}
  </ul>`);

  const selectSearchSuggestion = (searchText) => {
    searchInputEl.value = searchText;
    handleCoverSearchSubmit(searchText);
    setTimeout(() => {
      // setimeout of zero to avoid reopening of popover.
      toggleSearchSuggestionsVisibility(false);
    }, 0);
  };

  suggestionsElement.addEventListener('click', (e) => {
    const searchText = e.target?.textContent ?? '';
    searchInputEl.classList.remove('suggestion-interactive');
    selectSearchSuggestion(searchText);
  });

  suggestionsElement.addEventListener('keydown', (e) => {
    if (e.key === 'Enter') {
      const searchText = e.target?.textContent ?? '';
      searchInputEl.classList.remove('suggestion-interactive');
      selectSearchSuggestion(searchText);
    } else {
      const isArrowUp = e.key === 'ArrowUp';
      const isArrowDown = e.key === 'ArrowDown';
      if (!isArrowDown && !isArrowUp) {
        return;
      }
      e.preventDefault();
      e.stopPropagation();
      const targetElement = isArrowDown
        ? e.target.nextElementSibling || e.target.parentElement.firstElementChild
        : e.target.previousElementSibling || e.target.parentElement.lastElementChild;
      if (targetElement) {
        targetElement.focus();
        searchInputEl.value = targetElement.textContent;
      }
    }
  });

  const wrapper = searchSuggestionsPopoverEl.firstElementChild;
  wrapper.replaceWith(suggestionsElement);
}

function handleCoveoHeadlessSearch(
  block,
  {
    submitSearchHandler,
    searchInputKeyupHandler,
    searchInputKeydownHandler,
    searchInputEventHandler,
    clearSearchHandler,
  },
) {
  const filterResultsEl = createTag('div', { class: 'browse-filters-results' });

  const browseFiltersSection = block.querySelector('.browse-filters-form');
  if (!browseFiltersSection) {
    return;
  }
  const filterInputSection = browseFiltersSection.querySelector('.filter-input-search');
  const searchIcon = filterInputSection.querySelector('.icon-search');
  const clearIcon = filterInputSection.querySelector('.icon-clear');
  const searchInput = filterInputSection.querySelector('input');
  browseFiltersSection.appendChild(filterResultsEl);
  constructFilterPagination(block);
  searchIcon.addEventListener('click', submitSearchHandler);
  clearIcon.addEventListener('click', () => {
    searchInput.value = '';
    clearIcon.classList.remove('search-icon-show');
    clearSearchHandler();
  });
  searchInput.addEventListener('keyup', (e) => {
    const containsText = e.target.value !== '';
    const classOp = containsText ? 'add' : 'remove';
    clearIcon.classList[classOp]('search-icon-show');
    searchInputKeyupHandler(e);
  });
  searchInput.addEventListener('keydown', searchInputKeydownHandler);
  searchInput.addEventListener('input', searchInputEventHandler);
  window.addEventListener('hashchange', handleUriHash);
  if (window.headlessResultsPerPage) {
    window.addEventListener('resize', () => {
<<<<<<< HEAD
      debounce(
        'win-resize-browse-filters',
        () => {
          const newResultsPerPage = getBrowseFiltersResultCount();
          if (window.headlessResultsPerPage.state.numberOfResults !== newResultsPerPage) {
            BrowseCardShimmer.updateCount(buildCardsShimmer, newResultsPerPage);
            window.headlessResultsPerPage.set(newResultsPerPage);
          }
        },
        50,
      );
=======
      debounce(50, () => {
        const newResultsPerPage = getBrowseFiltersResultCount();
        if (window.headlessResultsPerPage.state.numberOfResults !== newResultsPerPage) {
          BrowseCardShimmer.updateCount(buildCardsShimmer, newResultsPerPage);
          window.headlessResultsPerPage.set(newResultsPerPage);
        }
      });
>>>>>>> 2a677999
    });
  }
  const filtersPaginationEl = browseFiltersSection.querySelector('.browse-filters-pagination');
  document.addEventListener(COVEO_SEARCH_CUSTOM_EVENTS.PREPROCESS, (e) => {
    const { method = '' } = e.detail ?? {};
    if (method === 'search') {
      const clearFilterBtn = browseFiltersSection.querySelector('.browse-filters-clear');
      if (clearFilterBtn?.disabled) {
        return;
      }
      browseFiltersSection.append(buildCardsShimmer);
      filterResultsEl.style.display = 'none';
      filtersPaginationEl.style.display = 'none';
      browseFiltersSection.insertBefore(
        document.querySelector('.browse-filters-form .browse-card-shimmer'),
        browseFiltersSection.childNodes[document.querySelector('.browse-topics') ? 4 : 3],
      );
    }
  });
  document.addEventListener(COVEO_SEARCH_CUSTOM_EVENTS.PROCESS_SEARCH_RESPONSE, () => {
    filterResultsEl.style.display = '';
    filtersPaginationEl.style.display = '';
    buildCardsShimmer.remove();
  });

  handleUriHash();
  renderPageNumbers();
}

/**
 * Retrieves selected dropdown labels based on the field type.
 * @param {HTMLElement} block - The parent element containing the dropdowns.
 * @param {string} field - The type of field to retrieve labels for.
 * @returns {string} - The selected labels separated by '|', or an empty string if no selection.
 */
function getSelectedDropdownLabels(block, field) {
  const fieldSelectors = {
    el_role: '.filter-dropdown[data-filter-type="el_role"] .custom-checkbox input[type="checkbox"]:checked',
    el_contenttype:
      '.filter-dropdown[data-filter-type="el_contenttype"] .custom-checkbox input[type="checkbox"]:checked',
    el_level: '.filter-dropdown[data-filter-type="el_level"] .custom-checkbox input[type="checkbox"]:checked',
    search: '.filter-input-search .search-input',
    topics: '.browse-topics .browse-topics-item-active',
  };

  // Select appropriate elements based on the field type
  const fieldSelector = fieldSelectors[field];

  if (fieldSelector) {
    if (field === 'search') {
      const element = block.querySelector(fieldSelector);
      return element.value;
    }
    const elements = block.querySelectorAll(fieldSelector);
    return [...elements].map((el) => el.dataset.label).join('|');
  }
  return null;
}

/**
 * Generates analytics filters based on selected dropdown values.
 * @param {HTMLElement} block - The parent element containing the dropdowns.
 * @param {String} totalCount - The total count.
 * @returns {Object|null} - The analytics filters object or null if no non-empty values.
 */
function generateAnalyticsFilters(block, totalCount) {
  const filterFields = {
    el_role: 'Role',
    el_contenttype: 'ContentType',
    el_level: 'ExperienceLevel',
    search: 'KeywordSearch',
    topics: 'BrowseByTopic',
  };
  const filterKeys = Object.keys(filterFields);
  const filters = {};
  let hasNonEmptyValue = false;
  for (let i = 0; i < filterKeys.length; i += 1) {
    const field = filterKeys[i];
    const selectedValue = getSelectedDropdownLabels(block, field);
    if (selectedValue !== '') {
      filters[filterFields[field]] = selectedValue;
      hasNonEmptyValue = true;
    }
  }

  if (hasNonEmptyValue) {
    filters.BrowseResults = totalCount;
    return filters;
  }

  return null;
}

async function handleSearchEngineSubscription(block) {
  const browseFilterForm = document.querySelector(CLASS_BROWSE_FILTER_FORM);
  const filterResultsEl = browseFilterForm?.querySelector('.browse-filters-results');
  if (!filterResultsEl || window.headlessStatusControllers?.state?.isLoading) {
    return;
  }
  // eslint-disable-next-line
  const search = window.headlessSearchEngine.state.search;
  const { results, searchResponseId, response } = search;
  if (results.length > 0) {
    try {
      const cardsData = await BrowseCardsCoveoDataAdaptor.mapResultsToCardsData(results);
      const renderCards =
        !filterResultsEl.dataset.searchresponseid ||
        (filterResultsEl.dataset.searchresponseid && filterResultsEl.dataset.searchresponseid !== searchResponseId) ||
        !filterResultsEl.querySelector('.browse-filter-card-item');
      filterResultsEl.dataset.searchresponseid = searchResponseId;
      if (!renderCards) {
        return;
      }

      /* Analytics */
      filterResultsEl.classList.remove('analytics-interaction');
      if (!filterResultsEl.classList.contains('browse-hide-section')) {
        const analyticsFilters = generateAnalyticsFilters(block, response.totalCount);
        if (analyticsFilters) {
          assetInteractionModel(null, 'Browse Filters', analyticsFilters);
        }
      }

      filterResultsEl.innerHTML = '';
      cardsData.forEach((cardData) => {
        const cardDiv = document.createElement('div');
        cardDiv.classList.add('browse-filter-card-item');
        buildCard(filterResultsEl, cardDiv, cardData);
        filterResultsEl.appendChild(cardDiv);
      });
      browseFilterForm.classList.add('is-result');
      filterResultsEl.classList.remove('no-results');
    } catch (err) {
      // eslint-disable-next-line no-console
      console.log('*** failed to create card because of the error:', err);
    }
  } else {
    /* Analytics */
    if (
      !filterResultsEl.classList.contains('no-results') &&
      !filterResultsEl.classList.contains('browse-hide-section') &&
      !filterResultsEl.classList.contains('analytics-interaction')
    ) {
      const analyticsFilters = generateAnalyticsFilters(block, response.totalCount);
      if (analyticsFilters) {
        assetInteractionModel(null, 'Browse Filters', analyticsFilters);
        filterResultsEl.classList.add('analytics-interaction');
      }
    }
    const communityOptionIsSelected = browseFilterForm.querySelector(`input[value="Community"]`)?.checked === true;
    let noResultsText = placeholders.noResultsTextBrowse || 'No Results';
    if (
      communityOptionIsSelected &&
      !!dropdownOptions.find((opt) => (opt.id === 'el_role' || opt.id === 'el_level') && opt.selected > 0)
    ) {
      const containsExperienceLevel = !!dropdownOptions.find((opt) => opt.id === 'el_level');
      const textKey = containsExperienceLevel
        ? 'rolesAndExpWithCommunitySelectionWarning'
        : 'rolesWithCommunitySelectionWarning';
      noResultsText = placeholders[textKey] ?? 'To view Community posts, please remove all Role selections';
    }
    filterResultsEl.innerHTML = noResultsText;
    browseFilterForm.classList.remove('is-result');
    filterResultsEl.classList.add('no-results');
  }
}

function renderSortContainer(block) {
  const wrapper = block.querySelector('.browse-filters-form .browse-filters-results-header');
  if (!wrapper) {
    return;
  }
  const sortContainer = document.createElement('div');
  sortContainer.classList.add('sort-container');
  sortContainer.innerHTML = `<span>${placeholders.filterSortLabel}</span>
                  <button class="sort-drop-btn">${placeholders.filterSortRelevanceLabel}</button>`;

  wrapper.appendChild(sortContainer);

  const dropDownBtn = document.querySelector('.sort-drop-btn');

  if (dropDownBtn) {
    dropDownBtn.addEventListener('click', () => {
      dropDownBtn.classList.toggle('active');
      dropDownBtn.nextSibling.classList.toggle('show');
      setTimeout(() => {
        // Close the dropdown menu if the user clicks outside of it
        document.addEventListener(
          'click',
          (event) => {
            let hideDropdown = !event.target || !dropDownBtn.nextSibling.contains(event.target);
            if (event.target === dropDownBtn && dropDownBtn.classList.contains('active')) {
              hideDropdown = false;
            }
            if (hideDropdown) {
              dropDownBtn.nextSibling.classList.remove('show');
            }
          },
          {
            once: true,
          },
        );
      });
    });
  }
}

function decorateBrowseTopics(block) {
  const { lang } = getPathDetails();
  const [...configs] = [...block.children].map((row) => row.firstElementChild);

  const [solutionsElement, headingElement, topicsElement, contentTypeElement] = configs.map((cell) => cell);
  const [solutionsContent, headingContent, topicsContent, contentTypeContent] = configs.map(
    (cell) => cell?.textContent?.trim() ?? '',
  );

  // eslint-disable-next-line no-unused-vars
  const allSolutionsTags = solutionsContent !== '' ? formattedTags(solutionsContent) : [];
  const allTopicsTags = topicsContent !== '' ? formattedTags(topicsContent) : [];
  const supportedProducts = [];
  if (allSolutionsTags.length) {
    const { query: additionalQuery, products, productKey } = getParsedSolutionsQuery(allSolutionsTags);
    products.forEach((p) => supportedProducts.push(p));
    window.headlessSolutionProductKey = productKey;
    window.headlessBaseSolutionQuery = `(${window.headlessBaseSolutionQuery} AND ${additionalQuery})`;
  }

  if (contentTypeContent.length) {
    const contentTypes = contentTypeContent.split(',').map((type) => type.trim());
    const contentTypesQuery = contentTypes.map((type) => `@el_contenttype="${type}"`).join('OR');
    window.headlessBaseSolutionQuery = `(${window.headlessBaseSolutionQuery} AND (${contentTypesQuery}))`;
  }

  const div = document.createElement('div');
  div.classList.add('browse-topics');
  // default style to h2 so existing published pages are not rendered unstyled if not re-authored
  const styledHeader =
    headingElement.firstElementChild === null ? `<h2>${headingContent}</h2>` : headingElement.innerHTML;

  const headerDiv = htmlToElement(`
    <div class="browse-topics-block-header">
      <div class="browse-topics-block-title">
          ${styledHeader}
      </div>
    </div>
  `);

  const contentDiv = document.createElement('div');
  contentDiv.classList.add('browse-topics-block-content');
  const browseFiltersSection = document.querySelector('.browse-filters-form');

  if (allTopicsTags.length > 0 && lang === 'en') {
    allTopicsTags
      .filter((value) => value !== undefined)
      .forEach((topicsButtonTitle) => {
        const parts = topicsButtonTitle.split('/');
        const topicName = parts[parts.length - 1];
        const topicsButtonDiv = createTag('button', { class: 'browse-topics browse-topics-item' });
        topicsButtonDiv.dataset.topicname = topicsButtonTitle;
        topicsButtonDiv.dataset.label = topicName;
        topicsButtonDiv.innerHTML = topicName;
        contentDiv.appendChild(topicsButtonDiv);
      });

    contentDiv.addEventListener('click', (e) => {
      if (e.target?.classList?.contains('browse-topics-item')) {
        if (e.target.classList.contains('browse-topics-item-active')) {
          e.target.classList.remove('browse-topics-item-active');
        } else {
          e.target.classList.add('browse-topics-item-active');
        }
        handleTopicSelection(contentDiv);
        updateClearFilterStatus(browseFiltersSection);
      }
    });
    const decodedHash = decodeURIComponent(window.location.hash);
    const filtersInfo = decodedHash.split('&').find((s) => s.includes('@el_features'));

    if (filtersInfo) {
      const selectedTopics = getSelectedTopics(filtersInfo);
      if (selectedTopics && selectedTopics.length > 0) {
        selectedTopics.forEach((topic) => {
          const element = contentDiv.querySelector(`.browse-topics-item[data-topicname*="${topic}"]`);
          if (element) {
            element.classList.add('browse-topics-item-active');
          }
        });
        handleTopicSelection(contentDiv);
      }
    }
    div.append(headerDiv);
    div.append(contentDiv);
    /* Append browse topics right above the filters section */
    const filtersFormEl = document.querySelector('.browse-filters-form');
    filtersFormEl.insertBefore(div, filtersFormEl.children[4]);
  }
  (solutionsElement.parentNode || solutionsElement).remove();
  (headingElement.parentNode || headingElement).remove();
  (topicsElement.parentNode || topicsElement).remove();
  (contentTypeElement.parentNode || contentTypeElement).remove();
}

export default async function decorate(block) {
  window.headlessBaseSolutionQuery = BASE_COVEO_ADVANCED_QUERY;
  enableTagsAsProxy(block);
  appendFormEl(block);
  constructFilterInputContainer(block);
  addLabel(block);
  dropdownOptions.forEach((options, index) => {
    constructMultiSelectDropdown(block, options, index + 1);
  });
  constructKeywordSearchEl(block);
  constructClearFilterBtn(block);
  appendToForm(block, renderTags());
  appendToForm(block, renderFilterResultsHeader());
  decorateBrowseTopics(block);
  initiateCoveoHeadlessSearch({
    handleSearchEngineSubscription: () => handleSearchEngineSubscription(block),
    renderPageNumbers,
    numberOfResults: getBrowseFiltersResultCount(),
    renderSearchQuerySummary,
    handleSearchBoxSubscription,
  })
    .then(
      (data) => {
        handleCoveoHeadlessSearch(block, data);
      },
      (err) => {
        throw new Error(err);
      },
    )
    .finally(() => {
      // enable/disable the clear filter btn based on latest data
      updateClearFilterStatus(block);
      decorateIcons(block);
    });
  handleDropdownToggle();
  onInputSearch(block);
  handleClearFilter(block);
  handleTagsClick(block);
  updateClearFilterStatus(block);
  renderSortContainer(block);
}<|MERGE_RESOLUTION|>--- conflicted
+++ resolved
@@ -970,19 +970,6 @@
   window.addEventListener('hashchange', handleUriHash);
   if (window.headlessResultsPerPage) {
     window.addEventListener('resize', () => {
-<<<<<<< HEAD
-      debounce(
-        'win-resize-browse-filters',
-        () => {
-          const newResultsPerPage = getBrowseFiltersResultCount();
-          if (window.headlessResultsPerPage.state.numberOfResults !== newResultsPerPage) {
-            BrowseCardShimmer.updateCount(buildCardsShimmer, newResultsPerPage);
-            window.headlessResultsPerPage.set(newResultsPerPage);
-          }
-        },
-        50,
-      );
-=======
       debounce(50, () => {
         const newResultsPerPage = getBrowseFiltersResultCount();
         if (window.headlessResultsPerPage.state.numberOfResults !== newResultsPerPage) {
@@ -990,7 +977,6 @@
           window.headlessResultsPerPage.set(newResultsPerPage);
         }
       });
->>>>>>> 2a677999
     });
   }
   const filtersPaginationEl = browseFiltersSection.querySelector('.browse-filters-pagination');
