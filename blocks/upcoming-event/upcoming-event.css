@import '../../scripts/browse-card/browse-cards-block.css';

.section.upcoming-event-container {
  padding-bottom: 0;
}

.upcoming-event .browse-cards-block-header .browse-card-description-text {
  text-align: center;
  color: var(--spectrum-gray-800);
  font-size: var(--spectrum-font-size-300);
  line-height: 23.4px;
  margin-bottom: 16px;
}

.upcoming-event .browse-cards-block-title {
  margin-bottom: 16px;
  text-align: center;
}

.upcoming-event .browse-card .browse-card-content {
  min-height: auto;
}

.upcoming-event .browse-cards-block-header {
  display: flex;
  justify-content: center;
  flex-direction: column;
  align-items: center;
}

.upcoming-event .browse-cards-block-header .browse-card-tags {
  margin-top: 1em;
  align-self: flex-start;
}

.upcoming-event .browse-cards-block-header .browse-tags {
  border-radius: 4px;
  background: var(--background-color);
  border: 1px solid var(--spectrum-gray-500);
  margin-right: 10px;
  padding: 4px 25px 5px 12px;
  margin-bottom: 10px;
  font-weight: normal;
  font-size: 12px;
  text-align: left;
  color: var(--spectrum-gray-500);
  line-height: normal;
  display: inline-flex;
  align-items: center;
  position: relative;
  margin-top: 0;
}

.upcoming-event .browse-cards-block-header .browse-tags .icon-close {
  width: 13px;
  height: auto;
  position: absolute;
  right: 6px;
  top: 50%;
  transform: translateY(-6px);
}

.upcoming-event .browse-cards-block-view {
  text-align: center;
}

.upcoming-event .browse-cards-block-content {
  display: grid;
  grid-template-columns: 1fr;
  gap: 32px;
  min-height: 284px;
  margin-bottom: 24px;
}

.upcoming-event .browse-cards-block-title h2 {
  color: var(--spectrum-gray-800);
}

.upcoming-event .browse-cards-block-content > div {
  min-height: 284px;
  flex: 0 0 320px;
}

.upcoming-event .browse-card-dropdown {
  display: flex;
  justify-content: center;
  flex-direction: column;
  align-items: center;
  width: 100%;
  margin-bottom: 8px;
  gap: 16px;
}

.upcoming-event .browse-card-dropdown > label {
  font-size: var(--spectrum-body-size-l);
  font-weight: var(--font-weight-bold);
  color: #363636;
}

.upcoming-event.featured-card-hidden-features .browse-cards-block-view,
.upcoming-event.featured-card-hidden-features .browse-cards-block-content {
  display: none;
}

.event-no-results {
  background-color: var(--spectrum-gray-200);
  color: var(--non-spectrum-grey);
  font-size: var(--spectrum-font-size-200);
  padding: 72px 0;
  text-align: center;
  width: 100%;
  box-sizing: border-box;
  grid-column: 1 / -1;
}

.upcoming-event .browse-cards-block-content > .event-no-results {
  min-height: unset;
  height: 170px;
}

<<<<<<< HEAD
@media (min-width: 900px) {
  .upcoming-event .view-switcher {
    margin-top: 24px;
    display: flex;
    gap: 8px;
    align-self: flex-end;
  }

  .upcoming-event .view-switcher .view-btn {
    margin: 0;
    height: 32px;
    border-radius: 4px;
    border: 1px solid #000000e6;
    background: var(--spectrum-gray-75) 0% 0% no-repeat padding-box;
    color: var(--spectrum-gray-800);
    display: flex;
    flex-direction: row-reverse;
    gap: 8px;
    font-style: normal;
    font-variant: normal;
    font-weight: normal;
    font-size: 14px;
    line-height: 17px;
    padding: 7px 12px 7px 10px;
  }

  .upcoming-event .view-switcher .view-btn .icon {
    width: 18px;
    height: 18px;
    display: none;
  }

  .upcoming-event .view-btn.active .icon-grid-white,
  .upcoming-event .view-btn:not(.active) .icon-grid-black,
  .upcoming-event .view-btn.active .icon-list-view-white,
  .upcoming-event .view-btn:not(.active) .icon-list-view-black {
    display: inline-block;
  }

  .upcoming-event .view-switcher .view-btn.active {
    background: var(--spectrum-gray-900) 0% 0% no-repeat padding-box;
    opacity: 0.9;
    border: 1px solid var(--spectrum-gray-400);
    color: var(--spectrum-gray-50);
  }

  .upcoming-event.list .browse-card.upcoming-event-card .browse-card-banner {
    top: 16px;
    height: 22px;
    font-style: normal;
    font-variant: normal;
    font-weight: var(--font-weight-heavy);
    font-size: 11px;
    line-height: 17px;
  }

  .upcoming-event.list .browse-card.upcoming-event-card .browse-card-figure .icon-calendar img {
    width: 32px;
    height: 32px;
  }

  .upcoming-event.list .browse-card.upcoming-event-card .browse-card-figure {
    flex: 0 0 23.34%;
    border: unset;
    border-radius: 16px 0 0 16px;
    max-height: unset;
    height: auto;
    align-items: center;
    justify-content: center;
  }

  .upcoming-event.list .browse-card-figure .card-figure-date {
    display: flex;
    flex-direction: column;
    align-items: center;
    gap: 4px;
  }

  .upcoming-event.list .browse-card-figure .card-figure-date .date-display {
    font-style: normal;
    font-variant: normal;
    font-weight: bold;
    font-size: 28px;
    line-height: 36px;
    letter-spacing: 0;
    color: var(--spectrum-gray-50);
    opacity: 1;
  }

  .upcoming-event.list .browse-card-figure .card-figure-date .time-display {
    text-align: left;
    font-style: normal;
    font-variant: normal;
    font-weight: normal;
    font-size: 16px;
    line-height: 24px;
    letter-spacing: 0;
    color: var(--spectrum-gray-50);
    opacity: 1;
  }

  .upcoming-event.list .browse-card.upcoming-event-card .browse-card-content {
    padding: 32px;
  }

  .upcoming-event.list .browse-card .browse-card-footer .browse-card-event-info {
    order: 0;
    margin: 0;
    align-self: flex-start;
    margin-bottom: 16.5px;
  }

  .upcoming-event.list .browse-card.upcoming-event-card .browse-card-content .browse-card-event-info {
    display: none;
  }

  .upcoming-event.list .browse-card.upcoming-event-card .browse-card-footer .browse-card-event-info {
    display: flex;
  }

  .upcoming-event.list .browse-card .browse-card-footer {
    padding: 32px;
    flex: 0 0 18.52%;
    position: relative;
    align-self: stretch;
    flex-direction: column;
    justify-content: unset;
    border-radius: 16px;
  }

  .upcoming-event.list .browse-card .browse-card-footer .browse-card-event-info .browse-card-event-time h6 {
    color: var(--non-spectrum-dark-charcoal);
    font-weight: bold;
    white-space: nowrap;
    overflow: hidden;
  }

  .upcoming-event.list .browse-card .browse-card-footer .browse-card-event-info .icon {
    width: 18px;
    height: 18px;
  }

  .upcoming-event.list .browse-card .browse-card-footer .browse-card-options {
    order: 2;
    align-self: flex-start;
    margin: 3px;
  }

  .upcoming-event.list .browse-card .browse-card-footer .browse-card-cta-element {
    order: 3;
    margin-top: 30px;
    background: var(--spectrum-blue-900) 0% 0% no-repeat padding-box;
    border-radius: 16px;
    text-align: left;
    font-style: normal;
    font-variant: normal;
    font-weight: normal;
    font-size: 14px;
    line-height: 17px;
    letter-spacing: 0;
    color: var(--spectrum-gray-50);
    width: 100%;
    height: 32px;
    justify-content: center;
    align-items: center;
  }

  .upcoming-event.list .browse-card .browse-card-footer .browse-card-cta-element .icon.icon-new-tab-blue {
    display: none;
  }

  .upcoming-event.list .browse-card .browse-card-footer::before {
    content: '';
    position: absolute;
    top: 32px;
    bottom: 32px;
    left: 0;
    width: 1px;
    background-color: var(--non-spectrum-divider-gray);
  }

  .upcoming-event.list .browse-cards-block-content {
    display: flex;
    flex-direction: column;
    margin-top: 24px;
    gap: 24px;
  }

  .upcoming-event.list .browse-cards-block-content > div {
    flex: 0 0 auto;
    min-height: unset;
    height: auto;
    border: 1px solid var(--non-spectrum-unicorn-silver);
    border-radius: 16px;
    max-width: 1204px;
  }

  .upcoming-event.list .browse-cards-block-content > div .browse-card {
    min-height: auto;
    flex-direction: row;
  }

  .upcoming-event.list .browse-cards-block-content > div .browse-card .browse-card-description-text.text-expanded {
    -webkit-line-clamp: 2;
    max-height: unset;
  }

  .upcoming-event.list .browse-cards-block-content > div .browse-card .show-more,
  .upcoming-event.list .browse-cards-block-content > div .browse-card.expanded .show-less {
    text-align: left;
    display: block;
    text-decoration: underline;
    font-style: normal;
    font-variant: normal;
    font-weight: normal;
    font-size: 17px;
    line-height: 21px;
    letter-spacing: 0;
    color: var(--spectrum-blue-900);
    opacity: 1;
    margin-top: 8px;
  }

  .upcoming-event.list .browse-cards-block-content .browse-card-description-text.text-expanded .show-more {
    display: none;
  }

  .upcoming-event.list
    .browse-cards-block-content
    > div
    .browse-card.browse-card.expanded
    .browse-card-description-text.text-expanded {
    -webkit-line-clamp: unset;
  }

  .upcoming-event.list .browse-cards-block-content > div .browse-card.expanded .show-more {
    display: none;
  }
}

/** List view styles end **/

/** Sort styles start **/
.upcoming-event .browse-cards-block-header .browse-sort-filter {
  display: flex;
  flex-direction: row-reverse;
  width: 100%;
  justify-content: space-between;
}

.upcoming-event .browse-cards-block-header .browse-sort-filter .browse-sort-container {
  margin-top: 24px;
}

.upcoming-event .browse-cards-block-header .browse-sort-filter .sort-container {
  display: flex;
  align-items: center;
  color: var(--spectrum-gray-700);
  font-size: var(--spectrum-font-size-75);
  justify-content: flex-end;
  line-height: 15.6px;
  position: relative;
  text-align: right;
}

.upcoming-event .browse-cards-block-header .browse-sort-filter .sort-drop-btn {
  background: transparent;
  cursor: pointer;
  color: var(--spectrum-gray-700);
  border: 0 none;
  border-radius: 4px;
  font-size: var(--spectrum-font-size-100);
  font-weight: normal;
  line-height: 17px;
  margin: 0 0 0 8px;
  padding: 0 20px 0 0;
  position: relative;
  text-align: left;
}

.upcoming-event .browse-cards-block-header .browse-sort-filter .sort-drop-btn::after {
  background-image: url('../../icons/down-arrow.svg');
  background-position: 0 0;
  background-repeat: no-repeat;
  background-size: 8px;
  content: '';
  height: 6px;
  position: absolute;
  right: 0;
  top: 7px;
  width: 10px;
}

.upcoming-event .browse-cards-block-header .browse-sort-filter .sort-container .sort-dropdown-content {
  background: var(--spectrum-gray-50);
  border: 1px solid var(--spectrum-gray-400);
  border-radius: 4px;
  color: var(--non-spectrum-input-text);
  cursor: pointer;
  display: none;
  font-size: var(--spectrum-font-size-100);
  font-weight: normal;
  position: absolute;
  right: 0;
  text-align: left;
  top: 25px;
  width: 120px;
  z-index: 15;
}

.upcoming-event .browse-cards-block-header .browse-sort-filter .sort-container .sort-dropdown-content.show {
  display: block;
}

.upcoming-event .browse-cards-block-header .browse-sort-filter .sort-container .sort-dropdown-content a {
  border: none;
  color: var(--non-spectrum-charcoal-gray);
  display: block;
  font-size: var(--spectrum-font-size-100);
  font-weight: normal;
  text-decoration: none;
  margin: 0;
  padding: 5px 15px;
  text-transform: capitalize;
}

.upcoming-event .browse-cards-block-header .browse-sort-filter .sort-container .sort-dropdown-content a.selected {
  background-image: url('../../icons/checkmark.svg');
  background-position: 93% 12px;
  background-repeat: no-repeat;
  background-size: 12px;
}

/** Sort styles end **/

=======
>>>>>>> 8d6e59fa
@media only screen and (min-width: 600px) {
  .section.upcoming-event-container {
    padding-bottom: 30px;
  }

  .upcoming-event .browse-cards-block-content {
    grid-template-columns: 1fr 1fr;
  }

  .upcoming-event .browse-cards-block-view {
    text-align: center;
  }

  .upcoming-event .upcoming-event .browse-cards-block-content > div {
    flex: 0 0 286px;
  }

  .upcoming-event .browse-cards-block-header .browse-card-description-text {
    margin-bottom: 36px;
  }

  .upcoming-event .browse-card-dropdown {
    flex-direction: row;
  }

  .upcoming-event .custom-filter-dropdown {
    max-width: 200px;
  }
}

@media only screen and (min-width: 900px) {
  .section.upcoming-event-container {
    padding-bottom: 40px;
  }

  .upcoming-event .browse-cards-block-content {
    display: grid;
    grid-template-columns: repeat(3, 1fr);
    gap: 32px;
    text-align: center;
    margin-bottom: 84px;
  }

  .upcoming-event .browse-cards-block-view {
    margin-top: -68px;
    text-align: right;
  }

  .upcoming-event .browse-cards-block-title {
    margin-bottom: 7px;
  }

  .upcoming-event .browse-card-dropdown {
    margin-bottom: 0;
  }

  .upcoming-event .browse-card {
    text-align: left;
  }

  .upcoming-event .browse-cards-block-content > div {
    flex: 0 0 295px;
  }

  .upcoming-event .custom-filter-dropdown {
    max-width: 300px;
  }

  .upcoming-event .browse-cards-block-header .browse-card-description-text {
    margin-bottom: 16px;
  }
}

@media (min-width: 1400px) {
  .upcoming-event .browse-cards-block-content {
    grid-template-columns: repeat(4, 1fr);
  }
}<|MERGE_RESOLUTION|>--- conflicted
+++ resolved
@@ -118,344 +118,6 @@
   height: 170px;
 }
 
-<<<<<<< HEAD
-@media (min-width: 900px) {
-  .upcoming-event .view-switcher {
-    margin-top: 24px;
-    display: flex;
-    gap: 8px;
-    align-self: flex-end;
-  }
-
-  .upcoming-event .view-switcher .view-btn {
-    margin: 0;
-    height: 32px;
-    border-radius: 4px;
-    border: 1px solid #000000e6;
-    background: var(--spectrum-gray-75) 0% 0% no-repeat padding-box;
-    color: var(--spectrum-gray-800);
-    display: flex;
-    flex-direction: row-reverse;
-    gap: 8px;
-    font-style: normal;
-    font-variant: normal;
-    font-weight: normal;
-    font-size: 14px;
-    line-height: 17px;
-    padding: 7px 12px 7px 10px;
-  }
-
-  .upcoming-event .view-switcher .view-btn .icon {
-    width: 18px;
-    height: 18px;
-    display: none;
-  }
-
-  .upcoming-event .view-btn.active .icon-grid-white,
-  .upcoming-event .view-btn:not(.active) .icon-grid-black,
-  .upcoming-event .view-btn.active .icon-list-view-white,
-  .upcoming-event .view-btn:not(.active) .icon-list-view-black {
-    display: inline-block;
-  }
-
-  .upcoming-event .view-switcher .view-btn.active {
-    background: var(--spectrum-gray-900) 0% 0% no-repeat padding-box;
-    opacity: 0.9;
-    border: 1px solid var(--spectrum-gray-400);
-    color: var(--spectrum-gray-50);
-  }
-
-  .upcoming-event.list .browse-card.upcoming-event-card .browse-card-banner {
-    top: 16px;
-    height: 22px;
-    font-style: normal;
-    font-variant: normal;
-    font-weight: var(--font-weight-heavy);
-    font-size: 11px;
-    line-height: 17px;
-  }
-
-  .upcoming-event.list .browse-card.upcoming-event-card .browse-card-figure .icon-calendar img {
-    width: 32px;
-    height: 32px;
-  }
-
-  .upcoming-event.list .browse-card.upcoming-event-card .browse-card-figure {
-    flex: 0 0 23.34%;
-    border: unset;
-    border-radius: 16px 0 0 16px;
-    max-height: unset;
-    height: auto;
-    align-items: center;
-    justify-content: center;
-  }
-
-  .upcoming-event.list .browse-card-figure .card-figure-date {
-    display: flex;
-    flex-direction: column;
-    align-items: center;
-    gap: 4px;
-  }
-
-  .upcoming-event.list .browse-card-figure .card-figure-date .date-display {
-    font-style: normal;
-    font-variant: normal;
-    font-weight: bold;
-    font-size: 28px;
-    line-height: 36px;
-    letter-spacing: 0;
-    color: var(--spectrum-gray-50);
-    opacity: 1;
-  }
-
-  .upcoming-event.list .browse-card-figure .card-figure-date .time-display {
-    text-align: left;
-    font-style: normal;
-    font-variant: normal;
-    font-weight: normal;
-    font-size: 16px;
-    line-height: 24px;
-    letter-spacing: 0;
-    color: var(--spectrum-gray-50);
-    opacity: 1;
-  }
-
-  .upcoming-event.list .browse-card.upcoming-event-card .browse-card-content {
-    padding: 32px;
-  }
-
-  .upcoming-event.list .browse-card .browse-card-footer .browse-card-event-info {
-    order: 0;
-    margin: 0;
-    align-self: flex-start;
-    margin-bottom: 16.5px;
-  }
-
-  .upcoming-event.list .browse-card.upcoming-event-card .browse-card-content .browse-card-event-info {
-    display: none;
-  }
-
-  .upcoming-event.list .browse-card.upcoming-event-card .browse-card-footer .browse-card-event-info {
-    display: flex;
-  }
-
-  .upcoming-event.list .browse-card .browse-card-footer {
-    padding: 32px;
-    flex: 0 0 18.52%;
-    position: relative;
-    align-self: stretch;
-    flex-direction: column;
-    justify-content: unset;
-    border-radius: 16px;
-  }
-
-  .upcoming-event.list .browse-card .browse-card-footer .browse-card-event-info .browse-card-event-time h6 {
-    color: var(--non-spectrum-dark-charcoal);
-    font-weight: bold;
-    white-space: nowrap;
-    overflow: hidden;
-  }
-
-  .upcoming-event.list .browse-card .browse-card-footer .browse-card-event-info .icon {
-    width: 18px;
-    height: 18px;
-  }
-
-  .upcoming-event.list .browse-card .browse-card-footer .browse-card-options {
-    order: 2;
-    align-self: flex-start;
-    margin: 3px;
-  }
-
-  .upcoming-event.list .browse-card .browse-card-footer .browse-card-cta-element {
-    order: 3;
-    margin-top: 30px;
-    background: var(--spectrum-blue-900) 0% 0% no-repeat padding-box;
-    border-radius: 16px;
-    text-align: left;
-    font-style: normal;
-    font-variant: normal;
-    font-weight: normal;
-    font-size: 14px;
-    line-height: 17px;
-    letter-spacing: 0;
-    color: var(--spectrum-gray-50);
-    width: 100%;
-    height: 32px;
-    justify-content: center;
-    align-items: center;
-  }
-
-  .upcoming-event.list .browse-card .browse-card-footer .browse-card-cta-element .icon.icon-new-tab-blue {
-    display: none;
-  }
-
-  .upcoming-event.list .browse-card .browse-card-footer::before {
-    content: '';
-    position: absolute;
-    top: 32px;
-    bottom: 32px;
-    left: 0;
-    width: 1px;
-    background-color: var(--non-spectrum-divider-gray);
-  }
-
-  .upcoming-event.list .browse-cards-block-content {
-    display: flex;
-    flex-direction: column;
-    margin-top: 24px;
-    gap: 24px;
-  }
-
-  .upcoming-event.list .browse-cards-block-content > div {
-    flex: 0 0 auto;
-    min-height: unset;
-    height: auto;
-    border: 1px solid var(--non-spectrum-unicorn-silver);
-    border-radius: 16px;
-    max-width: 1204px;
-  }
-
-  .upcoming-event.list .browse-cards-block-content > div .browse-card {
-    min-height: auto;
-    flex-direction: row;
-  }
-
-  .upcoming-event.list .browse-cards-block-content > div .browse-card .browse-card-description-text.text-expanded {
-    -webkit-line-clamp: 2;
-    max-height: unset;
-  }
-
-  .upcoming-event.list .browse-cards-block-content > div .browse-card .show-more,
-  .upcoming-event.list .browse-cards-block-content > div .browse-card.expanded .show-less {
-    text-align: left;
-    display: block;
-    text-decoration: underline;
-    font-style: normal;
-    font-variant: normal;
-    font-weight: normal;
-    font-size: 17px;
-    line-height: 21px;
-    letter-spacing: 0;
-    color: var(--spectrum-blue-900);
-    opacity: 1;
-    margin-top: 8px;
-  }
-
-  .upcoming-event.list .browse-cards-block-content .browse-card-description-text.text-expanded .show-more {
-    display: none;
-  }
-
-  .upcoming-event.list
-    .browse-cards-block-content
-    > div
-    .browse-card.browse-card.expanded
-    .browse-card-description-text.text-expanded {
-    -webkit-line-clamp: unset;
-  }
-
-  .upcoming-event.list .browse-cards-block-content > div .browse-card.expanded .show-more {
-    display: none;
-  }
-}
-
-/** List view styles end **/
-
-/** Sort styles start **/
-.upcoming-event .browse-cards-block-header .browse-sort-filter {
-  display: flex;
-  flex-direction: row-reverse;
-  width: 100%;
-  justify-content: space-between;
-}
-
-.upcoming-event .browse-cards-block-header .browse-sort-filter .browse-sort-container {
-  margin-top: 24px;
-}
-
-.upcoming-event .browse-cards-block-header .browse-sort-filter .sort-container {
-  display: flex;
-  align-items: center;
-  color: var(--spectrum-gray-700);
-  font-size: var(--spectrum-font-size-75);
-  justify-content: flex-end;
-  line-height: 15.6px;
-  position: relative;
-  text-align: right;
-}
-
-.upcoming-event .browse-cards-block-header .browse-sort-filter .sort-drop-btn {
-  background: transparent;
-  cursor: pointer;
-  color: var(--spectrum-gray-700);
-  border: 0 none;
-  border-radius: 4px;
-  font-size: var(--spectrum-font-size-100);
-  font-weight: normal;
-  line-height: 17px;
-  margin: 0 0 0 8px;
-  padding: 0 20px 0 0;
-  position: relative;
-  text-align: left;
-}
-
-.upcoming-event .browse-cards-block-header .browse-sort-filter .sort-drop-btn::after {
-  background-image: url('../../icons/down-arrow.svg');
-  background-position: 0 0;
-  background-repeat: no-repeat;
-  background-size: 8px;
-  content: '';
-  height: 6px;
-  position: absolute;
-  right: 0;
-  top: 7px;
-  width: 10px;
-}
-
-.upcoming-event .browse-cards-block-header .browse-sort-filter .sort-container .sort-dropdown-content {
-  background: var(--spectrum-gray-50);
-  border: 1px solid var(--spectrum-gray-400);
-  border-radius: 4px;
-  color: var(--non-spectrum-input-text);
-  cursor: pointer;
-  display: none;
-  font-size: var(--spectrum-font-size-100);
-  font-weight: normal;
-  position: absolute;
-  right: 0;
-  text-align: left;
-  top: 25px;
-  width: 120px;
-  z-index: 15;
-}
-
-.upcoming-event .browse-cards-block-header .browse-sort-filter .sort-container .sort-dropdown-content.show {
-  display: block;
-}
-
-.upcoming-event .browse-cards-block-header .browse-sort-filter .sort-container .sort-dropdown-content a {
-  border: none;
-  color: var(--non-spectrum-charcoal-gray);
-  display: block;
-  font-size: var(--spectrum-font-size-100);
-  font-weight: normal;
-  text-decoration: none;
-  margin: 0;
-  padding: 5px 15px;
-  text-transform: capitalize;
-}
-
-.upcoming-event .browse-cards-block-header .browse-sort-filter .sort-container .sort-dropdown-content a.selected {
-  background-image: url('../../icons/checkmark.svg');
-  background-position: 93% 12px;
-  background-repeat: no-repeat;
-  background-size: 12px;
-}
-
-/** Sort styles end **/
-
-=======
->>>>>>> 8d6e59fa
 @media only screen and (min-width: 600px) {
   .section.upcoming-event-container {
     padding-bottom: 30px;
