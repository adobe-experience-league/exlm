import BrowseCardsDelegate from '../../scripts/browse-card/browse-cards-delegate.js';
import { fetchLanguagePlaceholders, htmlToElement, getConfig } from '../../scripts/scripts.js';
import { buildCard } from '../../scripts/browse-card/browse-card.js';
import BrowseCardShimmer from '../../scripts/browse-card/browse-card-shimmer.js';
import { CONTENT_TYPES } from '../../scripts/data-service/coveo/coveo-exl-pipeline-constants.js';
import Dropdown from '../../scripts/dropdown/dropdown.js';
import { decorateIcons } from '../../scripts/lib-franklin.js';

/**
 * Retrieves a list of unique product focus items from live events data.
 */
async function getListofProducts() {
  try {
    let data;
    const { upcomingEventsUrl } = getConfig();
    const response = await fetch(upcomingEventsUrl, {
      method: 'GET',
    });

    if (response.ok) {
      data = await response.json();
    }

    const events = data?.eventList?.events || [];

    const currentDate = new Date();

    // Filter events within their own show window
    const filteredEvents = events.filter((event) => {
      if (!event.startTime || !event.endTime || !event.time) {
        // eslint-disable-next-line no-console
        console.error(`Event ${event.eventTitle} has invalid format. Missing startTime, endTime or time attribute.`);
        return false;
      }
      const eventStartTime = new Date(event.startTime);
      const eventEndTime = new Date(event.endTime);
      return currentDate >= eventStartTime && currentDate <= eventEndTime;
    });

    // Extract unique productFocus items and sort alphabetically
    const products = Array.from(new Set(filteredEvents.flatMap((event) => event.productFocus || []))).sort();

    return products;
  } catch (error) {
    // eslint-disable-next-line no-console
    console.error('Error fetching data', error);
    return [];
  }
}

export default async function decorate(block) {
  let placeholders = {};
  try {
    placeholders = await fetchLanguagePlaceholders();
  } catch (err) {
    // eslint-disable-next-line no-console
    console.error('Error fetching placeholders:', err);
  }

  const [headingElement, descriptionElement, filterLabelElement] = [...block.children].map(
    (row) => row.firstElementChild,
  );

  block.innerHTML = '';
  block.classList.add('upcoming-event-block');

  const headerDiv = htmlToElement(`
    <div class="browse-cards-block-header">
        <div class="browse-cards-block-title">
          ${headingElement?.innerHTML || ''}
        </div>
        <div class="browse-card-description-text">
          ${descriptionElement?.innerHTML || ''}
        </div>
      <form class="browse-card-dropdown">
      <label>${filterLabelElement?.innerHTML}</label>
      </form>
<<<<<<< HEAD
      <div class="view-switcher">
      <button type="button" class="view-btn grid-view active" aria-label="Grid view">
        ${placeholders?.gridViewLabel || 'Grid'}
        <span class="icon icon-grid-white"></span>
        <span class="icon icon-grid-black"></span>
      </button>
      <button type="button" class="view-btn list-view" aria-label="List view">
        ${placeholders?.listViewLabel || 'List'}
        <span class="icon icon-list-view-black"></span>
        <span class="icon icon-list-view-white"></span>
      </button>
    </div>
    <div class="browse-sort-filter">
    <div class="browse-sort-container"></div>
    </div>
=======
>>>>>>> 8d6e59fa
    </div>
  `);

  const tagsContainer = document.createElement('div');
  tagsContainer.classList.add('browse-card-tags');
  const filterSortContainer = headerDiv.querySelector('.browse-sort-filter');
  filterSortContainer.appendChild(tagsContainer);
  headerDiv.append(filterSortContainer);

  block.appendChild(headerDiv);
  const products = await getListofProducts();
  const productsList = [];
  products.forEach((product) => {
    productsList.push({
      title: product,
    });
  });

  // Initialize the dropdown with product options
  const productDropdown = new Dropdown(
    block.querySelector('.browse-card-dropdown'),
    `${placeholders?.filterProductLabel || 'Product'}`,
    productsList,
    'multi-select',
  );

  const contentDiv = document.createElement('div');
  contentDiv.classList.add('browse-cards-block-content');

  const parameters = {
    contentType: CONTENT_TYPES.UPCOMING_EVENT.MAPPING_KEY,
  };

  const buildCardsShimmer = new BrowseCardShimmer();
  buildCardsShimmer.addShimmer(block);
  let browseCardsContent;
  try {
    browseCardsContent = await BrowseCardsDelegate.fetchCardData(parameters);
    // eslint-disable-next-line no-use-before-define
    const filteredLiveEventsData = fetchFilteredCardData(browseCardsContent, []);

    buildCardsShimmer.removeShimmer();

    if (filteredLiveEventsData?.length) {
      filteredLiveEventsData.forEach((cardData) => {
        const cardDiv = document.createElement('div');
        buildCard(contentDiv, cardDiv, cardData);
        contentDiv.appendChild(cardDiv);
      });
      block.appendChild(contentDiv);
    }
  } catch (err) {
    buildCardsShimmer.removeShimmer();
    // eslint-disable-next-line no-console
    console.error('Error loading upcoming event cards:', err);
  }

  // Extract filters from URL
  const urlParams = new URLSearchParams(window.location.search);
  const urlFilters = urlParams.get('filters')?.split(',') || [];

  const updateFiltersAndCards = (selectedFilters) => {
    // Update URL params
    const url = new URL(window.location);
    if (selectedFilters.length) {
      url.searchParams.set('filters', selectedFilters.join(','));
    } else {
      url.searchParams.delete('filters');
    }
    window.history.pushState({}, '', url.toString());

    // Update tags
    tagsContainer.innerHTML = '';
    selectedFilters.forEach((filter) => {
      const tagElement = htmlToElement(`
        <button class="browse-tags" value="${filter}">
          <span>${placeholders?.filterProductLabel || 'Product'}: ${filter}</span>
          <span class="icon icon-close"></span>
        </button>
      `);
      tagsContainer.appendChild(tagElement);
      decorateIcons(tagElement);
      tagElement.addEventListener('click', () => {
        tagElement.remove();
        [...block.querySelectorAll('.browse-card-dropdown .custom-checkbox input')].forEach((checkbox) => {
          if (checkbox.value === filter) checkbox.click();
        });
      });
    });

    // eslint-disable-next-line no-use-before-define
    const updatedData = fetchFilteredCardData(browseCardsContent, selectedFilters);

    contentDiv.innerHTML = ''; // Clear previous cards
    const existingError = block.querySelector('.event-no-results');
    if (existingError) existingError.remove(); // Prevent duplicate error message

    // Show error message if selected product has no events
    if (updatedData.length === 0) {
      const noResultsText =
        placeholders.noResultsTextBrowse ||
        'We are sorry, no results found matching the criteria. Try adjusting your search to view more content.';
      const errorMsg = htmlToElement(`
    <div class="event-no-results">${noResultsText}</div>
  `);

      contentDiv.style.display = 'none';
      block.appendChild(errorMsg);
      return;
    }

    contentDiv.style.display = '';
    updatedData.forEach((cardData) => {
      const cardDiv = document.createElement('div');
      buildCard(contentDiv, cardDiv, cardData);
      contentDiv.appendChild(cardDiv);
    });
    // eslint-disable-next-line no-use-before-define
    enhanceListCardsAfterFilter();
  };

  // Pre-select checkboxes from URL filters
  [...block.querySelectorAll('.browse-card-dropdown .custom-checkbox input')]
    .filter((input) => urlFilters.includes(input.value) && !input.checked)
    .forEach((input) => input.click());

  updateFiltersAndCards(urlFilters);

  // Dropdown selection change handler
  productDropdown.handleOnChange((selectedValues) => {
    const selectedFilters = (Array.isArray(selectedValues) ? selectedValues : selectedValues.split(','))
      .map((item) => item.trim())
      .filter(Boolean);

    updateFiltersAndCards(selectedFilters);
  });

  /**
   * Fetches filtered card data based on selected parameters.
   * @param {Array} data - List of card data objects.
   * @param {Array} params - Selected filter parameters.
   * @returns {Array} - Filtered and sorted card data.
   */
  function fetchFilteredCardData(data, params = [], sortOrder = 'descending') {
    if (!data) return [];
    const solutionsList = Array.isArray(params) ? params : [params];

    const filtered = solutionsList.length
      ? data.filter((event) => {
          const productArray = Array.isArray(event.product) ? event.product : [event.product];
          return solutionsList.some((filter) => productArray.includes(filter));
        })
      : data;

    return filtered
      .filter((card) => card.event?.time)
      .sort((a, b) => {
        const dateA = new Date(a.event.time);
        const dateB = new Date(b.event.time);
        return sortOrder === 'descending' ? dateB - dateA : dateA - dateB;
      });
  }

  function enhanceListCardsAfterFilter() {
    if (block.classList.contains('list')) {
      const observer = new MutationObserver((_mutations, obs) => {
        const cards = contentDiv.querySelectorAll('.browse-card');
        if (cards.length > 0) {
          cards.forEach((card) => {
            addCardDateInfo(card);
            setupExpandableDescription(card, placeholders);
          });
          obs.disconnect();
        }
      });
      observer.observe(contentDiv, { childList: true, subtree: true });
    }
  }

  function renderSortContainerForUpcomingEvents(data) {
    const wrapper = block.querySelector('.browse-sort-container');
    if (!wrapper) return;

    const sortContainer = document.createElement('div');
    sortContainer.classList.add('sort-container');
    sortContainer.innerHTML = `<span>${placeholders?.filterSortLabel || 'Sort by'}:</span>
    <button class="sort-drop-btn">${placeholders?.filterSortNewestLabel || 'Newest'}</button>
    <div class="sort-dropdown-content">
      <a href="/" data-sort-criteria="descending" data-sort-caption="${
        placeholders?.filterSortNewestLabel || 'Newest'
      }">${placeholders?.filterSortNewestLabel || 'Newest'}</a>
      <a href="/" data-sort-criteria="ascending" data-sort-caption="${
        placeholders?.filterSortOldestLabel || 'Oldest'
      }">${placeholders?.filterSortOldestLabel || 'Oldest'}</a>
    </div>
  `;
    wrapper.appendChild(sortContainer);

    const dropDownBtn = sortContainer.querySelector('.sort-drop-btn');
    const sortDropdown = sortContainer.querySelector('.sort-dropdown-content');
    const sortLinks = sortDropdown.querySelectorAll('a');

    sortLinks[0].classList.add('selected');

    dropDownBtn.addEventListener('click', (e) => {
      e.stopPropagation();
      dropDownBtn.classList.toggle('active');
      sortDropdown.classList.toggle('show');

      setTimeout(() => {
        document.addEventListener(
          'click',
          (event) => {
            if (!sortDropdown.contains(event.target) && event.target !== dropDownBtn) {
              sortDropdown.classList.remove('show');
              dropDownBtn.classList.remove('active');
            }
          },
          { once: true },
        );
      });
    });

    sortLinks.forEach((link) => {
      link.addEventListener('click', (e) => {
        e.preventDefault();

        const sortCriteria = link.getAttribute('data-sort-criteria');
        const sortCaption = link.getAttribute('data-sort-caption');

        dropDownBtn.textContent = sortCaption;
        sortDropdown.classList.remove('show');
        dropDownBtn.classList.remove('active');

        sortLinks.forEach((a) => a.classList.remove('selected'));
        link.classList.add('selected');

        const selectedFilters = [...block.querySelectorAll('.browse-tags')].map((tag) => tag.getAttribute('value'));

        const sortedData = fetchFilteredCardData(data, selectedFilters, sortCriteria);
        contentDiv.innerHTML = '';
        sortedData.forEach((cardData) => {
          const cardDiv = document.createElement('div');
          buildCard(contentDiv, cardDiv, cardData);
          contentDiv.appendChild(cardDiv);
        });
        enhanceListCardsAfterFilter();
      });
    });
  }

  renderSortContainerForUpcomingEvents(browseCardsContent);
}<|MERGE_RESOLUTION|>--- conflicted
+++ resolved
@@ -75,24 +75,6 @@
       <form class="browse-card-dropdown">
       <label>${filterLabelElement?.innerHTML}</label>
       </form>
-<<<<<<< HEAD
-      <div class="view-switcher">
-      <button type="button" class="view-btn grid-view active" aria-label="Grid view">
-        ${placeholders?.gridViewLabel || 'Grid'}
-        <span class="icon icon-grid-white"></span>
-        <span class="icon icon-grid-black"></span>
-      </button>
-      <button type="button" class="view-btn list-view" aria-label="List view">
-        ${placeholders?.listViewLabel || 'List'}
-        <span class="icon icon-list-view-black"></span>
-        <span class="icon icon-list-view-white"></span>
-      </button>
-    </div>
-    <div class="browse-sort-filter">
-    <div class="browse-sort-container"></div>
-    </div>
-=======
->>>>>>> 8d6e59fa
     </div>
   `);
 
