--- conflicted
+++ resolved
@@ -3,7 +3,6 @@
 import { newMultiSelect, newPagination, newShowHidePanel } from './dom-helpers.js';
 
 const EXPERIENCE_LEVEL_PLACEHOLDERS = [
-<<<<<<< HEAD
   {
     label: 'Beginner',
     placeholder: 'filter-exp-level-beginner-title',
@@ -24,36 +23,24 @@
 const ROLE_PLACEHOLDERS = [
   {
     label: 'Developer',
-    placeholder: 'filter-role-developer-title',
+    placeholder: 'filterRoleDeveloperTitle',
     description: 'filter-role-developer-description',
   },
   {
     label: 'User',
-    placeholder: 'filter-role-user-title',
+    placeholder: 'filterRoleUserTitle',
     description: 'filter-role-user-description',
   },
   {
     label: 'Leader',
-    placeholder: 'filter-role-leader-title',
+    placeholder: 'filterRoleLeaderTitle',
     description: 'filter-role-leader-description',
   },
   {
     label: 'Admin',
-    placeholder: 'filter-role-admin-title',
+    placeholder: 'filterRoleAdminTitle',
     description: 'filter-role-admin-description',
   },
-=======
-  { label: 'Beginner', placeholder: 'filterExpLevelBeginnerTitle' },
-  { label: 'Intermediate', placeholder: 'filterExpLevelIntermediateTitle' },
-  { label: 'Experienced', placeholder: 'filterExpLevelExperiencedTitle' },
-];
-
-const ROLE_PLACEHOLDERS = [
-  { label: 'Developer', placeholder: 'filterRoleDeveloperTitle' },
-  { label: 'User', placeholder: 'filterRoleUserTitle' },
-  { label: 'Leader', placeholder: 'filterRoleLeaderTitle' },
-  { label: 'Admin', placeholder: 'filterRoleAdminTitle' },
->>>>>>> 2981f9e9
 ];
 
 async function fetchPlaylists() {
