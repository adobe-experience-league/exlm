import { decorateIcons, getMetadata } from '../../scripts/lib-franklin.js';
import { fetchLanguagePlaceholders, getPathDetails, htmlToElement } from '../../scripts/scripts.js';

function getPreferredMetadata(tqMetaKey, locLegacyMetaKey, legacyMetaKey) {
  return getMetadata(tqMetaKey) || getMetadata(locLegacyMetaKey) || getMetadata(legacyMetaKey);
}

export default async function decorate(block) {
  let placeholders = {};
  try {
    placeholders = await fetchLanguagePlaceholders();
  } catch (err) {
    // eslint-disable-next-line no-console
    console.error('Error fetching placeholders:', err);
  }

  const { lang = 'en' } = getPathDetails() || {};

  const [firstRow, secondRow] = block.children;
  // Get the HTML content of the first row as a string
  const courseTitleEl = firstRow?.querySelector('h1, h2, h3, h4, h5, h6');
  const courseTitleHTML = courseTitleEl
    ? (() => {
        courseTitleEl.classList.add('course-marquee-title');
        return courseTitleEl.outerHTML;
      })()
    : '';
  // Course description is now in the second row
  const courseDescription = secondRow?.querySelector('div')?.innerHTML || '';

  const courseName = getMetadata('og:title') || document.title;

  const coveosolutions = getMetadata('coveo-solution');
  const productName =
<<<<<<< HEAD
    getMetadata('product-v2') ||
=======
>>>>>>> 21c60497
    [
      ...new Set(
        coveosolutions.split(';').map((item) => {
          const parts = item.split('|');
          return parts.length > 1 ? parts[1].trim() : item.trim();
        }),
      ),
<<<<<<< HEAD
    ].join(',');
  const experienceLevel = getPreferredMetadata('level-v2', 'loc-level', 'level');
=======
    ].join(',') || getMetadata('tq-products-labels');
  const experienceLevel = getPreferredMetadata('loc-level', 'level', 'tq-levels-labels');
>>>>>>> 21c60497
  const role = getMetadata('role') || '';
  const solution = getMetadata('solution') || '';
  const courseLink = getMetadata('og:url') || window.location.href;

  // Function to create HTML for multiple values with proper spacing
  const createMultiValueHTML = (values) => {
    if (!values) return { html: '', isMulti: false };

    // Split by semicolons or commas, trim each value, and remove duplicates
    const uniqueValues = [
      ...new Set(
        values
          .split(/[;,]/)
          .map((value) => value.trim())
          .filter(Boolean),
      ),
    ];

    const isMulti = uniqueValues.length > 1;
    const html = uniqueValues.map((value) => `<span class="metadata-value-item">${value}</span>`).join('');

    return { html, isMulti };
  };
  const [, courseIdFromLink] = courseLink?.split(`/${lang}/`) || [];
  const bookmarkTrackingInfo = {
    destinationDomain: courseLink,
    course: {
      id: courseIdFromLink,
      title: courseName,
      solution: solution.split(',').filter(Boolean),
      role,
    },
  };
  block.textContent = '';

  // Create metadata items HTML
  let metadataItemsHTML = '';

  // Process product name
  let isMultiProduct = false;
  let productHTML = '';
  if (productName) {
    const result = createMultiValueHTML(productName);
    productHTML = result.html;
    isMultiProduct = result.isMulti;

    metadataItemsHTML += `
      <div class="metadata-item">
        <span class="metadata-label">${placeholders?.courseProductLabel || 'Product'}:</span>
        <div class="metadata-value">${productHTML}</div>
      </div>
    `;
  }

  if (productName && experienceLevel) {
    metadataItemsHTML += `<div class="metadata-separator"></div>`;
  }

  // Process experience level
  let isMultiExperience = false;
  let experienceHTML = '';
  if (experienceLevel) {
    const result = createMultiValueHTML(experienceLevel);
    experienceHTML = result.html;
    isMultiExperience = result.isMulti;

    metadataItemsHTML += `
      <div class="metadata-item">
        <span class="metadata-label">${placeholders?.courseExperienceLevelLabel || 'Experience level'}:</span>
        <div class="metadata-value">${experienceHTML}</div>
      </div>
    `;
  }

  // Determine if we have multi values in either product or experience
  const hasMultiValues = isMultiProduct || isMultiExperience;

  // Add the multi class to the metadata container if there are multi values
  const metadataClass = hasMultiValues ? 'course-marquee-metadata multi' : 'course-marquee-metadata';

  // Generate complete HTML structure
  const courseMarqueeHTML = htmlToElement(`
    <div>
      <div class="course-marquee-breadcrumb">
        <a href="/${lang}/courses">${placeholders?.coursesLabel || 'Courses'}</a>
        <span>${courseName}</span>
      </div>
      <div class="course-marquee-content">
        ${courseTitleHTML}
        <div class="course-marquee-description">${courseDescription}</div>
        <hr class="course-marquee-separator">
        <div class="course-metadata-bookmark">
          <div class="${metadataClass}">
            ${metadataItemsHTML}
          </div>
          <div class="course-marquee-bookmark"></div>
        </div>
      </div>
    </div>
  `);

  // Add the generated HTML to the block
  block.appendChild(courseMarqueeHTML);

  // Get bookmark container for UserActions
  const bookmarkContainer = block.querySelector('.course-marquee-bookmark');

  // Add UserActions for bookmark functionality
  window.addEventListener('delayed-load', async () => {
    const { default: UserActions } = await import('../../scripts/user-actions/user-actions.js');
    if (UserActions) {
      const { pathname } = window.location;
      const cardAction = UserActions({
        container: bookmarkContainer,
        id: pathname,
        bookmarkPath: pathname,
        link: window.location.href,
        bookmarkConfig: {
          label: placeholders?.bookmarkThisCourse || 'Bookmark this Course',
          icons: ['bookmark-new', 'bookmark-active'],
        },
        copyConfig: false,
        bookmarkTrackingInfo,
      });
      cardAction.decorate();
    }
  });

  decorateIcons(block);
}<|MERGE_RESOLUTION|>--- conflicted
+++ resolved
@@ -32,10 +32,6 @@
 
   const coveosolutions = getMetadata('coveo-solution');
   const productName =
-<<<<<<< HEAD
-    getMetadata('product-v2') ||
-=======
->>>>>>> 21c60497
     [
       ...new Set(
         coveosolutions.split(';').map((item) => {
@@ -43,13 +39,8 @@
           return parts.length > 1 ? parts[1].trim() : item.trim();
         }),
       ),
-<<<<<<< HEAD
-    ].join(',');
-  const experienceLevel = getPreferredMetadata('level-v2', 'loc-level', 'level');
-=======
-    ].join(',') || getMetadata('tq-products-labels');
-  const experienceLevel = getPreferredMetadata('loc-level', 'level', 'tq-levels-labels');
->>>>>>> 21c60497
+    ].join(',') || getMetadata('product-v2');
+  const experienceLevel = getPreferredMetadata('loc-level', 'level', 'level-v2');
   const role = getMetadata('role') || '';
   const solution = getMetadata('solution') || '';
   const courseLink = getMetadata('og:url') || window.location.href;
