import { decorateIcons } from '../../scripts/lib-franklin.js';
import { htmlToElement } from '../../scripts/scripts.js';

function getTags(item) {
  let actualTagBase64Encoded = '';
  const lastIndex = item.lastIndexOf('/');
  if (lastIndex !== -1) {
    actualTagBase64Encoded = item.substring(lastIndex + 1);
    return actualTagBase64Encoded;
  }

  return actualTagBase64Encoded;
}

/**
 * formattedTopicsTags returns the array of base64 encoded tags after extracting from the tags selected in dialog
 * @param {string} inputString - The topics tag. E.g. exl-encoded:topic/QXBwIEJ1aWxkZXI=
 * @returns the topic tag. E.g. QXBwIEJ1aWxkZXI=
 */
function formattedTopicsTags(inputString) {
<<<<<<< HEAD
    const splitArray = inputString.split(',');
    const base64EncodedTagsArray = splitArray.map(function(item) {
        const lastIndex = item.lastIndexOf('/');
                if (lastIndex !== -1) {
                    const actualTagBase64Encoded = item.substring(lastIndex + 1);
                    return actualTagBase64Encoded;
                }

    });
    return base64EncodedTagsArray;
=======
  let base64EncodedTagsArray = [];
  if (inputString.includes(',')) {
    const splitArray = inputString.split(',');
    base64EncodedTagsArray = splitArray.map((item) => {
      getTags(item);
    });
    return base64EncodedTagsArray;
  }

  return [getTags(inputString)];
>>>>>>> c7fbd17f
}

export default async function decorate(block) {
  // Extracting elements from the block
  const headingElement = block.querySelector('div:nth-child(1) > div');
  const topics = block.querySelector('div:nth-child(2) > div').textContent.trim();
  const allTopicsTags = topics !== '' ? formattedTopicsTags(topics) : '';
  // console.log(allTopicsTags);

  // Clearing the block's content
  block.innerHTML = '';
  block.classList.add('browse-topics-block');

  const headerDiv = htmlToElement(`
    <div class="browse-topics-block-header">
      <div class="browse-topics-block-title">
          <h2>${headingElement?.textContent.trim()}</h2>
      </div>
    </div>
  `);
  // Appending header div to the block
  block.appendChild(headerDiv);
  await decorateIcons(headerDiv);

  const contentDiv = document.createElement('div');
  contentDiv.classList.add('browse-topics-block-content');

  allTopicsTags.forEach((topicsButtonTitle) => {
    const topicsButtonDiv = document.createElement('div');
    topicsButtonDiv.classList.add('browse-topics');
    topicsButtonDiv.classList.add('topic');
    // decode tags here using atob
    topicsButtonDiv.innerHTML = atob(topicsButtonTitle);
    // click event goes here
    contentDiv.appendChild(topicsButtonDiv);
  });
  block.appendChild(contentDiv);
}<|MERGE_RESOLUTION|>--- conflicted
+++ resolved
@@ -1,16 +1,6 @@
 import { decorateIcons } from '../../scripts/lib-franklin.js';
 import { htmlToElement } from '../../scripts/scripts.js';
 
-function getTags(item) {
-  let actualTagBase64Encoded = '';
-  const lastIndex = item.lastIndexOf('/');
-  if (lastIndex !== -1) {
-    actualTagBase64Encoded = item.substring(lastIndex + 1);
-    return actualTagBase64Encoded;
-  }
-
-  return actualTagBase64Encoded;
-}
 
 /**
  * formattedTopicsTags returns the array of base64 encoded tags after extracting from the tags selected in dialog
@@ -18,7 +8,6 @@
  * @returns the topic tag. E.g. QXBwIEJ1aWxkZXI=
  */
 function formattedTopicsTags(inputString) {
-<<<<<<< HEAD
     const splitArray = inputString.split(',');
     const base64EncodedTagsArray = splitArray.map(function(item) {
         const lastIndex = item.lastIndexOf('/');
@@ -29,18 +18,6 @@
 
     });
     return base64EncodedTagsArray;
-=======
-  let base64EncodedTagsArray = [];
-  if (inputString.includes(',')) {
-    const splitArray = inputString.split(',');
-    base64EncodedTagsArray = splitArray.map((item) => {
-      getTags(item);
-    });
-    return base64EncodedTagsArray;
-  }
-
-  return [getTags(inputString)];
->>>>>>> c7fbd17f
 }
 
 export default async function decorate(block) {
@@ -48,7 +25,7 @@
   const headingElement = block.querySelector('div:nth-child(1) > div');
   const topics = block.querySelector('div:nth-child(2) > div').textContent.trim();
   const allTopicsTags = topics !== '' ? formattedTopicsTags(topics) : '';
-  // console.log(allTopicsTags);
+  console.log(allTopicsTags);
 
   // Clearing the block's content
   block.innerHTML = '';
