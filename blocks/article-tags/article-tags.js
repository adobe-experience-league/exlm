--- conflicted
+++ resolved
@@ -74,11 +74,7 @@
 }
 
 export default function decorate(block) {
-<<<<<<< HEAD
-  if (window.location.pathname.endsWith('.html')) {
-=======
   if (window.hlx.aemRoot) {
->>>>>>> 298f75b5
     decodeArticlePageMetaTags();
   }
   const coveosolutions = getMetadata('coveo-solution');
