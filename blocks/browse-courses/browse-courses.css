--- conflicted
+++ resolved
@@ -1,11 +1,7 @@
 @import '../../scripts/browse-card/browse-cards-block.css';
 
 .section.browse-courses-container {
-<<<<<<< HEAD
   padding: var(--spectrum-spacing-500) var(--spectrum-spacing-300) var(--spectrum-spacing-600);
-=======
-  padding: var(--spectrum-spacing-500) var(--spectrum-spacing-300);
->>>>>>> 7f3668c1
 }
 
 .browse-courses .browse-cards-block-header {
@@ -33,20 +29,13 @@
   margin-top: var(--spectrum-spacing-100);
 }
 
-<<<<<<< HEAD
 .browse-courses .custom-filter-dropdown button,
 .browse-courses .status-dropdown-container button {
-=======
-.browse-courses .custom-filter-dropdown button {
->>>>>>> 7f3668c1
   padding: var(--spectrum-spacing-100) var(--spectrum-spacing-300);
   color: var(--non-spectrum-dark-gray);
   font-size: var(--spectrum-font-size-100);
   font-weight: var(--font-weight-normal);
-<<<<<<< HEAD
   line-height: normal;
-=======
->>>>>>> 7f3668c1
 }
 
 .browse-courses .status-dropdown-container {
@@ -185,15 +174,9 @@
   }
 
   .browse-courses .browse-card-dropdown {
-<<<<<<< HEAD
     width: 100%;
     gap: var(--spectrum-spacing-100);
     display: flex;
-=======
-    display: flex;
-    width: 100%;
-    gap: var(--spectrum-spacing-100);
->>>>>>> 7f3668c1
     margin-top: var(--spectrum-spacing-100);
   }
 
@@ -206,17 +189,10 @@
 
   .browse-courses .browse-card-clear-filter {
     position: absolute;
-<<<<<<< HEAD
     word-wrap: break-word;
     max-width: none;
     top: 0;
     right: 0;
-=======
-    top: 0;
-    right: 0;
-    word-wrap: break-word;
-    max-width: none;
->>>>>>> 7f3668c1
   }
 
   .browse-courses .browse-cards-block-content {
@@ -263,11 +239,7 @@
 
   .browse-courses .browse-cards-block-content {
     grid-template-columns: repeat(3, 1fr);
-<<<<<<< HEAD
     gap: var(--spectrum-spacing-500) 24px;
-=======
-    gap: 32px 24px;
->>>>>>> 7f3668c1
   }
 
   .browse-courses .browse-cards-block-content > div {
