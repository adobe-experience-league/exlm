--- conflicted
+++ resolved
@@ -77,12 +77,8 @@
           buildCard(contentDiv, cardDiv, cardData);
           contentDiv.appendChild(cardDiv);
         }
-<<<<<<< HEAD
-        decorateIcons(contentDiv);
-=======
         decorateIcons(block);
         block.appendChild(contentDiv);
->>>>>>> 37cd5e87
       }
     })
     .catch((err) => {
