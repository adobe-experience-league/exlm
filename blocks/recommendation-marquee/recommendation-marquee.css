--- conflicted
+++ resolved
@@ -284,16 +284,7 @@
     width: fit-content;
   }
 
-<<<<<<< HEAD
-  .recommendation-marquee.block .browse-cards-block-content .card-wrapper {
-    flex: 0 0 calc(50% - 10px);
-    max-width: 360px;
-  }
-
   .recommendation-marquee.block .browse-cards-block-content:first-child .card-wrapper:first-child {
-=======
-  .recommendation-marquee.block .browse-cards-block-content .card-wrapper:nth-child(1) {
->>>>>>> e59b0d1d
     flex: 0 0 100%;
     min-height: 299.5px;
     max-width: 740px;
@@ -335,26 +326,10 @@
     float: left;
   }
 
-<<<<<<< HEAD
   .recommendation-marquee.block
     .browse-cards-block-content:first-child
     .card-wrapper:first-child
-    .browse-card
-    .browse-card-figure {
-    width: 50%;
-    height: 100%;
-    float: left;
-    max-height: 100%;
-    border-radius: 7px 0 0 7px;
-  }
-
-  .recommendation-marquee.block
-    .browse-cards-block-content:first-child
-    .card-wrapper:first-child
     .browse-card-description-text {
-=======
-  .recommendation-marquee.block .browse-cards-block-content .card-wrapper:nth-child(1) .browse-card-description-text {
->>>>>>> e59b0d1d
     display: -webkit-box;
     line-clamp: 4;
     -webkit-line-clamp: 4;
