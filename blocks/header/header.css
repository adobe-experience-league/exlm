@charset "UTF-8";
:root {
  --header-padding-x: 16px;
  --search-display: inline-flex;
  --sign-up-display: none;
  --sign-in-display: flex;
  --language-selector-display: none;
  --adobe-logo-display: none;
  --nav-hamburger-display: block;
  --nav-order: 1;
  --brand-order: 2;
  --sign-in-order: 3;
  --nav-item-desktop-padding-x: 1.25rem;
  --hover-backgroud: #fafafa;
  --hover-background-dark: #f8f8f8;
  --hover-item-content-background: #e6e6e6;
  --nav-root-item-padding-x: 0 15px;
  --nav-action-item-padding-x: 0 10px;
  --nav-item-padding-x: 20px;
  --nav-item-expanded-border: 2px solid #222;
  --nav-item-expanded-bg: #fafafa;
  --nav-item-text-color: #2c2c2c;
  --nav-font: var(--body-font-family);
}
@media (min-width: 1024px) {
  :root {
    --nav-item-padding-x: 24px;
    --search-display: inline-flex;
    --language-selector-display: flex;
    --adobe-logo-display: flex;
    --sign-up-display: flex;
    --nav-hamburger-display: none;
    --nav-order: unset;
    --brand-order: unset;
    --sign-in-order: unset;
  }
}

header {
  position: relative;
  box-sizing: content-box;
<<<<<<< HEAD
  z-index: 3;
=======
  z-index: 10;
>>>>>>> 31a4b0cf
}
@media (min-width: 1024px) {
  header {
    display: flex;
    flex-direction: row;
    justify-content: center;
  }
}

.header {
  padding-right: var(--header-padding-x);
  height: 100%;
  position: relative;
  max-width: 1440px;
  background-color: #fff;
  container-name: headersection;
  container-type: inline-size;
}
@media (min-width: 1024px) {
  .header {
    width: 100%;
  }
}
.header > nav {
  display: grid;
  grid-template-areas: "nav brand sign-in";
  justify-content: space-between;
  height: 100%;
}
@media (min-width: 1024px) {
  .header > nav {
    width: 100%;
    justify-content: initial;
    grid-template-areas: "adobe-logo brand nav sign-up search language sign-in";
    grid-template-columns: min-content min-content max-content min-content auto max-content max-content;
  }
}
.header .brand {
  grid-area: brand;
  display: flex;
  align-items: center;
  padding: var(--nav-root-item-padding-x);
  order: var(--brand-order);
  font-size: 17px;
  font-weight: 700;
  white-space: nowrap;
}
.header .brand a {
  color: var(--nav-item-text-color) !important;
  /* stylelint-disable-next-line font-family-no-missing-generic-family-keyword */
  font: normal normal bold 16px/21px var(--nav-font) !important;
  margin: 0;
}
.header .sign-up {
  grid-area: sign-up;
  display: var(--sign-up-display);
  align-items: center;
}
@media (min-width: 1024px) {
  .header .sign-up {
    padding: var(--nav-root-item-padding-x);
  }
}
.header .sign-up a {
  background: var(--spectrum-blue-900);
  border-radius: 16px;
  color: var(--spectrum-gray-50);
  font-size: var(--spectrum-font-size-100);
  font-weight: var(--font-weight-600);
  padding: 5px 16px;
  white-space: nowrap;
  line-height: unset;
}
.header .sign-in {
  grid-area: sign-in;
  display: var(--sign-in-display);
  order: var(--sign-in-order);
  align-items: center;
}
.header .sign-in a {
  color: var(--nav-item-text-color);
  background: var(--spectrum-blue-900);
  border-radius: 16px;
  color: var(--spectrum-gray-50);
  font-size: var(--spectrum-font-size-100);
  font-weight: var(--font-weight-600);
  padding: 5px 16px;
  white-space: nowrap;
  line-height: unset;
}
@media (min-width: 1024px) {
  .header .sign-in a {
    border-radius: 0;
    margin: 0;
    padding: 0;
    border: 0;
    text-align: left;
    background: none;
    font-weight: initial;
    color: var(--nav-item-text-color);
    padding: var(--nav-root-item-padding-x);
  }
}
.header .nav {
  grid-area: nav;
  order: var(--nav-order);
}
@media (min-width: 1024px) {
  .header .nav {
    display: block;
  }
}
.header .nav-wrapper {
  display: none;
  padding: 0;
  box-shadow: 0 8px 16px rgba(10, 10, 10, 0.1);
  background-color: #fff;
  width: 100%;
}
@media (min-width: 600px) {
  .header .nav-wrapper {
    min-height: calc(100vh - var(--nav-height));
    max-width: 360px;
  }
}
@media (min-width: 1024px) {
  .header .nav-wrapper {
    display: flex;
    align-items: center;
    box-shadow: initial;
    padding: 0;
    height: 100%;
    min-height: initial;
    max-width: initial;
  }
}
.header .nav-wrapper ul {
  padding: 0;
  margin: 0;
}
.header .nav-wrapper > ul {
  max-height: 100%;
  margin: 0;
}
@media (min-width: 1024px) {
  .header .nav-wrapper > ul {
    display: flex;
    flex-direction: row;
    height: 100%;
  }
}
.header .nav-wrapper p {
  margin: 0;
}
@media (min-width: 1024px) {
  .header .nav-wrapper p {
    height: 100%;
  }
}
.header .nav-wrapper-expanded {
  display: block;
  position: absolute;
  z-index: 10;
  left: 0;
  right: 0;
}
@media (min-width: 1024px) {
  .header .nav-wrapper-expanded {
    position: initial;
    z-index: initial;
    left: initial;
    right: initial;
    background-color: initial;
  }
}
.header .nav-item-root > a {
  border-top: 1px solid var(--spectrum-gray-200);
  border-bottom: 1px solid var(--spectrum-gray-200);
}
.header .nav-item-root a {
  color: var(--nav-item-text-color);
}
@media (min-width: 1024px) {
  .header .nav-item-root a {
    padding: var(--nav-root-item-padding-x);
    border-bottom: none;
  }
}
@media (min-width: 1024px) {
  .header .nav-item-root > .nav-item-content {
    padding-bottom: calc(var(--nav-item-padding-x) / 2);
    box-shadow: 0 8px 16px rgba(10, 10, 10, 0.1);
  }
}
.header .nav-item {
  display: block;
  position: relative;
  padding: 0;
  margin: 0;
}
.header .nav-item .icon {
  display: inline-block;
  vertical-align: middle;
}
.header .nav-item .icon svg {
  height: 14px;
}
@media (min-width: 1024px) {
  .header .nav-item {
    display: flex;
    flex-direction: column;
    align-items: flex-start;
  }
}
.header .nav-item * {
  box-sizing: border-box;
}
@media (min-width: 1024px) {
  .header .nav-item > * {
    padding: 0 12px;
  }
  .header .nav-item > * .nav-item {
    padding: 0;
    margin-top: 5px;
    min-width: 250px;
  }
  .header .nav-item > * .nav-item:first-child {
    margin-top: 0;
  }
}
.header .nav-item a {
  color: var(--nav-item-text-color);
  display: block;
  line-height: 24px;
  position: relative;
  margin: 0;
  font-size: 14px;
  font-weight: inherit;
  padding: var(--nav-item-padding-x);
}
@media (min-width: 1024px) {
  .header .nav-item a {
    line-height: 21px;
    padding: var(--nav-root-item-padding-x);
    height: 100%;
    display: flex;
    flex-direction: column;
    justify-content: center;
    align-items: start;
    white-space: nowrap;
  }
  .header .nav-item a:hover {
    background-color: var(--hover-background-dark);
  }
}
.header .nav-item .nav-item a {
  width: 100%;
  /* stylelint-disable-next-line font-family-no-missing-generic-family-keyword */
  font: normal normal bold 14px/21px var(--nav-font);
  padding: 8px 8px 8px var(--nav-item-padding-x);
}
@media (min-width: 1024px) {
  .header .nav-item .nav-item a {
    display: block;
    font-weight: initial;
  }
}
.header .nav-item .nav-item p {
  margin-top: -10px;
  padding: 0 24px;
  line-height: 1.5;
}
@media (max-width: 1024px) {
  .header .nav-item:has(.nav-item-expanded-active) .nav-items-secondary {
    display: block;
    margin: 0;
  }
  .header .nav-item:has(.nav-item-expanded-active) .nav-items-secondary li {
    margin: 0;
    padding: 0;
  }
  .header .nav-item:has(.nav-item-expanded-active) .nav-items-secondary a {
    display: inline-block;
    font: normal normal bold 14px/21px var(--nav-font);
    padding: 8px 8px 15px 40px;
    width: 100%;
  }
}
.header .nav-item-mobile {
  display: block;
}
@media (min-width: 1024px) {
  .header .nav-item-mobile {
    display: none;
  }
}
.header .nav-item-expanded {
  margin-left: 0;
}
.header .nav-item-subtitle {
  display: none;
  /* stylelint-disable-next-line font-family-no-missing-generic-family-keyword */
  font: normal normal normal 11px/14px var(--nav-font);
  white-space: break-spaces;
}
@media (min-width: 1024px) {
  .header .nav-item-subtitle {
    display: block;
    font-size: 11px;
  }
}
.header .nav-item-toggle {
  text-overflow: initial;
  border-radius: 0;
  margin: 0;
  padding: 0;
  border: 0;
  text-align: left;
  background: none;
  font-weight: initial;
  font-size: 14px;
  color: var(--spectrum-gray-800);
  justify-content: space-between;
  position: relative;
  width: 100%;
  padding: var(--nav-item-padding-x);
}
@media (min-width: 1024px) {
  .header .nav-item-toggle {
    height: fit-content;
    padding: calc(var(--nav-item-padding-x) / 2) var(--nav-item-padding-x);
    /* to upper case */
    text-transform: uppercase;
  }
}
.header .nav-item-toggle::after {
  position: absolute;
  right: calc(var(--nav-item-padding-x) + 5px);
  top: 50%;
  display: flex;
  width: 6px;
  height: 6px;
  margin-top: -8px;
  border-width: 0 2px 2px 0;
  border-style: solid;
  transform-origin: 75% 75%;
  transform: rotateZ(45deg);
  transition: transform 0.1s ease;
  content: "";
  box-sizing: content-box;
}
@media (min-width: 1024px) {
  .header .nav-item-toggle::after {
    display: none;
  }
}
@media (min-width: 1024px) {
  .header .nav-item-toggle:not(.nav-item-toggle-root) {
    font: normal normal bold 12px/18px var(--nav-font);
    padding: var(--nav-item-padding-x);
    padding-bottom: calc(var(--nav-item-padding-x) / 2);
    color: var(--non-spectrum-article-dark-gray);
  }
}
.header .nav-item-toggle-root {
  font-weight: initial;
  text-transform: initial;
  border-top: 1px solid var(--spectrum-gray-200);
  border-bottom: 1px solid var(--spectrum-gray-200);
}
@media (min-width: 1024px) {
  .header .nav-item-toggle-root {
    height: 100%;
    padding: var(--nav-root-item-padding-x);
    border-bottom: none;
  }
}
@media (min-width: 1024px) {
  .header .nav-item-toggle-root::after {
    position: initial;
    display: inline-block;
    margin-left: 10px;
    margin-bottom: 2px;
  }
}
.header .nav-item-toggle[aria-expanded=true] {
  border-bottom: 2px solid var(--non-spectrum-silver);
}
@media (min-width: 1024px) {
  .header .nav-item-toggle[aria-expanded=true] {
    border-bottom: none;
    background-color: var(--hover-backgroud);
  }
}
.header .nav-item-toggle[aria-expanded=true]::after {
  transform: rotateZ(-135deg);
}
@media (min-width: 1024px) {
  .header .nav-item-toggle[aria-expanded=true].nav-item-toggle-root {
    border-bottom: var(--nav-item-expanded-border);
  }
}
.header .nav-item-content {
  display: none;
  margin: 0;
}
.header .nav-item-content .nav-item-content {
  padding: 0 var(--nav-item-padding-x);
}
.header .nav-item-content-expanded {
  display: block;
}
.header .nav-item-content-expanded > ul {
  background-color: var(--nav-item-expanded-bg);
}
@media (min-width: 1024px) {
  .header .nav-item-content-expanded > ul {
    padding: 0;
  }
}
@media (min-width: 1024px) {
  .header .nav-item-content-expanded {
    padding: 0;
    position: absolute;
    display: flex;
    flex-direction: row;
    z-index: 10;
    left: 0;
    top: 100%;
    min-width: 100%;
    width: min-content;
    background: #fafafa;
  }
  .header .nav-item-content-expanded > ul {
    align-items: baseline;
    display: flex;
    flex-direction: row;
  }
  .header .nav-item-content-expanded::after {
    display: block;
  }
  .header .nav-item-content-expanded .nav-item-content-expanded {
    position: initial;
  }
  .header .nav-item-content-expanded .nav-item-content-expanded > ul {
    flex-direction: column;
  }
  .header .nav-item-content-expanded .nav-item-content-expanded > ul li > a {
    color: var(--spectrum-gray-700);
  }
  .header .nav-item-content-expanded .nav-item-content-expanded > ul li > a:hover {
    background: var(--hover-item-content-background);
    border-radius: 4px;
  }
}
.header .nav-items-secondary {
  display: none;
}
@media (min-width: 1024px) {
  .header .nav-items-secondary {
    display: flex;
    position: absolute;
    margin: 0;
    padding: 0 !important;
    bottom: var(--nav-item-padding-x);
    right: var(--nav-item-padding-x);
    list-style-type: none;
    align-items: center;
  }
  .header .nav-items-secondary a {
    font: normal normal normal 14px/18px var(--nav-font);
    color: var(--spectrum-blue-900) !important;
    text-align: right;
    margin-right: 0;
  }
  .header .nav-items-secondary a::after {
    position: absolute;
    right: calc(var(--nav-item-padding-x) + 5px);
    top: 50%;
    display: flex;
    width: 6px;
    height: 6px;
    margin-top: -8px;
    border-width: 0 1px 1px 0;
    border-style: solid;
    transform-origin: 75% 75%;
    transform: rotateZ(45deg);
    transition: transform 0.1s ease;
    content: "";
    transform: rotateZ(-45deg);
    right: 5px;
    top: 13px;
  }
  .header .nav-items-secondary li {
    margin: 0;
    padding: 0;
  }
}
.header .nav-hamburger {
  display: var(--nav-hamburger-display);
  width: 50px;
  height: 100%;
  margin: 0;
  padding: 0;
  border: none;
  background: transparent;
  box-shadow: none;
  color: #2d2d2d;
  cursor: pointer;
  font-size: 20px;
  font-weight: 300;
}
.header .nav-hamburger::before {
  content: "☰";
}
@media (min-width: 1024px) {
  .header .nav-hamburger::before {
    content: "";
  }
}
.header .nav-hamburger[aria-expanded=true]::before {
  content: "✕";
}
@media (min-width: 1024px) {
  .header .nav-hamburger[aria-expanded=true]::before {
    content: "";
  }
}
.header .search {
  grid-area: search;
  display: var(--search-display);
  justify-content: flex-end;
  align-items: center;
  padding: var(--nav-root-item-padding-x);
  container-type: inline-size;
  container-name: searchs;
  z-index: 1;
}
.header .search-wrapper {
  display: flex;
  flex-grow: 1;
  max-width: 320px;
  justify-content: flex-end;
}
.header .search-container {
  display: flex;
  justify-content: center;
  align-items: center;
  position: relative;
}
@container searchs (max-width: 200px) {
  .header .search-full {
    background-color: red;
    display: none !important;
  }
  .header .search-short {
    display: flex !important;
    align-items: center;
  }
  .header .search-short a {
    display: flex !important;
    align-items: center;
    line-height: 1;
    margin: 0;
  }
}
@container headersection (max-width: 1024px) {
  .header .search {
    position: absolute;
    right: 80px;
    top: 20px;
  }
}
.header .search-short {
  display: none;
}
.header .search-short .icon {
  height: 18px;
}
.header .search-full {
  display: flex;
  flex-grow: 1;
  align-items: center;
  justify-content: flex-end;
  position: relative;
}
.header .search-full .icon {
  position: absolute;
  height: 100%;
  z-index: 1;
  display: flex;
  align-items: center;
  right: 0;
  cursor: pointer;
}
.header .search-full .icon svg {
  width: 14px;
  height: 14px;
}
.header .search-full .icon.icon-search {
  left: 8px;
}
.header .search-full .icon.search-clear-icon {
  display: none;
}
.header .search-full .icon.search-clear-icon.search-icon-show {
  display: flex;
  width: 6px;
  height: 6px;
  padding: 4px;
  background: var(--non-spectrum-silver-mist);
  border-radius: 100%;
  right: 4px;
}
.header .search-full .icon.search-clear-icon.search-icon-show .fill {
  fill: var(--background-color);
}
.header .search-input {
  border: 1px solid var(--spectrum-gray-400);
  border-radius: 0;
  border-top-left-radius: 4px;
  border-bottom-left-radius: 4px;
  outline: none;
  font-size: var(--spectrum-font-size-100);
  font-family: var(--body-font-family);
  color: var(--non-spectrum-graphite-gray);
  line-height: 15px;
  height: 32px;
  padding: 7px 22px 9px 28px;
  margin: 0;
  overflow: hidden;
  text-overflow: ellipsis;
}
.header .search-input::placeholder {
  font-style: italic;
  font-size: var(--spectrum-font-size-75);
  letter-spacing: 0.14px;
  color: var(--spectrum-gray-600);
  opacity: 0.5;
  font-weight: 100;
}
.header .search-picker-button {
  flex-grow: 1;
  min-width: 115px;
  padding: 7px 25px 7px 8px;
  display: flex;
  justify-content: space-between;
  align-items: center;
  position: relative;
  background: transparent;
  border: 1px solid var(--spectrum-gray-400);
  border-left: 0 none;
  border-radius: 0;
  border-top-right-radius: 4px;
  border-bottom-right-radius: 4px;
  box-shadow: none;
  color: var(--spectrum-gray-700);
  font-family: var(--body-font-family);
  font-size: var(--spectrum-font-size-75);
  height: 32px;
  line-height: 15px;
  text-align: right;
}
.header .search-picker-button::after {
  position: absolute;
  right: calc(var(--nav-item-padding-x) + 5px);
  top: 50%;
  display: flex;
  width: 6px;
  height: 6px;
  margin-top: -8px;
  border-width: 0 2px 2px 0;
  border-style: solid;
  transform-origin: 75% 75%;
  transform: rotateZ(45deg);
  transition: transform 0.1s ease;
  content: "";
  margin-top: -5px;
  right: 16px;
  color: var(--non-spectrum-grey-updated);
}
.header .search-picker-button[aria-expanded=true]::after {
  transform: rotateZ(-135deg);
}
.header .search-picker-button.search-picker-open::after {
  transform: rotateZ(225deg);
}
.header .search-picker-label {
  min-width: max-content;
  display: block;
}
.header button > .search-picker-label {
  color: var(--spectrum-gray-800);
  font-size: var(--spectrum-font-size-100);
  font-weight: var(--font-weight-400);
}
.header .search-picker-popover,
.header .search-suggestions-popover {
  position: absolute;
  z-index: 1;
  right: 0;
  top: 50px;
  background-color: var(--background-color);
  box-shadow: 0 8px 8px rgba(10, 10, 10, 0.1);
  border: 1px solid var(--spectrum-gray-400);
  padding: 8px 0;
  border-radius: 6px;
  visibility: hidden;
  opacity: 0;
  transition: transform 130ms ease-in-out, opacity 130ms ease-in-out, visibility 0ms linear 130ms;
  pointer-events: none;
  touch-action: none;
}
.header .search-picker-popover.search-picker-popover-visible, .header .search-picker-popover.search-suggestions-popover-visible,
.header .search-suggestions-popover.search-picker-popover-visible,
.header .search-suggestions-popover.search-suggestions-popover-visible {
  visibility: visible;
  opacity: 1;
  pointer-events: auto;
  touch-action: auto;
}
.header .search-picker-popover ul {
  margin: 0;
  padding: 0;
}
.header .search-suggestions-popover {
  left: 0;
  top: 32px;
}
.header .search-suggestions-popover ul {
  margin: 0;
  list-style: none;
}
.header .search-suggestions-popover li.search-picker-label {
  border-top: 1px solid var(--non-spectrum-bg);
  padding: 3px 12px;
  font-size: var(--spectrum-font-size-100);
  line-height: 18px;
  color: var(--non-spectrum-charcoal-gray);
}
.header .search-suggestions-popover li.search-picker-label:first-child {
  border-top: none;
}
.header .search-suggestions-popover li.search-picker-label .search-highlight-text {
  color: var(--text-color);
}
.header .language-selector {
  grid-area: language;
  display: var(--language-selector-display);
  align-items: center;
  padding: 0;
  position: relative;
}
.header .language-selector .icon {
  height: 18px;
  width: 18px;
}
.header .language-selector .language-selector-button {
  border-radius: 0;
  margin: 0;
  padding: 0;
  border: 0;
  text-align: left;
  background: none;
  font-weight: initial;
  padding: 15px;
  position: relative;
  top: 2px;
}
.header .language-selector .language-selector-popover {
  background: var(--non-spectrum-bg);
  box-shadow: 0 8px 8px rgba(10, 10, 10, 0.1);
  display: none;
  left: 50%;
  width: 120px;
  position: absolute;
  transform: translate(-50%, 0);
  top: 64px;
  z-index: 10;
}
.header .language-selector .language-selector-popover .language-selector-label {
  cursor: pointer;
  display: block;
  font-size: var(--spectrum-font-size-100);
  padding: 5px 15px;
  margin: 0;
}
.header .language-selector .language-selector-popover .language-selector-label:hover {
  background: var(--non-spectrum-hover-bg);
}
.header .language-selector:hover {
  background: var(--non-spectrum-bg);
}
.header .language-selector:hover .language-selector-popover {
  display: block;
}
.header .adobe-logo {
  grid-area: adobe-logo;
  display: var(--adobe-logo-display);
  align-items: center;
  padding: var(--nav-root-item-padding-x);
  padding-right: 0;
}
.header .adobe-logo .icon {
  vertical-align: middle;
}
.header .adobe-logo .icon svg {
  height: 24px;
  width: 24px;
}
.header .signed-in .profile {
  position: initial;
  display: flex;
  height: 100%;
}
.header .signed-in .profile a {
  border-radius: 0;
  margin: 0;
  padding: 0;
  border: 0;
  text-align: left;
  background: none;
  font-weight: initial;
  color: black;
}
@media (min-width: 1024px) {
  .header .signed-in .profile {
    position: relative;
  }
}
.header .profile-toggle {
  border-radius: 0;
  margin: 0;
  padding: 0;
  border: 0;
  text-align: left;
  background: none;
  font-weight: initial;
  height: 100%;
  padding: 0 var(--nav-item-padding-x);
  box-sizing: border-box;
}
.header .profile-menu {
  display: none;
}
.header .profile-menu.profile-menu-expanded {
  display: flex;
  flex-direction: column;
  position: absolute;
  align-items: flex-end;
  right: 0;
  width: 100%;
  box-sizing: border-box;
  top: 100%;
  background-color: white;
  color: redl;
  z-index: 20000;
  padding: 2em;
  box-shadow: 0 8px 16px rgba(10, 10, 10, 0.1);
}
@media (min-width: 1024px) {
  .header .profile-menu.profile-menu-expanded {
    width: fit-content;
  }
}
.header .search-picker-popover .search-picker-label,
.header .search-suggestions-popover .search-picker-label {
  margin: 0;
  padding: 7px 12px 7px 32px;
  position: relative;
  color: var(--spectrum-gray-800);
  font-size: var(--spectrum-font-size-100);
  line-height: var(--exlm-line-height-h6);
  overflow: hidden;
  white-space: nowrap;
  text-overflow: ellipsis;
  min-width: auto;
}
.header .search-picker-popover .search-picker-label:hover,
.header .search-suggestions-popover .search-picker-label:hover {
  background: rgba(0, 0, 0, 0.04);
  cursor: pointer;
}
.header .search-picker-popover .search-picker-label .icon,
.header .search-suggestions-popover .search-picker-label .icon {
  position: absolute;
  height: 28px;
  width: 28px;
  left: 8px;
  top: 4px;
}
.header .search-picker-popover .search-picker-label .icon path,
.header .search-suggestions-popover .search-picker-label .icon path {
  fill: var(--non-spectrum-azure-blue);
}<|MERGE_RESOLUTION|>--- conflicted
+++ resolved
@@ -39,11 +39,7 @@
 header {
   position: relative;
   box-sizing: content-box;
-<<<<<<< HEAD
-  z-index: 3;
-=======
   z-index: 10;
->>>>>>> 31a4b0cf
 }
 @media (min-width: 1024px) {
   header {
