--- conflicted
+++ resolved
@@ -853,12 +853,9 @@
   padding: 0;
   border: 0;
   text-align: left;
-<<<<<<< HEAD
   background: none;
   font-weight: initial;
   color: var(--color-black);
-=======
-  width: 100%;
 }
 .header .signed-in .profile a[data-id='sign-out'] {
   border-top: 0 none;
@@ -866,7 +863,6 @@
   font-weight: var(--font-weight-400);
   padding: 10px 0 8px 0;
   margin: 10px 0 0 0;
->>>>>>> 663e1976
 }
 @media (min-width: 1024px) {
   .header .signed-in .profile {
@@ -915,9 +911,6 @@
   box-shadow: 0 8px 16px rgba(10, 10, 10, 0.1);
 }
 @media (min-width: 1024px) {
-<<<<<<< HEAD
-  .header .profile-menu.profile-menu-expanded,
-=======
   .header .signed-in .profile a {
     border-top: 0;
     border-radius: 0;
@@ -932,7 +925,6 @@
     right: 0;
     width: 200px;
   }
->>>>>>> 663e1976
   .header .product-dropdown.product-dropdown-expanded {
     width: fit-content;
   }
