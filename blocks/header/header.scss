--- conflicted
+++ resolved
@@ -116,13 +116,8 @@
       padding: 23px 10px;
     }
 
-<<<<<<< HEAD
-    @include custom-breakpoint(large) {
+    @include custom-breakpoint(desktop-lg) {
       padding: 23px 16px;
-=======
-    @include custom-breakpoint(desktop-lg) {
-      padding: 20px 18px 0;
->>>>>>> b769d727
     }
 
     @include custom-breakpoint(custom) {
@@ -807,8 +802,7 @@
       top: 7px;
       width: 15px;
 
-<<<<<<< HEAD
-      @include custom-breakpoint(large) {
+      @include custom-breakpoint(desktop-lg) {
         display: none;
       }
     }
@@ -824,11 +818,8 @@
       width: 15px;
       text-indent: -99999px;
 
-      @include custom-breakpoint(large) {
+      @include custom-breakpoint(desktop-lg) {
         display: inline-block;
-=======
-      @include custom-breakpoint(desktop-lg) {
->>>>>>> b769d727
         left: auto;
         top: -18px;
       }
