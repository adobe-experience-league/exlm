<<<<<<< HEAD
import ffetch from '../../scripts/ffetch.js';
import { getBrowsePage } from '../../scripts/scripts.js';
=======
import { isBrowsePage } from '../../scripts/scripts.js';
>>>>>>> 8e7089bc

export default async function decorate(block) {
  /* for now just some dummy output */
<<<<<<< HEAD
  block.textContent = getBrowsePage();
  console.log(await ffetch('/query-index.json').first());
=======
  block.textContent = isBrowsePage();
>>>>>>> 8e7089bc
}<|MERGE_RESOLUTION|>--- conflicted
+++ resolved
@@ -1,16 +1,8 @@
-<<<<<<< HEAD
 import ffetch from '../../scripts/ffetch.js';
-import { getBrowsePage } from '../../scripts/scripts.js';
-=======
 import { isBrowsePage } from '../../scripts/scripts.js';
->>>>>>> 8e7089bc
 
 export default async function decorate(block) {
   /* for now just some dummy output */
-<<<<<<< HEAD
-  block.textContent = getBrowsePage();
+  block.textContent = isBrowsePage();
   console.log(await ffetch('/query-index.json').first());
-=======
-  block.textContent = isBrowsePage();
->>>>>>> 8e7089bc
 }