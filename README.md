# Experience League

Experience League site implementation on https://aem.live

## Environments

- Preview: https://main--exlm-stage--adobe-experience-league.hlx.page/
- Live: https://main--exlm-stage--adobe-experience-league.hlx.live/

## Getting started

1. Clone or fork this repo (see note below on forking)
<<<<<<< HEAD
2. Create your brannch
=======
2. Create your branch
>>>>>>> 01ad4fe8
3. Install the [AEM CLI](https://github.com/adobe/aem-cli): `npm install -g @adobe/aem-cli`
4. Install dependencies `npm i`
5. Start Local Proxy: `aem up` (opens your browser at `http://localhost:3000`)
6. Start coding!

### On forking this repo

If you want/need to fork this repository remember to add the [AEM Code Sync GitHub App](https://github.com/apps/aem-code-sync) to the fork repository.

### Content Source

The default content source is set in `fstab.yaml`, by default it's pointing to the main [exlm-converter](https://github.com/adobe-experience-league/exlm-converter) action.

The action is the entry point for all HTML delivered to https://aem.live services.

> while developing, and if you need to update the source HTML, you are free to deploy [exlm-converter](https://github.com/adobe-experience-league/exlm-converter) action to your own project on Adobe Runtime. (Remember to point your forked repon `fstab.yaml` to your own action).

## Helpful Commands

### Linting

```sh
npm run lint
```

### Fix auto-fixable CSS lint issues

```sh
npm run quality
```

### Code Formatting

this should happen on commit automatically, but you can run manually with:

```sh
npm run format
```

### Code Quality Check

If you want to run all code quality scripts to ensure your PR will pass:

```sh
npm run quality
```

### Run sass auto-compile and Helix Pages

```sh
npm run up
```

The above command will run `node sass-compile.js` in parallel with `hlx up` which will start your local Helix Pages development environment.

### Note on SASS usage and Helix Local Development

The `npm run up` will parse the `styles` and `blocks` directory for any `.scss` files. Files that are found will be compiled to css and saved in the same location and name with a `.css` extension. It will then continue to watch for changes to `.scss` files and will compile to their associated CSS files on changes.

Examples:

- `{repo}/blocks/header/header.scss` will compile to `{repo}/blocks/header/header.css`
- `{repo}/styles/style.scss` will compile to `{repo}/styles/styles.css`

As both `sass-compile.js` and `hlx up` are watching for changes, changes made to your sass files while using the `rpm run up` command will be reflected automatically in your localhost.

Note that using only the `hlx up` command will not trigger updates on-change for sass files.<|MERGE_RESOLUTION|>--- conflicted
+++ resolved
@@ -10,11 +10,7 @@
 ## Getting started
 
 1. Clone or fork this repo (see note below on forking)
-<<<<<<< HEAD
 2. Create your brannch
-=======
-2. Create your branch
->>>>>>> 01ad4fe8
 3. Install the [AEM CLI](https://github.com/adobe/aem-cli): `npm install -g @adobe/aem-cli`
 4. Install dependencies `npm i`
 5. Start Local Proxy: `aem up` (opens your browser at `http://localhost:3000`)
