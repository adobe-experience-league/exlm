# Experience League

Experience League site implementation on https://aem.live

## Environments

- Preview: https://main--exlm--adobe-experience-league.hlx.page/
- Live: https://main--exlm--adobe-experience-league.hlx.live/

## Getting started

1. Clone or fork this repo (see note below on forking)
2. Create your brannch - (keep it < 18 chars to avoid domain length limits)
3. Install the [AEM CLI](https://github.com/adobe/aem-cli): `npm install -g @adobe/aem-cli`
4. Install dependencies `npm i`
5. Start Local Proxy: `npm run up` (opens your browser at `http://localhost:3000`)
6. Start coding!

### On forking this repo

If you want/need to fork this repository remember to add the [AEM Code Sync GitHub App](https://github.com/apps/aem-code-sync) to the fork repository. Also please be sure to name the repo `exlm` for consistency.

### Content Source

The default content source is set in `fstab.yaml`, by default it's pointing to the main [exlm-converter](https://github.com/adobe-experience-league/exlm-converter) action.

The action is the entry point for all HTML delivered to https://aem.live services.

> while developing, and if you need to update the source HTML, you are free to deploy [exlm-converter](https://github.com/adobe-experience-league/exlm-converter) action to your own project on Adobe Runtime. (Remember to point your forked repon `fstab.yaml` to your own action).

## Helpful Commands

| Command           | Usage                                  |
| ----------------- | -------------------------------------- |
| `npm run up`      | Run SASS compilation and `aem up`      |
| `npm run quality` | Code quality check: format and linting |
| `npm run format`  | Format code                            |
| `npm run lint`    | Run JS/SASS linters                    |

### Note on SASS usage and Helix Local Development

The `npm run up` will parse the `styles` and `blocks` directory for any `.scss` files. Files that are found will be compiled to css and saved in the same location and name with a `.css` extension. It will then continue to watch for changes to `.scss` files and will compile to their associated CSS files on changes.

Examples:

- `{repo}/blocks/header/header.scss` will compile to `{repo}/blocks/header/header.css`
- `{repo}/styles/style.scss` will compile to `{repo}/styles/styles.css`

As both `sass-compile.js` and `hlx up` are watching for changes, changes made to your sass files while using the `rpm run up` command will be reflected automatically in your localhost.

Note that using only the `hlx up` command will not trigger updates on-change for sass files.

<<<<<<< HEAD
## Gotcha's

### Enabling login on feature branches

Login wont work on feature branches due to IMS restrictions, you must contact a team member to add your fork's main branch to the list of `Redirect Url Patterns` in IMSS. Please name your fork repo `exlm` to make this easier.

### Working with EXL API and Coveo in feature branches and incognito mode.

some of the EXL API's require CSRF tokens, said token depend on cookies set on the environment CDN URLs (`*.adobe.com`), your feature branch will be on `*.hlx.page`. Please be sure to [allow third party cookies in incognito](https://support.google.com/accounts/answer/61416?hl=en&co=GENIE.Platform%3DDesktop) while doing local development.
=======
## Local SignedIn Development

Use this only if you need sign-in to work locally for development purposes.

1. add this entry to `hosts` file (`/etc/hosts` on mac)
   `127.0.0.1 experienceleague-local.adobe.com`
   (you likely will need `sudo` to save this file)
2. run `npm run up-secure` (instead of `npm run up`)
3. Browser should automatically open at `https://experienceleague-local.adobe.com`
   > if asked to trust the certificate on the browser, do trust it. Might also need to allow runnig nas admin (`sudo`)

> If you have a Windows machine, please add any learnings to this Doc. The current dev team uses MacOs.
>>>>>>> 97048b44
<|MERGE_RESOLUTION|>--- conflicted
+++ resolved
@@ -50,17 +50,6 @@
 
 Note that using only the `hlx up` command will not trigger updates on-change for sass files.
 
-<<<<<<< HEAD
-## Gotcha's
-
-### Enabling login on feature branches
-
-Login wont work on feature branches due to IMS restrictions, you must contact a team member to add your fork's main branch to the list of `Redirect Url Patterns` in IMSS. Please name your fork repo `exlm` to make this easier.
-
-### Working with EXL API and Coveo in feature branches and incognito mode.
-
-some of the EXL API's require CSRF tokens, said token depend on cookies set on the environment CDN URLs (`*.adobe.com`), your feature branch will be on `*.hlx.page`. Please be sure to [allow third party cookies in incognito](https://support.google.com/accounts/answer/61416?hl=en&co=GENIE.Platform%3DDesktop) while doing local development.
-=======
 ## Local SignedIn Development
 
 Use this only if you need sign-in to work locally for development purposes.
@@ -72,5 +61,4 @@
 3. Browser should automatically open at `https://experienceleague-local.adobe.com`
    > if asked to trust the certificate on the browser, do trust it. Might also need to allow runnig nas admin (`sudo`)
 
-> If you have a Windows machine, please add any learnings to this Doc. The current dev team uses MacOs.
->>>>>>> 97048b44
+> If you have a Windows machine, please add any learnings to this Doc. The current dev team uses MacOs.