--- conflicted
+++ resolved
@@ -83,12 +83,9 @@
       "flip-card",
       "course-breakdown",
       "course-marquee",
-<<<<<<< HEAD
-      "course-completion"
-=======
+      "course-completion",
       "browse-courses",
       "course-recap"
->>>>>>> daf8081f
     ]
   },
   {
@@ -288,12 +285,9 @@
       "flip-card",
       "course-breakdown",
       "course-marquee",
-<<<<<<< HEAD
-      "course-completion"
-=======
+      "course-completion",
       "course-recap",
       "browse-courses"
->>>>>>> daf8081f
     ]
   },
   {
