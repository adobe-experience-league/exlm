[
  {
    "id": "empty",
    "components": []
  },
  {
    "id": "main",
    "components": ["section", "tab-section"]
  },
  {
    "id": "main-browse",
    "components": ["section", "browse-rail-section", "tab-section"]
  },
  {
    "id": "main-article",
    "components": ["article-content-section", "article-header-section", "section", "tab-section"]
  },
  {
    "id": "main-profile",
    "components": ["section", "profile-section", "profile-bottom-section"]
  },
  {
    "id": "main-signup",
    "components": ["sign-up-flow-section"]
  },
  {
    "id": "main-learning-collections",
    "components": ["section", "learning-collections-page-section", "tab-section"]
  },
  {
    "id": "section",
    "components": [
      "text",
      "image",
      "button",
      "title",
      "columns",
      "icon-block",
      "curated-cards",
      "teaser",
      "detailed-teaser",
      "marquee",
      "carousel",
      "sign-up",
      "video-embed",
      "iframe-app",
      "html-app",
      "secondary-search",
      "accordion-group",
      "media",
      "authorable-card",
      "featured-cards",
      "events-cards",
      "adls-cards",
      "tabbed-cards",
      "tabs",
      "recommended-courses",
      "recommended-content",
      "recommendation-marquee",
      "block-quote",
      "callout",
      "featured-authors",
      "inline-survey",
      "featured-content",
      "browse-filters",
      "topic-results",
      "announcement-ribbon",
      "qualtrics",
      "upcoming-event",
      "upcoming-event-v2",
      "notification-banner",
      "code",
      "playlist-browse",
      "atomic-search",
      "skill-track-meta",
      "skill-track",
      "quiz",
      "drill-in"
    ]
  },
  {
    "id": "profile-bottom-section",
    "components": [
      "text",
      "image",
      "button",
      "title",
      "columns",
      "icon-block",
      "curated-cards",
      "teaser",
      "detailed-teaser",
      "marquee",
      "carousel",
      "sign-up",
      "video-embed",
      "iframe-app",
      "html-app",
      "secondary-search",
      "accordion-group",
      "media",
      "authorable-card",
      "featured-cards",
      "events-cards",
      "adls-cards",
      "tabbed-cards",
      "tabs",
      "recommended-courses",
      "recommended-content",
      "recommendation-marquee",
      "block-quote",
      "callout",
      "featured-authors",
      "inline-survey",
      "featured-content",
      "browse-filters",
      "topic-results",
      "announcement-ribbon",
      "qualtrics",
      "upcoming-event",
      "upcoming-event-v2"
    ]
  },
  {
    "id": "section-article",
    "components": [
      "text",
      "image",
      "button",
      "title",
      "columns",
      "icon-block",
      "curated-cards",
      "teaser",
      "detailed-teaser",
      "marquee",
      "carousel",
      "sign-up",
      "video-embed",
      "secondary-search",
      "accordion-group",
      "media",
      "authorable-card",
      "featured-cards",
      "events-cards",
      "adls-cards",
      "tabbed-cards",
      "tabs",
      "recommended-courses",
      "recommended-content",
      "recommendation-marquee",
      "block-quote",
      "callout",
      "featured-authors",
      "inline-survey",
      "featured-content",
      "browse-filters",
      "topic-results",
      "article-tags",
      "qualtrics",
      "code",
      "announcement-ribbon"
    ]
  },
  {
    "id": "tab-section",
    "components": [
      "text",
      "image",
      "button",
      "title",
      "columns",
      "icon-block",
      "teaser",
      "detailed-teaser",
      "video-embed",
      "media",
      "block-quote",
      "callout",
      "note"
    ]
  },
  {
    "id": "section-browse",
    "components": [
      "text",
      "image",
      "button",
      "title",
      "columns",
      "icon-block",
      "curated-cards",
      "teaser",
      "detailed-teaser",
      "marquee",
      "sign-up",
      "video-embed",
      "secondary-search",
      "accordion-group",
      "media",
      "authorable-card",
      "browse-filters",
      "featured-cards",
      "events-cards",
      "adls-cards",
      "tabbed-cards",
      "tabs",
      "recommended-courses",
      "recommended-content",
      "recommendation-marquee",
      "block-quote",
      "callout",
      "qualtrics",
      "announcement-ribbon"
    ]
  },
  {
    "id": "section-author-bio",
    "components": ["author-bio"]
  },
  {
    "id": "section-header",
    "components": [
      "adobe-logo",
      "brand",
      "nav",
      "search",
      "language-selector",
      "sign-in",
      "profile-menu",
      "product-grid"
    ]
  },
  {
    "id": "section-footer",
    "components": ["footer-breadcrumb", "footer-item", "social", "footer-copyrights", "language-selector"]
  },
  {
    "id": "profile-section",
    "components": [
      "text",
      "title",
      "button",
      "image",
      "adobe-account-card",
      "data-and-email-consent",
      "role-and-industry",
      "user-profile-card",
      "email-card",
      "product-interests",
      "product-experience-level",
      "bookmarks",
      "awards",
      "profile-welcome",
      "recommended-content",
      "recommendation-marquee",
      "personalized-content-placeholder",
      "announcement-ribbon",
      "recently-reviewed",
      "qualtrics"
    ]
  },
  {
    "id": "learning-collections-page-section",
    "components": ["text", "title", "button", "image", "announcement-ribbon", "skill-track-meta", "skill-track", "quiz", "drill-in"]
  },
  {
    "id": "sign-up-flow-section",
    "components": [
      "text",
      "title",
      "button",
      "image",
      "adobe-account-card",
      "data-and-email-consent",
      "role-and-industry",
      "user-profile-card",
      "product-interests",
      "product-experience-level",
      "icon-block"
    ]
  },
  {
    "id": "article-content-section",
    "components": [
      "text",
      "image",
      "button",
      "title",
      "cards",
      "columns",
      "icon-block",
      "curated-cards",
      "teaser",
      "detailed-teaser",
      "marquee",
      "carousel",
      "sign-up",
      "video-embed",
      "media",
      "block-quote",
      "callout",
      "article-tags",
      "author-summary",
      "social-share",
      "featured-authors",
      "inline-survey",
      "featured-content",
      "note",
      "qualtrics",
      "code",
      "announcement-ribbon"
    ]
  },
  {
    "id": "browse-rail-section",
    "components": ["browse-rail"]
  },
  {
    "id": "article-header-section",
    "components": []
  },
  {
    "id": "columns",
    "components": []
  },
  {
    "id": "column",
    "components": ["text", "image", "button", "title"]
  },
  {
    "id": "text",
    "rte": {
      "format": ["bold", "italic"],
      "alignment": [],
      "indentation": [],
      "sr_script": ["superscript", "subscript"],
      "list": ["bullist", "numlist"],
      "insert": ["link"],
      "advanced": [],
      "extensions": [],
      "editor": ["removeformat"]
    }
  },
  {
    "id": "cards",
    "components": ["card"]
  },
  {
    "id": "icon-block",
    "components": ["icon-card"]
  },
  {
    "id": "teaser",
    "components": ["teaser", "detailed-teaser"]
  },
  {
    "id": "accordion",
    "components": ["accordion"]
  },
  {
    "id": "authorable-card",
    "components": ["authored-card"]
  },
  {
    "id": "tab",
    "components": ["tab"]
  },
  {
    "id": "topic-results",
    "components": []
  },
  {
    "id": "skill-track",
    "components": ["step"]
  },
  {
    "id": "quiz",
    "components": ["question"]
  },
  {
    "id": "drill-in",
<<<<<<< HEAD
    "components": ["callout"]
=======
    "components": ["drill-in-callout"]
  },
  {
    "id": "drill-in-callout",
    "components": ["drill-in-card"]
>>>>>>> fc756bfa
  },
  {
    "id": "rte-custom-options",
    "components": [],
    "rte": {
      "format": ["bold", "italic", "underline"],
      "alignment": [],
      "indentation": [],
      "sr_script": ["superscript", "subscript"],
      "list": [],
      "insert": ["link"],
      "advanced": [],
      "extensions": [],
      "editor": ["removeformat"],
      "blocks": []
    }
  }
]<|MERGE_RESOLUTION|>--- conflicted
+++ resolved
@@ -380,15 +380,7 @@
   },
   {
     "id": "drill-in",
-<<<<<<< HEAD
     "components": ["callout"]
-=======
-    "components": ["drill-in-callout"]
-  },
-  {
-    "id": "drill-in-callout",
-    "components": ["drill-in-card"]
->>>>>>> fc756bfa
   },
   {
     "id": "rte-custom-options",
