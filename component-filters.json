--- conflicted
+++ resolved
@@ -13,7 +13,7 @@
   },
   {
     "id": "main-article",
-    "components": ["article-content-section", "article-header-section", "section", "tab-section"]
+    "components": ["article-content-section", "article-header-section", "section", "tab-section", "toc-section"]
   },
   {
     "id": "main-profile",
@@ -74,6 +74,10 @@
       "callout",
       "note"
     ]
+  },
+  {
+    "id": "toc-section",
+    "components": []
   },
   {
     "id": "section-browse",
@@ -221,16 +225,9 @@
   {
     "id": "authorable-card",
     "components": ["authored-card"]
-<<<<<<< HEAD
-=======
-  },
-  {
-    "id": "tab",
-    "components": ["tab"]
   },
   {
     "id": "topic-results",
     "components": []
->>>>>>> e43651ef
   }
 ]