[
  {
    "id": "empty",
    "components": []
  },
  {
    "id": "main",
    "components": ["section", "tab-section"]
  },
  {
    "id": "main-browse",
    "components": ["section", "browse-rail-section", "tab-section"]
  },
  {
    "id": "main-article",
    "components": ["article-content-section", "article-header-section", "section", "tab-section"]
  },
  {
    "id": "main-profile",
    "components": ["section", "profile-section", "profile-bottom-section"]
  },
  {
    "id": "main-signup",
    "components": ["sign-up-flow-section"]
  },
  {
    "id": "main-courses",
    "components": ["section", "courses-section", "tab-section"]
  },
  {
    "id": "main-course-hub",
    "components": ["section", "course-hub-section", "tab-section"]
  },
  {
    "id": "section",
    "components": [
      "text",
      "image",
      "button",
      "title",
      "columns",
      "icon-block",
      "curated-cards",
      "teaser",
      "detailed-teaser",
      "marquee",
      "carousel",
      "sign-up",
      "video-embed",
      "iframe-app",
      "html-app",
      "secondary-search",
      "accordion-group",
      "media",
      "authorable-card",
      "featured-cards",
      "events-cards",
      "adls-cards",
      "tabbed-cards",
      "tabs",
      "recommended-courses",
      "recommended-content",
      "recommendation-marquee",
      "block-quote",
      "callout",
      "featured-authors",
      "inline-survey",
      "featured-content",
      "browse-filters",
      "topic-results",
      "announcement-ribbon",
      "qualtrics",
      "upcoming-event",
      "upcoming-event-v2",
      "notification-banner",
      "code",
      "playlist-browse",
      "atomic-search",
      "module-meta",
      "module",
      "quiz",
      "drill-in",
      "flip-card",
      "course-breakdown",
      "course-marquee",
      "browse-courses",
<<<<<<< HEAD
      "quiz-scorecard"
=======
      "course-recap"
>>>>>>> 551175f8
    ]
  },
  {
    "id": "profile-bottom-section",
    "components": [
      "text",
      "image",
      "button",
      "title",
      "columns",
      "icon-block",
      "curated-cards",
      "teaser",
      "detailed-teaser",
      "marquee",
      "carousel",
      "sign-up",
      "video-embed",
      "iframe-app",
      "html-app",
      "secondary-search",
      "accordion-group",
      "media",
      "authorable-card",
      "featured-cards",
      "events-cards",
      "adls-cards",
      "tabbed-cards",
      "tabs",
      "recommended-courses",
      "recommended-content",
      "recommendation-marquee",
      "block-quote",
      "callout",
      "featured-authors",
      "inline-survey",
      "featured-content",
      "browse-filters",
      "topic-results",
      "announcement-ribbon",
      "qualtrics",
      "upcoming-event",
      "upcoming-event-v2"
    ]
  },
  {
    "id": "section-article",
    "components": [
      "text",
      "image",
      "button",
      "title",
      "columns",
      "icon-block",
      "curated-cards",
      "teaser",
      "detailed-teaser",
      "marquee",
      "carousel",
      "sign-up",
      "video-embed",
      "secondary-search",
      "accordion-group",
      "media",
      "authorable-card",
      "featured-cards",
      "events-cards",
      "adls-cards",
      "tabbed-cards",
      "tabs",
      "recommended-courses",
      "recommended-content",
      "recommendation-marquee",
      "block-quote",
      "callout",
      "featured-authors",
      "inline-survey",
      "featured-content",
      "browse-filters",
      "topic-results",
      "article-tags",
      "qualtrics",
      "code",
      "announcement-ribbon"
    ]
  },
  {
    "id": "tab-section",
    "components": [
      "text",
      "image",
      "button",
      "title",
      "columns",
      "icon-block",
      "teaser",
      "detailed-teaser",
      "video-embed",
      "media",
      "block-quote",
      "callout",
      "note"
    ]
  },
  {
    "id": "section-browse",
    "components": [
      "text",
      "image",
      "button",
      "title",
      "columns",
      "icon-block",
      "curated-cards",
      "teaser",
      "detailed-teaser",
      "marquee",
      "sign-up",
      "video-embed",
      "secondary-search",
      "accordion-group",
      "media",
      "authorable-card",
      "browse-filters",
      "featured-cards",
      "events-cards",
      "adls-cards",
      "tabbed-cards",
      "tabs",
      "recommended-courses",
      "recommended-content",
      "recommendation-marquee",
      "block-quote",
      "callout",
      "qualtrics",
      "announcement-ribbon"
    ]
  },
  {
    "id": "section-author-bio",
    "components": ["author-bio"]
  },
  {
    "id": "section-header",
    "components": [
      "adobe-logo",
      "brand",
      "nav",
      "search",
      "language-selector",
      "sign-in",
      "profile-menu",
      "product-grid"
    ]
  },
  {
    "id": "section-footer",
    "components": ["footer-breadcrumb", "footer-item", "social", "footer-copyrights", "language-selector"]
  },
  {
    "id": "profile-section",
    "components": [
      "text",
      "title",
      "button",
      "image",
      "adobe-account-card",
      "data-and-email-consent",
      "role-and-industry",
      "user-profile-card",
      "email-card",
      "product-interests",
      "product-experience-level",
      "bookmarks",
      "awards",
      "profile-welcome",
      "recommended-content",
      "recommendation-marquee",
      "personalized-content-placeholder",
      "announcement-ribbon",
      "recently-reviewed",
      "qualtrics"
    ]
  },
  {
    "id": "courses-section",
    "components": [
      "text",
      "title",
      "button",
      "image",
      "announcement-ribbon",
      "module-meta",
      "module",
      "quiz",
      "drill-in",
      "flip-card",
      "course-breakdown",
      "course-marquee",
<<<<<<< HEAD
      "quiz-scorecard"
=======
      "course-recap",
      "browse-courses"
>>>>>>> 551175f8
    ]
  },
  {
    "id": "course-hub-section",
    "components": ["text", "title", "button", "image", "announcement-ribbon", "marquee", "browse-courses"]
  },
  {
    "id": "sign-up-flow-section",
    "components": [
      "text",
      "title",
      "button",
      "image",
      "adobe-account-card",
      "data-and-email-consent",
      "role-and-industry",
      "user-profile-card",
      "product-interests",
      "product-experience-level",
      "icon-block"
    ]
  },
  {
    "id": "article-content-section",
    "components": [
      "text",
      "image",
      "button",
      "title",
      "cards",
      "columns",
      "icon-block",
      "curated-cards",
      "teaser",
      "detailed-teaser",
      "marquee",
      "carousel",
      "sign-up",
      "video-embed",
      "media",
      "block-quote",
      "callout",
      "article-tags",
      "author-summary",
      "social-share",
      "featured-authors",
      "inline-survey",
      "featured-content",
      "note",
      "qualtrics",
      "code",
      "announcement-ribbon"
    ]
  },
  {
    "id": "browse-rail-section",
    "components": ["browse-rail"]
  },
  {
    "id": "article-header-section",
    "components": []
  },
  {
    "id": "columns",
    "components": []
  },
  {
    "id": "column",
    "components": ["text", "image", "button", "title"]
  },
  {
    "id": "text",
    "rte": {
      "format": ["bold", "italic"],
      "alignment": [],
      "indentation": [],
      "sr_script": ["superscript", "subscript"],
      "list": ["bullist", "numlist"],
      "insert": ["link"],
      "advanced": [],
      "extensions": [],
      "editor": ["removeformat"]
    }
  },
  {
    "id": "cards",
    "components": ["card"]
  },
  {
    "id": "icon-block",
    "components": ["icon-card"]
  },
  {
    "id": "teaser",
    "components": ["teaser", "detailed-teaser"]
  },
  {
    "id": "accordion",
    "components": ["accordion"]
  },
  {
    "id": "authorable-card",
    "components": ["authored-card"]
  },
  {
    "id": "tab",
    "components": ["tab"]
  },
  {
    "id": "topic-results",
    "components": []
  },
  {
    "id": "module",
    "components": ["step"]
  },
  {
    "id": "quiz",
    "components": ["question"]
  },
  {
    "id": "drill-in",
    "components": ["drill-in-callout"]
  },
  {
    "id": "flip-card",
    "components": ["flip-card-item"]
  },
  {
    "id": "course-breakdown",
    "components": ["course-breakdown-item"]
  },
  {
    "id": "rte-custom-options",
    "components": [],
    "rte": {
      "format": ["bold", "italic", "underline"],
      "alignment": [],
      "indentation": [],
      "sr_script": ["superscript", "subscript"],
      "list": [],
      "insert": ["link"],
      "advanced": [],
      "extensions": [],
      "editor": ["removeformat"],
      "blocks": []
    }
  }
]<|MERGE_RESOLUTION|>--- conflicted
+++ resolved
@@ -84,11 +84,8 @@
       "course-breakdown",
       "course-marquee",
       "browse-courses",
-<<<<<<< HEAD
+      "course-recap",
       "quiz-scorecard"
-=======
-      "course-recap"
->>>>>>> 551175f8
     ]
   },
   {
@@ -288,12 +285,9 @@
       "flip-card",
       "course-breakdown",
       "course-marquee",
-<<<<<<< HEAD
+      "course-recap",
+      "browse-courses",
       "quiz-scorecard"
-=======
-      "course-recap",
-      "browse-courses"
->>>>>>> 551175f8
     ]
   },
   {
