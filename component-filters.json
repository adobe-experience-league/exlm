--- conflicted
+++ resolved
@@ -43,13 +43,10 @@
       "recommended-courses",
       "block-quote",
       "callout",
-<<<<<<< HEAD
-      "social-share-block"
-=======
       "article-tags",
       "author-bio",
-      "author-summary"
->>>>>>> 8c59e76f
+      "author-summary",
+      "social-share-block"
     ]
   },
   {
@@ -84,13 +81,10 @@
       "recommended-courses",
       "block-quote",
       "callout",
-<<<<<<< HEAD
-      "social-share-block"
-=======
       "article-tags",
       "author-bio",
-      "author-summary"
->>>>>>> 8c59e76f
+      "author-summary",
+      "social-share-block"
     ]
   },
   {
