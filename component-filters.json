--- conflicted
+++ resolved
@@ -83,13 +83,9 @@
       "flip-card",
       "course-breakdown",
       "course-marquee",
-<<<<<<< HEAD
-      "browse-courses"
-=======
       "browse-courses",
       "course-recap",
       "quiz-scorecard"
->>>>>>> 191ac99f
     ]
   },
   {
