[
  {
    "id": "empty",
    "components": []
  },
  {
    "id": "main",
    "components": ["section", "tab-section"]
  },
  {
    "id": "main-browse",
    "components": ["section", "browse-rail-section", "tab-section"]
  },
  {
    "id": "main-article",
    "components": ["article-content-section", "article-header-section", "section", "tab-section"]
  },
  {
    "id": "main-profile",
    "components": ["section", "profile-section", "profile-bottom-section"]
  },
  {
    "id": "main-signup",
    "components": ["sign-up-flow-section"]
  },
  {
    "id": "main-courses",
    "components": ["section", "courses-section", "tab-section"]
  },
  {
    "id": "main-course-hub",
    "components": ["section", "course-hub-section", "tab-section"]
  },
  {
    "id": "section",
    "components": [
      "text",
      "image",
      "button",
      "title",
      "columns",
      "icon-block",
      "curated-cards",
      "teaser",
      "detailed-teaser",
      "marquee",
      "carousel",
      "sign-up",
      "video-embed",
      "iframe-app",
      "html-app",
      "secondary-search",
      "accordion-group",
      "media",
      "authorable-card",
      "featured-cards",
      "events-cards",
      "adls-cards",
      "tabbed-cards",
      "tabs",
      "recommended-courses",
      "recommended-content",
      "recommendation-marquee",
      "block-quote",
      "callout",
      "featured-authors",
      "inline-survey",
      "featured-content",
      "browse-filters",
      "topic-results",
      "announcement-ribbon",
      "qualtrics",
      "upcoming-event",
      "upcoming-event-v2",
      "notification-banner",
      "code",
      "playlist-browse",
      "atomic-search",
      "module-meta",
      "module",
      "quiz",
      "drill-in",
      "flip-card",
      "course-breakdown",
      "course-marquee",
      "course-completion",
      "course-awards",
      "inprogress-courses",
      "browse-courses",
      "course-recap",
<<<<<<< HEAD
      "quiz-scorecard",
      "generative-search"
=======
      "slides",
      "quiz-scorecard"
>>>>>>> d116192d
    ]
  },
  {
    "id": "profile-bottom-section",
    "components": [
      "text",
      "image",
      "button",
      "title",
      "columns",
      "icon-block",
      "curated-cards",
      "teaser",
      "detailed-teaser",
      "marquee",
      "carousel",
      "sign-up",
      "video-embed",
      "iframe-app",
      "html-app",
      "secondary-search",
      "accordion-group",
      "media",
      "authorable-card",
      "featured-cards",
      "events-cards",
      "adls-cards",
      "tabbed-cards",
      "tabs",
      "recommended-courses",
      "recommended-content",
      "recommendation-marquee",
      "block-quote",
      "callout",
      "featured-authors",
      "inline-survey",
      "featured-content",
      "browse-filters",
      "topic-results",
      "announcement-ribbon",
      "qualtrics",
      "upcoming-event",
      "upcoming-event-v2"
    ]
  },
  {
    "id": "section-article",
    "components": [
      "text",
      "image",
      "button",
      "title",
      "columns",
      "icon-block",
      "curated-cards",
      "teaser",
      "detailed-teaser",
      "marquee",
      "carousel",
      "sign-up",
      "video-embed",
      "secondary-search",
      "accordion-group",
      "media",
      "authorable-card",
      "featured-cards",
      "events-cards",
      "adls-cards",
      "tabbed-cards",
      "tabs",
      "recommended-courses",
      "recommended-content",
      "recommendation-marquee",
      "block-quote",
      "callout",
      "featured-authors",
      "inline-survey",
      "featured-content",
      "browse-filters",
      "topic-results",
      "article-tags",
      "qualtrics",
      "code",
      "announcement-ribbon"
    ]
  },
  {
    "id": "tab-section",
    "components": [
      "text",
      "image",
      "button",
      "title",
      "columns",
      "icon-block",
      "teaser",
      "detailed-teaser",
      "video-embed",
      "media",
      "block-quote",
      "callout",
      "note"
    ]
  },
  {
    "id": "section-browse",
    "components": [
      "text",
      "image",
      "button",
      "title",
      "columns",
      "icon-block",
      "curated-cards",
      "teaser",
      "detailed-teaser",
      "marquee",
      "sign-up",
      "video-embed",
      "secondary-search",
      "accordion-group",
      "media",
      "authorable-card",
      "browse-filters",
      "featured-cards",
      "events-cards",
      "adls-cards",
      "tabbed-cards",
      "tabs",
      "recommended-courses",
      "recommended-content",
      "recommendation-marquee",
      "block-quote",
      "callout",
      "qualtrics",
      "announcement-ribbon"
    ]
  },
  {
    "id": "section-author-bio",
    "components": ["author-bio"]
  },
  {
    "id": "section-header",
    "components": [
      "adobe-logo",
      "brand",
      "nav",
      "search",
      "language-selector",
      "sign-in",
      "profile-menu",
      "product-grid"
    ]
  },
  {
    "id": "section-footer",
    "components": ["footer-breadcrumb", "footer-item", "social", "footer-copyrights"]
  },
  {
    "id": "profile-section",
    "components": [
      "text",
      "title",
      "button",
      "image",
      "adobe-account-card",
      "data-and-email-consent",
      "role-and-industry",
      "user-profile-card",
      "email-card",
      "product-interests",
      "product-experience-level",
      "bookmarks",
      "awards",
      "course-awards",
      "profile-welcome",
      "recommended-content",
      "recommendation-marquee",
      "personalized-content-placeholder",
      "announcement-ribbon",
      "recently-reviewed",
      "qualtrics"
    ]
  },
  {
    "id": "courses-section",
    "components": [
      "text",
      "title",
      "button",
      "image",
      "announcement-ribbon",
      "module-meta",
      "module",
      "quiz",
      "drill-in",
      "flip-card",
      "course-breakdown",
      "course-marquee",
      "course-completion",
      "course-awards",
      "course-recap",
      "inprogress-courses",
      "browse-courses",
      "quiz-scorecard"
    ]
  },
  {
    "id": "course-hub-section",
    "components": [
      "text",
      "title",
      "button",
      "image",
      "announcement-ribbon",
      "marquee",
      "inprogress-courses",
      "browse-courses"
    ]
  },
  {
    "id": "sign-up-flow-section",
    "components": [
      "text",
      "title",
      "button",
      "image",
      "adobe-account-card",
      "data-and-email-consent",
      "role-and-industry",
      "user-profile-card",
      "product-interests",
      "product-experience-level",
      "icon-block"
    ]
  },
  {
    "id": "article-content-section",
    "components": [
      "text",
      "image",
      "button",
      "title",
      "cards",
      "columns",
      "icon-block",
      "curated-cards",
      "teaser",
      "detailed-teaser",
      "marquee",
      "carousel",
      "sign-up",
      "video-embed",
      "media",
      "block-quote",
      "callout",
      "article-tags",
      "author-summary",
      "social-share",
      "featured-authors",
      "inline-survey",
      "featured-content",
      "note",
      "qualtrics",
      "code",
      "announcement-ribbon",
      "slides"
    ]
  },
  {
    "id": "browse-rail-section",
    "components": ["browse-rail"]
  },
  {
    "id": "article-header-section",
    "components": []
  },
  {
    "id": "columns",
    "components": []
  },
  {
    "id": "column",
    "components": ["text", "image", "button", "title"]
  },
  {
    "id": "text",
    "rte": {
      "format": ["bold", "italic"],
      "alignment": [],
      "indentation": [],
      "sr_script": ["superscript", "subscript"],
      "list": ["bullist", "numlist"],
      "insert": ["link"],
      "advanced": [],
      "extensions": [],
      "editor": ["removeformat"]
    }
  },
  {
    "id": "cards",
    "components": ["card"]
  },
  {
    "id": "icon-block",
    "components": ["icon-card"]
  },
  {
    "id": "teaser",
    "components": ["teaser", "detailed-teaser", "media"]
  },
  {
    "id": "accordion",
    "components": ["accordion"]
  },
  {
    "id": "authorable-card",
    "components": ["authored-card"]
  },
  {
    "id": "tab",
    "components": ["tab"]
  },
  {
    "id": "topic-results",
    "components": []
  },
  {
    "id": "module",
    "components": ["step"]
  },
  {
    "id": "quiz",
    "components": ["question"]
  },
  {
    "id": "drill-in",
    "components": ["drill-in-callout"]
  },
  {
    "id": "flip-card",
    "components": ["flip-card-item"]
  },
  {
    "id": "course-breakdown",
    "components": ["course-breakdown-item"]
  },
  {
    "id": "rte-custom-options",
    "components": [],
    "rte": {
      "format": ["bold", "italic", "underline"],
      "alignment": [],
      "indentation": [],
      "sr_script": ["superscript", "subscript"],
      "list": [],
      "insert": ["link"],
      "advanced": [],
      "extensions": [],
      "editor": ["removeformat"],
      "blocks": []
    }
  }
]<|MERGE_RESOLUTION|>--- conflicted
+++ resolved
@@ -88,13 +88,9 @@
       "inprogress-courses",
       "browse-courses",
       "course-recap",
-<<<<<<< HEAD
+      "slides",
       "quiz-scorecard",
       "generative-search"
-=======
-      "slides",
-      "quiz-scorecard"
->>>>>>> d116192d
     ]
   },
   {
