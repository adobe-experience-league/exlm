[
  {
    "id": "empty",
    "components": []
  },
  {
    "id": "main",
    "components": ["section"]
  },
  {
    "id": "main-browse",
    "components": ["section", "browse-rail-section"]
  },
  {
    "id": "main-article",
    "components": ["article-content-section", "article-header-section", "section"]
  },
  {
    "id": "main-profile",
    "components": ["profile-section"]
  },
  {
    "id": "main-signup",
    "components": ["sign-up-flow-section"]
  },
  {
    "id": "section",
    "components": [
      "text",
      "image",
      "button",
      "title",
      "columns",
      "icon-block",
      "curated-cards",
      "teaser",
      "detailed-teaser",
      "marquee",
      "carousel",
      "sign-up",
      "video-embed",
      "secondary-search",
      "accordion-group",
      "media",
      "authorable-card",
      "featured-cards",
      "events-cards",
      "adls-cards",
      "tabbed-cards",
      "tabs",
      "recommended-courses",
      "block-quote",
      "callout",
      "featured-authors",
      "inline-survey"
    ]
  },
  {
    "id": "section-browse",
    "components": [
      "text",
      "image",
      "button",
      "title",
      "columns",
      "icon-block",
      "curated-cards",
      "teaser",
      "detailed-teaser",
      "marquee",
      "sign-up",
      "video-embed",
      "secondary-search",
      "accordion-group",
      "media",
      "authorable-card",
      "browse-filters",
      "featured-cards",
      "events-cards",
      "adls-cards",
      "tabbed-cards",
      "tabs",
      "recommended-courses",
      "block-quote",
      "callout"
    ]
  },
  {
    "id": "section-author-bio",
    "components": ["author-bio"]
  },
  {
    "id": "profile-section",
    "components": [
      "text",
      "title",
      "button",
      "image",
      "adobe-account-card",
      "data-and-email-consent",
      "role-cards",
      "user-profile-card",
      "email-card",
      "entitled-products",
      "product-interests",
      "product-experience-level"
    ]
  },
  {
    "id": "sign-up-flow-section",
    "components": [
      "text",
      "title",
      "button",
      "image",
      "adobe-account-card",
      "data-and-email-consent",
      "role-cards",
      "user-profile-card",
      "entitled-products",
<<<<<<< HEAD
      "learning-interests",
      "more-product-interests",
      "icon-block"
=======
      "product-interests",
      "product-experience-level"
>>>>>>> f8948e0e
    ]
  },
  {
    "id": "article-content-section",
    "components": [
      "text",
      "image",
      "button",
      "title",
      "cards",
      "columns",
      "icon-block",
      "curated-cards",
      "teaser",
      "detailed-teaser",
      "marquee",
      "carousel",
      "sign-up",
      "video-embed",
      "media",
      "block-quote",
      "callout",
      "article-tags",
      "author-bio",
      "author-summary",
      "social-share",
      "featured-authors",
      "inline-survey"
    ]
  },
  {
    "id": "browse-rail-section",
    "components": ["browse-rail"]
  },
  {
    "id": "article-header-section",
    "components": []
  },
  {
    "id": "columns",
    "components": []
  },
  {
    "id": "column",
    "components": ["text", "image", "button", "title"]
  },
  {
    "id": "text",
    "rte": {
      "format": ["bold", "italic"],
      "alignment": [],
      "indentation": [],
      "sr_script": ["superscript", "subscript"],
      "list": ["bullist", "numlist"],
      "insert": ["link"],
      "advanced": [],
      "extensions": [],
      "editor": ["removeformat"]
    }
  },
  {
    "id": "cards",
    "components": ["card"]
  },
  {
    "id": "icon-block",
    "components": ["icon-card"]
  },
  {
    "id": "teaser",
    "components": ["teaser", "detailed-teaser"]
  },
  {
    "id": "accordion",
    "components": ["accordion"]
  },
  {
    "id": "authorable-card",
    "components": ["authored-card"]
  },
  {
    "id": "tab",
    "components": ["tab"]
  }
]<|MERGE_RESOLUTION|>--- conflicted
+++ resolved
@@ -118,14 +118,9 @@
       "role-cards",
       "user-profile-card",
       "entitled-products",
-<<<<<<< HEAD
-      "learning-interests",
-      "more-product-interests",
+      "product-interests",
+      "product-experience-level",
       "icon-block"
-=======
-      "product-interests",
-      "product-experience-level"
->>>>>>> f8948e0e
     ]
   },
   {
