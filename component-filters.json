[
  {
    "id": "empty",
    "components": []
  },
  {
    "id": "main",
    "components": ["section", "tab-section"]
  },
  {
    "id": "main-browse",
    "components": ["section", "browse-rail-section", "tab-section"]
  },
  {
    "id": "main-article",
    "components": ["article-content-section", "article-header-section", "section", "tab-section"]
  },
  {
    "id": "main-profile",
    "components": ["section", "profile-section"]
  },
  {
    "id": "main-signup",
    "components": ["sign-up-flow-section"]
  },
  {
    "id": "section",
    "components": [
      "text",
      "image",
      "button",
      "title",
      "columns",
      "icon-block",
      "curated-cards",
      "teaser",
      "detailed-teaser",
      "marquee",
      "carousel",
      "sign-up",
      "video-embed",
      "iframe-app",
<<<<<<< HEAD
=======
      "html-app",
>>>>>>> eb7766bb
      "secondary-search",
      "accordion-group",
      "media",
      "authorable-card",
      "featured-cards",
      "events-cards",
      "adls-cards",
      "tabbed-cards",
      "tabs",
      "recommended-courses",
      "block-quote",
      "callout",
      "featured-authors",
      "inline-survey",
      "featured-content",
      "browse-filters",
      "topic-results"
    ]
  },
  {
    "id": "section-article",
    "components": [
      "text",
      "image",
      "button",
      "title",
      "columns",
      "icon-block",
      "curated-cards",
      "teaser",
      "detailed-teaser",
      "marquee",
      "carousel",
      "sign-up",
      "video-embed",
      "secondary-search",
      "accordion-group",
      "media",
      "authorable-card",
      "featured-cards",
      "events-cards",
      "adls-cards",
      "tabbed-cards",
      "tabs",
      "recommended-courses",
      "block-quote",
      "callout",
      "featured-authors",
      "inline-survey",
      "featured-content",
      "browse-filters",
      "topic-results",
      "article-tags"
    ]
  },
  {
    "id": "tab-section",
    "components": [
      "text",
      "image",
      "button",
      "title",
      "columns",
      "icon-block",
      "teaser",
      "detailed-teaser",
      "video-embed",
      "media",
      "block-quote",
      "callout",
      "note"
    ]
  },
  {
    "id": "section-browse",
    "components": [
      "text",
      "image",
      "button",
      "title",
      "columns",
      "icon-block",
      "curated-cards",
      "teaser",
      "detailed-teaser",
      "marquee",
      "sign-up",
      "video-embed",
      "secondary-search",
      "accordion-group",
      "media",
      "authorable-card",
      "browse-filters",
      "featured-cards",
      "events-cards",
      "adls-cards",
      "tabbed-cards",
      "tabs",
      "recommended-courses",
      "block-quote",
      "callout"
    ]
  },
  {
    "id": "section-author-bio",
    "components": ["author-bio"]
  },
  {
    "id": "profile-section",
    "components": [
      "text",
      "title",
      "button",
      "image",
      "adobe-account-card",
      "data-and-email-consent",
      "role-and-industry",
      "user-profile-card",
      "email-card",
      "product-interests",
      "product-experience-level",
      "bookmarks",
      "awards",
      "profile-welcome",
      "recommended-content",
      "personalized-content-placeholder",
      "announcement-ribbon",
      "recently-reviewed"
    ]
  },
  {
    "id": "sign-up-flow-section",
    "components": [
      "text",
      "title",
      "button",
      "image",
      "adobe-account-card",
      "data-and-email-consent",
      "role-and-industry",
      "user-profile-card",
      "product-interests",
      "product-experience-level",
      "icon-block"
    ]
  },
  {
    "id": "article-content-section",
    "components": [
      "text",
      "image",
      "button",
      "title",
      "cards",
      "columns",
      "icon-block",
      "curated-cards",
      "teaser",
      "detailed-teaser",
      "marquee",
      "carousel",
      "sign-up",
      "video-embed",
      "media",
      "block-quote",
      "callout",
      "article-tags",
      "author-summary",
      "social-share",
      "featured-authors",
      "inline-survey",
      "featured-content",
      "note"
    ]
  },
  {
    "id": "browse-rail-section",
    "components": ["browse-rail"]
  },
  {
    "id": "article-header-section",
    "components": []
  },
  {
    "id": "columns",
    "components": []
  },
  {
    "id": "column",
    "components": ["text", "image", "button", "title"]
  },
  {
    "id": "text",
    "rte": {
      "format": ["bold", "italic"],
      "alignment": [],
      "indentation": [],
      "sr_script": ["superscript", "subscript"],
      "list": ["bullist", "numlist"],
      "insert": ["link"],
      "advanced": [],
      "extensions": [],
      "editor": ["removeformat"]
    }
  },
  {
    "id": "cards",
    "components": ["card"]
  },
  {
    "id": "icon-block",
    "components": ["icon-card"]
  },
  {
    "id": "teaser",
    "components": ["teaser", "detailed-teaser"]
  },
  {
    "id": "accordion",
    "components": ["accordion"]
  },
  {
    "id": "authorable-card",
    "components": ["authored-card"]
  },
  {
    "id": "tab",
    "components": ["tab"]
  },
  {
    "id": "topic-results",
    "components": []
  }
]<|MERGE_RESOLUTION|>--- conflicted
+++ resolved
@@ -40,10 +40,7 @@
       "sign-up",
       "video-embed",
       "iframe-app",
-<<<<<<< HEAD
-=======
       "html-app",
->>>>>>> eb7766bb
       "secondary-search",
       "accordion-group",
       "media",
